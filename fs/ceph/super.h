/* SPDX-License-Identifier: GPL-2.0 */
#ifndef _FS_CEPH_SUPER_H
#define _FS_CEPH_SUPER_H

#include <linux/ceph/ceph_debug.h>

#include <asm/unaligned.h>
#include <linux/backing-dev.h>
#include <linux/completion.h>
#include <linux/exportfs.h>
#include <linux/fs.h>
#include <linux/mempool.h>
#include <linux/pagemap.h>
#include <linux/wait.h>
#include <linux/writeback.h>
#include <linux/slab.h>
#include <linux/posix_acl.h>
#include <linux/refcount.h>

#include <linux/ceph/libceph.h>

#ifdef CONFIG_CEPH_FSCACHE
#include <linux/fscache.h>
#endif

/* f_type in struct statfs */
#define CEPH_SUPER_MAGIC 0x00c36400

/* large granularity for statfs utilization stats to facilitate
 * large volume sizes on 32-bit machines. */
#define CEPH_BLOCK_SHIFT   22  /* 4 MB */
#define CEPH_BLOCK         (1 << CEPH_BLOCK_SHIFT)

#define CEPH_MOUNT_OPT_DIRSTAT         (1<<4) /* `cat dirname` for stats */
#define CEPH_MOUNT_OPT_RBYTES          (1<<5) /* dir st_bytes = rbytes */
#define CEPH_MOUNT_OPT_NOASYNCREADDIR  (1<<7) /* no dcache readdir */
#define CEPH_MOUNT_OPT_INO32           (1<<8) /* 32 bit inos */
#define CEPH_MOUNT_OPT_DCACHE          (1<<9) /* use dcache for readdir etc */
#define CEPH_MOUNT_OPT_FSCACHE         (1<<10) /* use fscache */
#define CEPH_MOUNT_OPT_NOPOOLPERM      (1<<11) /* no pool permission check */
#define CEPH_MOUNT_OPT_MOUNTWAIT       (1<<12) /* mount waits if no mds is up */
#define CEPH_MOUNT_OPT_NOQUOTADF       (1<<13) /* no root dir quota in statfs */

#define CEPH_MOUNT_OPT_DEFAULT    CEPH_MOUNT_OPT_DCACHE

#define ceph_set_mount_opt(fsc, opt) \
	(fsc)->mount_options->flags |= CEPH_MOUNT_OPT_##opt;
#define ceph_test_mount_opt(fsc, opt) \
	(!!((fsc)->mount_options->flags & CEPH_MOUNT_OPT_##opt))

/* max size of osd read request, limited by libceph */
#define CEPH_MAX_READ_SIZE              CEPH_MSG_MAX_DATA_LEN
/* osd has a configurable limitaion of max write size.
 * CEPH_MSG_MAX_DATA_LEN should be small enough. */
#define CEPH_MAX_WRITE_SIZE		CEPH_MSG_MAX_DATA_LEN
#define CEPH_RASIZE_DEFAULT             (8192*1024)    /* max readahead */
#define CEPH_MAX_READDIR_DEFAULT        1024
#define CEPH_MAX_READDIR_BYTES_DEFAULT  (512*1024)
#define CEPH_SNAPDIRNAME_DEFAULT        ".snap"

/*
 * Delay telling the MDS we no longer want caps, in case we reopen
 * the file.  Delay a minimum amount of time, even if we send a cap
 * message for some other reason.  Otherwise, take the oppotunity to
 * update the mds to avoid sending another message later.
 */
#define CEPH_CAPS_WANTED_DELAY_MIN_DEFAULT      5  /* cap release delay */
#define CEPH_CAPS_WANTED_DELAY_MAX_DEFAULT     60  /* cap release delay */

struct ceph_mount_options {
	int flags;
	int sb_flags;

	int wsize;            /* max write size */
	int rsize;            /* max read size */
	int rasize;           /* max readahead */
	int congestion_kb;    /* max writeback in flight */
	int caps_wanted_delay_min, caps_wanted_delay_max;
	int max_readdir;       /* max readdir result (entires) */
	int max_readdir_bytes; /* max readdir result (bytes) */

	/*
	 * everything above this point can be memcmp'd; everything below
	 * is handled in compare_mount_options()
	 */

	char *snapdir_name;   /* default ".snap" */
	char *mds_namespace;  /* default NULL */
	char *server_path;    /* default  "/" */
	char *fscache_uniq;   /* default NULL */
};

struct ceph_fs_client {
	struct super_block *sb;

	struct ceph_mount_options *mount_options;
	struct ceph_client *client;

	unsigned long mount_state;
	int min_caps;                  /* min caps i added */
	loff_t max_file_size;

	struct ceph_mds_client *mdsc;

	/* writeback */
	mempool_t *wb_pagevec_pool;
	struct workqueue_struct *wb_wq;
	struct workqueue_struct *pg_inv_wq;
	struct workqueue_struct *trunc_wq;
	atomic_long_t writeback_count;

#ifdef CONFIG_DEBUG_FS
	struct dentry *debugfs_dentry_lru, *debugfs_caps;
	struct dentry *debugfs_congestion_kb;
	struct dentry *debugfs_bdi;
	struct dentry *debugfs_mdsc, *debugfs_mdsmap;
	struct dentry *debugfs_mds_sessions;
#endif

#ifdef CONFIG_CEPH_FSCACHE
	struct fscache_cookie *fscache;
#endif
};


/*
 * File i/o capability.  This tracks shared state with the metadata
 * server that allows us to cache or writeback attributes or to read
 * and write data.  For any given inode, we should have one or more
 * capabilities, one issued by each metadata server, and our
 * cumulative access is the OR of all issued capabilities.
 *
 * Each cap is referenced by the inode's i_caps rbtree and by per-mds
 * session capability lists.
 */
struct ceph_cap {
	struct ceph_inode_info *ci;
	struct rb_node ci_node;          /* per-ci cap tree */
	struct ceph_mds_session *session;
	struct list_head session_caps;   /* per-session caplist */
	u64 cap_id;       /* unique cap id (mds provided) */
	union {
		/* in-use caps */
		struct {
			int issued;       /* latest, from the mds */
			int implemented;  /* implemented superset of
					     issued (for revocation) */
			int mds, mds_wanted;
		};
		/* caps to release */
		struct {
			u64 cap_ino;
			int queue_release;
		};
	};
	u32 seq, issue_seq, mseq;
	u32 cap_gen;      /* active/stale cycle */
	unsigned long last_used;
	struct list_head caps_item;
};

#define CHECK_CAPS_NODELAY    1  /* do not delay any further */
#define CHECK_CAPS_AUTHONLY   2  /* only check auth cap */
#define CHECK_CAPS_FLUSH      4  /* flush any dirty caps */

struct ceph_cap_flush {
	u64 tid;
	int caps; /* 0 means capsnap */
	bool wake; /* wake up flush waiters when finish ? */
	struct list_head g_list; // global
	struct list_head i_list; // per inode
};

/*
 * Snapped cap state that is pending flush to mds.  When a snapshot occurs,
 * we first complete any in-process sync writes and writeback any dirty
 * data before flushing the snapped state (tracked here) back to the MDS.
 */
struct ceph_cap_snap {
	refcount_t nref;
	struct list_head ci_item;

	struct ceph_cap_flush cap_flush;

	u64 follows;
	int issued, dirty;
	struct ceph_snap_context *context;

	umode_t mode;
	kuid_t uid;
	kgid_t gid;

	struct ceph_buffer *xattr_blob;
	u64 xattr_version;

	u64 size;
	struct timespec64 mtime, atime, ctime;
	u64 time_warp_seq;
	u64 truncate_size;
	u32 truncate_seq;
	int writing;   /* a sync write is still in progress */
	int dirty_pages;     /* dirty pages awaiting writeback */
	bool inline_data;
	bool need_flush;
};

static inline void ceph_put_cap_snap(struct ceph_cap_snap *capsnap)
{
	if (refcount_dec_and_test(&capsnap->nref)) {
		if (capsnap->xattr_blob)
			ceph_buffer_put(capsnap->xattr_blob);
		kfree(capsnap);
	}
}

/*
 * The frag tree describes how a directory is fragmented, potentially across
 * multiple metadata servers.  It is also used to indicate points where
 * metadata authority is delegated, and whether/where metadata is replicated.
 *
 * A _leaf_ frag will be present in the i_fragtree IFF there is
 * delegation info.  That is, if mds >= 0 || ndist > 0.
 */
#define CEPH_MAX_DIRFRAG_REP 4

struct ceph_inode_frag {
	struct rb_node node;

	/* fragtree state */
	u32 frag;
	int split_by;         /* i.e. 2^(split_by) children */

	/* delegation and replication info */
	int mds;              /* -1 if same authority as parent */
	int ndist;            /* >0 if replicated */
	int dist[CEPH_MAX_DIRFRAG_REP];
};

/*
 * We cache inode xattrs as an encoded blob until they are first used,
 * at which point we parse them into an rbtree.
 */
struct ceph_inode_xattr {
	struct rb_node node;

	const char *name;
	int name_len;
	const char *val;
	int val_len;
	int dirty;

	int should_free_name;
	int should_free_val;
};

/*
 * Ceph dentry state
 */
struct ceph_dentry_info {
	struct ceph_mds_session *lease_session;
	int lease_shared_gen;
	u32 lease_gen;
	u32 lease_seq;
	unsigned long lease_renew_after, lease_renew_from;
	struct list_head lru;
	struct dentry *dentry;
	unsigned long time;
	u64 offset;
};

struct ceph_inode_xattrs_info {
	/*
	 * (still encoded) xattr blob. we avoid the overhead of parsing
	 * this until someone actually calls getxattr, etc.
	 *
	 * blob->vec.iov_len == 4 implies there are no xattrs; blob ==
	 * NULL means we don't know.
	*/
	struct ceph_buffer *blob, *prealloc_blob;

	struct rb_root index;
	bool dirty;
	int count;
	int names_size;
	int vals_size;
	u64 version, index_version;
};

/*
 * Ceph inode.
 */
struct ceph_inode_info {
	struct ceph_vino i_vino;   /* ceph ino + snap */

	spinlock_t i_ceph_lock;

	u64 i_version;
	u64 i_inline_version;
	u32 i_time_warp_seq;

	unsigned i_ceph_flags;
	atomic64_t i_release_count;
	atomic64_t i_ordered_count;
	atomic64_t i_complete_seq[2];

	struct ceph_dir_layout i_dir_layout;
	struct ceph_file_layout i_layout;
	char *i_symlink;

	/* for dirs */
	struct timespec64 i_rctime;
	u64 i_rbytes, i_rfiles, i_rsubdirs;
	u64 i_files, i_subdirs;

	/* quotas */
	u64 i_max_bytes, i_max_files;

	struct rb_root i_fragtree;
	int i_fragtree_nsplits;
	struct mutex i_fragtree_mutex;

	struct ceph_inode_xattrs_info i_xattrs;

	/* capabilities.  protected _both_ by i_ceph_lock and cap->session's
	 * s_mutex. */
	struct rb_root i_caps;           /* cap list */
	struct ceph_cap *i_auth_cap;     /* authoritative cap, if any */
	unsigned i_dirty_caps, i_flushing_caps;     /* mask of dirtied fields */
	struct list_head i_dirty_item, i_flushing_item;
	/* we need to track cap writeback on a per-cap-bit basis, to allow
	 * overlapping, pipelined cap flushes to the mds.  we can probably
	 * reduce the tid to 8 bits if we're concerned about inode size. */
	struct ceph_cap_flush *i_prealloc_cap_flush;
	struct list_head i_cap_flush_list;
	wait_queue_head_t i_cap_wq;      /* threads waiting on a capability */
	unsigned long i_hold_caps_min; /* jiffies */
	unsigned long i_hold_caps_max; /* jiffies */
	struct list_head i_cap_delay_list;  /* for delayed cap release to mds */
	struct ceph_cap_reservation i_cap_migration_resv;
	struct list_head i_cap_snaps;   /* snapped state pending flush to mds */
	struct ceph_snap_context *i_head_snapc;  /* set if wr_buffer_head > 0 or
						    dirty|flushing caps */
	unsigned i_snap_caps;           /* cap bits for snapped files */

	int i_nr_by_mode[CEPH_FILE_MODE_BITS];  /* open file counts */

	struct mutex i_truncate_mutex;
	u32 i_truncate_seq;        /* last truncate to smaller size */
	u64 i_truncate_size;       /*  and the size we last truncated down to */
	int i_truncate_pending;    /*  still need to call vmtruncate */

	u64 i_max_size;            /* max file size authorized by mds */
	u64 i_reported_size; /* (max_)size reported to or requested of mds */
	u64 i_wanted_max_size;     /* offset we'd like to write too */
	u64 i_requested_max_size;  /* max_size we've requested */

	/* held references to caps */
	int i_pin_ref;
	int i_rd_ref, i_rdcache_ref, i_wr_ref, i_wb_ref;
	int i_wrbuffer_ref, i_wrbuffer_ref_head;
	atomic_t i_filelock_ref;
	atomic_t i_shared_gen;       /* increment each time we get FILE_SHARED */
	u32 i_rdcache_gen;      /* incremented each time we get FILE_CACHE. */
	u32 i_rdcache_revoking; /* RDCACHE gen to async invalidate, if any */

	struct list_head i_unsafe_dirops; /* uncommitted mds dir ops */
	struct list_head i_unsafe_iops;   /* uncommitted mds inode ops */
	spinlock_t i_unsafe_lock;

	struct ceph_snap_realm *i_snap_realm; /* snap realm (if caps) */
	int i_snap_realm_counter; /* snap realm (if caps) */
	struct list_head i_snap_realm_item;
	struct list_head i_snap_flush_item;

	struct work_struct i_wb_work;  /* writeback work */
	struct work_struct i_pg_inv_work;  /* page invalidation work */

	struct work_struct i_vmtruncate_work;

#ifdef CONFIG_CEPH_FSCACHE
	struct fscache_cookie *fscache;
	u32 i_fscache_gen;
#endif
	struct inode vfs_inode; /* at end */
};

static inline struct ceph_inode_info *ceph_inode(struct inode *inode)
{
	return container_of(inode, struct ceph_inode_info, vfs_inode);
}

static inline struct ceph_fs_client *ceph_inode_to_client(struct inode *inode)
{
	return (struct ceph_fs_client *)inode->i_sb->s_fs_info;
}

static inline struct ceph_fs_client *ceph_sb_to_client(struct super_block *sb)
{
	return (struct ceph_fs_client *)sb->s_fs_info;
}

static inline struct ceph_vino ceph_vino(struct inode *inode)
{
	return ceph_inode(inode)->i_vino;
}

/*
 * ino_t is <64 bits on many architectures, blech.
 *
 *               i_ino (kernel inode)   st_ino (userspace)
 * i386          32                     32
 * x86_64+ino32  64                     32
 * x86_64        64                     64
 */
static inline u32 ceph_ino_to_ino32(__u64 vino)
{
	u32 ino = vino & 0xffffffff;
	ino ^= vino >> 32;
	if (!ino)
		ino = 2;
	return ino;
}

/*
 * kernel i_ino value
 */
static inline ino_t ceph_vino_to_ino(struct ceph_vino vino)
{
#if BITS_PER_LONG == 32
	return ceph_ino_to_ino32(vino.ino);
#else
	return (ino_t)vino.ino;
#endif
}

/*
 * user-visible ino (stat, filldir)
 */
#if BITS_PER_LONG == 32
static inline ino_t ceph_translate_ino(struct super_block *sb, ino_t ino)
{
	return ino;
}
#else
static inline ino_t ceph_translate_ino(struct super_block *sb, ino_t ino)
{
	if (ceph_test_mount_opt(ceph_sb_to_client(sb), INO32))
		ino = ceph_ino_to_ino32(ino);
	return ino;
}
#endif


/* for printf-style formatting */
#define ceph_vinop(i) ceph_inode(i)->i_vino.ino, ceph_inode(i)->i_vino.snap

static inline u64 ceph_ino(struct inode *inode)
{
	return ceph_inode(inode)->i_vino.ino;
}
static inline u64 ceph_snap(struct inode *inode)
{
	return ceph_inode(inode)->i_vino.snap;
}

static inline int ceph_ino_compare(struct inode *inode, void *data)
{
	struct ceph_vino *pvino = (struct ceph_vino *)data;
	struct ceph_inode_info *ci = ceph_inode(inode);
	return ci->i_vino.ino == pvino->ino &&
		ci->i_vino.snap == pvino->snap;
}

static inline struct inode *ceph_find_inode(struct super_block *sb,
					    struct ceph_vino vino)
{
	ino_t t = ceph_vino_to_ino(vino);
	return ilookup5(sb, t, ceph_ino_compare, &vino);
}


/*
 * Ceph inode.
 */
#define CEPH_I_DIR_ORDERED	(1 << 0)  /* dentries in dir are ordered */
#define CEPH_I_NODELAY		(1 << 1)  /* do not delay cap release */
#define CEPH_I_FLUSH		(1 << 2)  /* do not delay flush of dirty metadata */
#define CEPH_I_NOFLUSH		(1 << 3)  /* do not flush dirty caps */
#define CEPH_I_POOL_PERM	(1 << 4)  /* pool rd/wr bits are valid */
#define CEPH_I_POOL_RD		(1 << 5)  /* can read from pool */
#define CEPH_I_POOL_WR		(1 << 6)  /* can write to pool */
#define CEPH_I_SEC_INITED	(1 << 7)  /* security initialized */
#define CEPH_I_CAP_DROPPED	(1 << 8)  /* caps were forcibly dropped */
#define CEPH_I_KICK_FLUSH	(1 << 9)  /* kick flushing caps */
#define CEPH_I_FLUSH_SNAPS	(1 << 10) /* need flush snapss */
#define CEPH_I_ERROR_WRITE	(1 << 11) /* have seen write errors */
#define CEPH_I_ERROR_FILELOCK	(1 << 12) /* have seen file lock errors */


/*
 * We set the ERROR_WRITE bit when we start seeing write errors on an inode
 * and then clear it when they start succeeding. Note that we do a lockless
 * check first, and only take the lock if it looks like it needs to be changed.
 * The write submission code just takes this as a hint, so we're not too
 * worried if a few slip through in either direction.
 */
static inline void ceph_set_error_write(struct ceph_inode_info *ci)
{
	if (!(READ_ONCE(ci->i_ceph_flags) & CEPH_I_ERROR_WRITE)) {
		spin_lock(&ci->i_ceph_lock);
		ci->i_ceph_flags |= CEPH_I_ERROR_WRITE;
		spin_unlock(&ci->i_ceph_lock);
	}
}

static inline void ceph_clear_error_write(struct ceph_inode_info *ci)
{
	if (READ_ONCE(ci->i_ceph_flags) & CEPH_I_ERROR_WRITE) {
		spin_lock(&ci->i_ceph_lock);
		ci->i_ceph_flags &= ~CEPH_I_ERROR_WRITE;
		spin_unlock(&ci->i_ceph_lock);
	}
}

static inline void __ceph_dir_set_complete(struct ceph_inode_info *ci,
					   long long release_count,
					   long long ordered_count)
{
	/*
	 * Makes sure operations that setup readdir cache (update page
	 * cache and i_size) are strongly ordered w.r.t. the following
	 * atomic64_set() operations.
	 */
	smp_mb();
	atomic64_set(&ci->i_complete_seq[0], release_count);
	atomic64_set(&ci->i_complete_seq[1], ordered_count);
}

static inline void __ceph_dir_clear_complete(struct ceph_inode_info *ci)
{
	atomic64_inc(&ci->i_release_count);
}

static inline void __ceph_dir_clear_ordered(struct ceph_inode_info *ci)
{
	atomic64_inc(&ci->i_ordered_count);
}

static inline bool __ceph_dir_is_complete(struct ceph_inode_info *ci)
{
	return atomic64_read(&ci->i_complete_seq[0]) ==
		atomic64_read(&ci->i_release_count);
}

static inline bool __ceph_dir_is_complete_ordered(struct ceph_inode_info *ci)
{
	return  atomic64_read(&ci->i_complete_seq[0]) ==
		atomic64_read(&ci->i_release_count) &&
		atomic64_read(&ci->i_complete_seq[1]) ==
		atomic64_read(&ci->i_ordered_count);
}

static inline void ceph_dir_clear_complete(struct inode *inode)
{
	__ceph_dir_clear_complete(ceph_inode(inode));
}

static inline void ceph_dir_clear_ordered(struct inode *inode)
{
	__ceph_dir_clear_ordered(ceph_inode(inode));
}

static inline bool ceph_dir_is_complete_ordered(struct inode *inode)
{
	bool ret = __ceph_dir_is_complete_ordered(ceph_inode(inode));
	smp_rmb();
	return ret;
}

/* find a specific frag @f */
extern struct ceph_inode_frag *__ceph_find_frag(struct ceph_inode_info *ci,
						u32 f);

/*
 * choose fragment for value @v.  copy frag content to pfrag, if leaf
 * exists
 */
extern u32 ceph_choose_frag(struct ceph_inode_info *ci, u32 v,
			    struct ceph_inode_frag *pfrag,
			    int *found);

static inline struct ceph_dentry_info *ceph_dentry(struct dentry *dentry)
{
	return (struct ceph_dentry_info *)dentry->d_fsdata;
}

/*
 * caps helpers
 */
static inline bool __ceph_is_any_real_caps(struct ceph_inode_info *ci)
{
	return !RB_EMPTY_ROOT(&ci->i_caps);
}

extern int __ceph_caps_issued(struct ceph_inode_info *ci, int *implemented);
extern int __ceph_caps_issued_mask(struct ceph_inode_info *ci, int mask, int t);
extern int __ceph_caps_issued_other(struct ceph_inode_info *ci,
				    struct ceph_cap *cap);

static inline int ceph_caps_issued(struct ceph_inode_info *ci)
{
	int issued;
	spin_lock(&ci->i_ceph_lock);
	issued = __ceph_caps_issued(ci, NULL);
	spin_unlock(&ci->i_ceph_lock);
	return issued;
}

static inline int ceph_caps_issued_mask(struct ceph_inode_info *ci, int mask,
					int touch)
{
	int r;
	spin_lock(&ci->i_ceph_lock);
	r = __ceph_caps_issued_mask(ci, mask, touch);
	spin_unlock(&ci->i_ceph_lock);
	return r;
}

static inline int __ceph_caps_dirty(struct ceph_inode_info *ci)
{
	return ci->i_dirty_caps | ci->i_flushing_caps;
}
extern struct ceph_cap_flush *ceph_alloc_cap_flush(void);
extern void ceph_free_cap_flush(struct ceph_cap_flush *cf);
extern int __ceph_mark_dirty_caps(struct ceph_inode_info *ci, int mask,
				  struct ceph_cap_flush **pcf);

extern int __ceph_caps_revoking_other(struct ceph_inode_info *ci,
				      struct ceph_cap *ocap, int mask);
extern int ceph_caps_revoking(struct ceph_inode_info *ci, int mask);
extern int __ceph_caps_used(struct ceph_inode_info *ci);

extern int __ceph_caps_file_wanted(struct ceph_inode_info *ci);

/*
 * wanted, by virtue of open file modes AND cap refs (buffered/cached data)
 */
static inline int __ceph_caps_wanted(struct ceph_inode_info *ci)
{
	int w = __ceph_caps_file_wanted(ci) | __ceph_caps_used(ci);
	if (w & CEPH_CAP_FILE_BUFFER)
		w |= CEPH_CAP_FILE_EXCL;  /* we want EXCL if dirty data */
	return w;
}

/* what the mds thinks we want */
extern int __ceph_caps_mds_wanted(struct ceph_inode_info *ci, bool check);

extern void ceph_caps_init(struct ceph_mds_client *mdsc);
extern void ceph_caps_finalize(struct ceph_mds_client *mdsc);
extern void ceph_adjust_min_caps(struct ceph_mds_client *mdsc, int delta);
extern int ceph_reserve_caps(struct ceph_mds_client *mdsc,
			     struct ceph_cap_reservation *ctx, int need);
extern void ceph_unreserve_caps(struct ceph_mds_client *mdsc,
			       struct ceph_cap_reservation *ctx);
extern void ceph_reservation_status(struct ceph_fs_client *client,
				    int *total, int *avail, int *used,
				    int *reserved, int *min);



/*
 * we keep buffered readdir results attached to file->private_data
 */
#define CEPH_F_SYNC     1
#define CEPH_F_ATEND    2

struct ceph_file_info {
	short fmode;     /* initialized on open */
	short flags;     /* CEPH_F_* */

	spinlock_t rw_contexts_lock;
	struct list_head rw_contexts;
};

struct ceph_dir_file_info {
	struct ceph_file_info file_info;

	/* readdir: position within the dir */
	u32 frag;
	struct ceph_mds_request *last_readdir;

	/* readdir: position within a frag */
	unsigned next_offset;  /* offset of next chunk (last_name's + 1) */
	char *last_name;       /* last entry in previous chunk */
	long long dir_release_count;
	long long dir_ordered_count;
	int readdir_cache_idx;

	/* used for -o dirstat read() on directory thing */
	char *dir_info;
	int dir_info_len;
};

struct ceph_rw_context {
	struct list_head list;
	struct task_struct *thread;
	int caps;
};

#define CEPH_DEFINE_RW_CONTEXT(_name, _caps)	\
	struct ceph_rw_context _name = {	\
		.thread = current,		\
		.caps = _caps,			\
	}

static inline void ceph_add_rw_context(struct ceph_file_info *cf,
				       struct ceph_rw_context *ctx)
{
	spin_lock(&cf->rw_contexts_lock);
	list_add(&ctx->list, &cf->rw_contexts);
	spin_unlock(&cf->rw_contexts_lock);
}

static inline void ceph_del_rw_context(struct ceph_file_info *cf,
				       struct ceph_rw_context *ctx)
{
	spin_lock(&cf->rw_contexts_lock);
	list_del(&ctx->list);
	spin_unlock(&cf->rw_contexts_lock);
}

static inline struct ceph_rw_context*
ceph_find_rw_context(struct ceph_file_info *cf)
{
	struct ceph_rw_context *ctx, *found = NULL;
	spin_lock(&cf->rw_contexts_lock);
	list_for_each_entry(ctx, &cf->rw_contexts, list) {
		if (ctx->thread == current) {
			found = ctx;
			break;
		}
	}
	spin_unlock(&cf->rw_contexts_lock);
	return found;
}

struct ceph_readdir_cache_control {
	struct page  *page;
	struct dentry **dentries;
	int index;
};

/*
 * A "snap realm" describes a subset of the file hierarchy sharing
 * the same set of snapshots that apply to it.  The realms themselves
 * are organized into a hierarchy, such that children inherit (some of)
 * the snapshots of their parents.
 *
 * All inodes within the realm that have capabilities are linked into a
 * per-realm list.
 */
struct ceph_snap_realm {
	u64 ino;
	struct inode *inode;
	atomic_t nref;
	struct rb_node node;

	u64 created, seq;
	u64 parent_ino;
	u64 parent_since;   /* snapid when our current parent became so */

	u64 *prior_parent_snaps;      /* snaps inherited from any parents we */
	u32 num_prior_parent_snaps;   /*  had prior to parent_since */
	u64 *snaps;                   /* snaps specific to this realm */
	u32 num_snaps;

	struct ceph_snap_realm *parent;
	struct list_head children;       /* list of child realms */
	struct list_head child_item;

	struct list_head empty_item;     /* if i have ref==0 */

	struct list_head dirty_item;     /* if realm needs new context */

	/* the current set of snaps for this realm */
	struct ceph_snap_context *cached_context;

	struct list_head inodes_with_caps;
	spinlock_t inodes_with_caps_lock;
};

static inline int default_congestion_kb(void)
{
	int congestion_kb;

	/*
	 * Copied from NFS
	 *
	 * congestion size, scale with available memory.
	 *
	 *  64MB:    8192k
	 * 128MB:   11585k
	 * 256MB:   16384k
	 * 512MB:   23170k
	 *   1GB:   32768k
	 *   2GB:   46340k
	 *   4GB:   65536k
	 *   8GB:   92681k
	 *  16GB:  131072k
	 *
	 * This allows larger machines to have larger/more transfers.
	 * Limit the default to 256M
	 */
	congestion_kb = (16*int_sqrt(totalram_pages)) << (PAGE_SHIFT-10);
	if (congestion_kb > 256*1024)
		congestion_kb = 256*1024;

	return congestion_kb;
}



/* snap.c */
struct ceph_snap_realm *ceph_lookup_snap_realm(struct ceph_mds_client *mdsc,
					       u64 ino);
extern void ceph_get_snap_realm(struct ceph_mds_client *mdsc,
				struct ceph_snap_realm *realm);
extern void ceph_put_snap_realm(struct ceph_mds_client *mdsc,
				struct ceph_snap_realm *realm);
extern int ceph_update_snap_trace(struct ceph_mds_client *m,
				  void *p, void *e, bool deletion,
				  struct ceph_snap_realm **realm_ret);
extern void ceph_handle_snap(struct ceph_mds_client *mdsc,
			     struct ceph_mds_session *session,
			     struct ceph_msg *msg);
extern void ceph_queue_cap_snap(struct ceph_inode_info *ci);
extern int __ceph_finish_cap_snap(struct ceph_inode_info *ci,
				  struct ceph_cap_snap *capsnap);
extern void ceph_cleanup_empty_realms(struct ceph_mds_client *mdsc);

/*
 * a cap_snap is "pending" if it is still awaiting an in-progress
 * sync write (that may/may not still update size, mtime, etc.).
 */
static inline bool __ceph_have_pending_cap_snap(struct ceph_inode_info *ci)
{
	return !list_empty(&ci->i_cap_snaps) &&
	       list_last_entry(&ci->i_cap_snaps, struct ceph_cap_snap,
			       ci_item)->writing;
}

/* inode.c */
extern const struct inode_operations ceph_file_iops;

extern struct inode *ceph_alloc_inode(struct super_block *sb);
extern void ceph_evict_inode(struct inode *inode);
<<<<<<< HEAD
=======
extern void ceph_destroy_inode(struct inode *inode);
>>>>>>> bd81dbe4
extern int ceph_drop_inode(struct inode *inode);

extern struct inode *ceph_get_inode(struct super_block *sb,
				    struct ceph_vino vino);
extern struct inode *ceph_get_snapdir(struct inode *parent);
extern int ceph_fill_file_size(struct inode *inode, int issued,
			       u32 truncate_seq, u64 truncate_size, u64 size);
extern void ceph_fill_file_time(struct inode *inode, int issued,
				u64 time_warp_seq, struct timespec64 *ctime,
				struct timespec64 *mtime,
				struct timespec64 *atime);
extern int ceph_fill_trace(struct super_block *sb,
			   struct ceph_mds_request *req);
extern int ceph_readdir_prepopulate(struct ceph_mds_request *req,
				    struct ceph_mds_session *session);

extern int ceph_inode_holds_cap(struct inode *inode, int mask);

extern bool ceph_inode_set_size(struct inode *inode, loff_t size);
extern void __ceph_do_pending_vmtruncate(struct inode *inode);
extern void ceph_queue_vmtruncate(struct inode *inode);

extern void ceph_queue_invalidate(struct inode *inode);
extern void ceph_queue_writeback(struct inode *inode);

extern int __ceph_do_getattr(struct inode *inode, struct page *locked_page,
			     int mask, bool force);
static inline int ceph_do_getattr(struct inode *inode, int mask, bool force)
{
	return __ceph_do_getattr(inode, NULL, mask, force);
}
extern int ceph_permission(struct inode *inode, int mask);
extern int __ceph_setattr(struct inode *inode, struct iattr *attr);
extern int ceph_setattr(struct dentry *dentry, struct iattr *attr);
extern int ceph_getattr(const struct path *path, struct kstat *stat,
			u32 request_mask, unsigned int flags);

/* xattr.c */
int __ceph_setxattr(struct inode *, const char *, const void *, size_t, int);
ssize_t __ceph_getxattr(struct inode *, const char *, void *, size_t);
extern ssize_t ceph_listxattr(struct dentry *, char *, size_t);
extern struct ceph_buffer *__ceph_build_xattrs_blob(struct ceph_inode_info *ci);
extern void __ceph_destroy_xattrs(struct ceph_inode_info *ci);
extern void __init ceph_xattr_init(void);
extern void ceph_xattr_exit(void);
extern const struct xattr_handler *ceph_xattr_handlers[];

#ifdef CONFIG_SECURITY
extern bool ceph_security_xattr_deadlock(struct inode *in);
extern bool ceph_security_xattr_wanted(struct inode *in);
#else
static inline bool ceph_security_xattr_deadlock(struct inode *in)
{
	return false;
}
static inline bool ceph_security_xattr_wanted(struct inode *in)
{
	return false;
}
#endif

/* acl.c */
struct ceph_acls_info {
	void *default_acl;
	void *acl;
	struct ceph_pagelist *pagelist;
};

#ifdef CONFIG_CEPH_FS_POSIX_ACL

struct posix_acl *ceph_get_acl(struct inode *, int);
int ceph_set_acl(struct inode *inode, struct posix_acl *acl, int type);
int ceph_pre_init_acls(struct inode *dir, umode_t *mode,
		       struct ceph_acls_info *info);
void ceph_init_inode_acls(struct inode *inode, struct ceph_acls_info *info);
void ceph_release_acls_info(struct ceph_acls_info *info);

static inline void ceph_forget_all_cached_acls(struct inode *inode)
{
       forget_all_cached_acls(inode);
}

#else

#define ceph_get_acl NULL
#define ceph_set_acl NULL

static inline int ceph_pre_init_acls(struct inode *dir, umode_t *mode,
				     struct ceph_acls_info *info)
{
	return 0;
}
static inline void ceph_init_inode_acls(struct inode *inode,
					struct ceph_acls_info *info)
{
}
static inline void ceph_release_acls_info(struct ceph_acls_info *info)
{
}
static inline int ceph_acl_chmod(struct dentry *dentry, struct inode *inode)
{
	return 0;
}

static inline void ceph_forget_all_cached_acls(struct inode *inode)
{
}

#endif

/* caps.c */
extern const char *ceph_cap_string(int c);
extern void ceph_handle_caps(struct ceph_mds_session *session,
			     struct ceph_msg *msg);
extern struct ceph_cap *ceph_get_cap(struct ceph_mds_client *mdsc,
				     struct ceph_cap_reservation *ctx);
extern void ceph_add_cap(struct inode *inode,
			 struct ceph_mds_session *session, u64 cap_id,
			 int fmode, unsigned issued, unsigned wanted,
			 unsigned cap, unsigned seq, u64 realmino, int flags,
			 struct ceph_cap **new_cap);
extern void __ceph_remove_cap(struct ceph_cap *cap, bool queue_release);
extern void ceph_put_cap(struct ceph_mds_client *mdsc,
			 struct ceph_cap *cap);
extern int ceph_is_any_caps(struct inode *inode);

extern void ceph_queue_caps_release(struct inode *inode);
extern int ceph_write_inode(struct inode *inode, struct writeback_control *wbc);
extern int ceph_fsync(struct file *file, loff_t start, loff_t end,
		      int datasync);
extern void ceph_early_kick_flushing_caps(struct ceph_mds_client *mdsc,
					  struct ceph_mds_session *session);
extern void ceph_kick_flushing_caps(struct ceph_mds_client *mdsc,
				    struct ceph_mds_session *session);
extern struct ceph_cap *ceph_get_cap_for_mds(struct ceph_inode_info *ci,
					     int mds);
extern int ceph_get_cap_mds(struct inode *inode);
extern void ceph_get_cap_refs(struct ceph_inode_info *ci, int caps);
extern void ceph_put_cap_refs(struct ceph_inode_info *ci, int had);
extern void ceph_put_wrbuffer_cap_refs(struct ceph_inode_info *ci, int nr,
				       struct ceph_snap_context *snapc);
extern void ceph_flush_snaps(struct ceph_inode_info *ci,
			     struct ceph_mds_session **psession);
extern bool __ceph_should_report_size(struct ceph_inode_info *ci);
extern void ceph_check_caps(struct ceph_inode_info *ci, int flags,
			    struct ceph_mds_session *session);
extern void ceph_check_delayed_caps(struct ceph_mds_client *mdsc);
extern void ceph_flush_dirty_caps(struct ceph_mds_client *mdsc);
extern int  ceph_drop_caps_for_unlink(struct inode *inode);
extern int ceph_encode_inode_release(void **p, struct inode *inode,
				     int mds, int drop, int unless, int force);
extern int ceph_encode_dentry_release(void **p, struct dentry *dn,
				      struct inode *dir,
				      int mds, int drop, int unless);

extern int ceph_get_caps(struct ceph_inode_info *ci, int need, int want,
			 loff_t endoff, int *got, struct page **pinned_page);
extern int ceph_try_get_caps(struct ceph_inode_info *ci,
			     int need, int want, int *got);

/* for counting open files by mode */
extern void __ceph_get_fmode(struct ceph_inode_info *ci, int mode);
extern void ceph_put_fmode(struct ceph_inode_info *ci, int mode);

/* addr.c */
extern const struct address_space_operations ceph_aops;
extern int ceph_mmap(struct file *file, struct vm_area_struct *vma);
extern int ceph_uninline_data(struct file *filp, struct page *locked_page);
extern int ceph_pool_perm_check(struct ceph_inode_info *ci, int need);
extern void ceph_pool_perm_destroy(struct ceph_mds_client* mdsc);

/* file.c */
extern const struct file_operations ceph_file_fops;

extern int ceph_renew_caps(struct inode *inode);
extern int ceph_open(struct inode *inode, struct file *file);
extern int ceph_atomic_open(struct inode *dir, struct dentry *dentry,
			    struct file *file, unsigned flags, umode_t mode);
extern int ceph_release(struct inode *inode, struct file *filp);
extern void ceph_fill_inline_data(struct inode *inode, struct page *locked_page,
				  char *data, size_t len);

/* dir.c */
extern const struct file_operations ceph_dir_fops;
extern const struct file_operations ceph_snapdir_fops;
extern const struct inode_operations ceph_dir_iops;
extern const struct inode_operations ceph_snapdir_iops;
extern const struct dentry_operations ceph_dentry_ops;

extern loff_t ceph_make_fpos(unsigned high, unsigned off, bool hash_order);
extern int ceph_handle_notrace_create(struct inode *dir, struct dentry *dentry);
extern int ceph_handle_snapdir(struct ceph_mds_request *req,
			       struct dentry *dentry, int err);
extern struct dentry *ceph_finish_lookup(struct ceph_mds_request *req,
					 struct dentry *dentry, int err);

extern void ceph_dentry_lru_add(struct dentry *dn);
extern void ceph_dentry_lru_touch(struct dentry *dn);
extern void ceph_dentry_lru_del(struct dentry *dn);
extern void ceph_invalidate_dentry_lease(struct dentry *dentry);
extern unsigned ceph_dentry_hash(struct inode *dir, struct dentry *dn);
extern void ceph_readdir_cache_release(struct ceph_readdir_cache_control *ctl);

/* ioctl.c */
extern long ceph_ioctl(struct file *file, unsigned int cmd, unsigned long arg);

/* export.c */
extern const struct export_operations ceph_export_ops;

/* locks.c */
extern __init void ceph_flock_init(void);
extern int ceph_lock(struct file *file, int cmd, struct file_lock *fl);
extern int ceph_flock(struct file *file, int cmd, struct file_lock *fl);
extern void ceph_count_locks(struct inode *inode, int *p_num, int *f_num);
extern int ceph_encode_locks_to_buffer(struct inode *inode,
				       struct ceph_filelock *flocks,
				       int num_fcntl_locks,
				       int num_flock_locks);
extern int ceph_locks_to_pagelist(struct ceph_filelock *flocks,
				  struct ceph_pagelist *pagelist,
				  int num_fcntl_locks, int num_flock_locks);

/* debugfs.c */
extern int ceph_fs_debugfs_init(struct ceph_fs_client *client);
extern void ceph_fs_debugfs_cleanup(struct ceph_fs_client *client);

/* quota.c */
static inline bool __ceph_has_any_quota(struct ceph_inode_info *ci)
{
	return ci->i_max_files || ci->i_max_bytes;
}

extern void ceph_adjust_quota_realms_count(struct inode *inode, bool inc);

static inline void __ceph_update_quota(struct ceph_inode_info *ci,
				       u64 max_bytes, u64 max_files)
{
	bool had_quota, has_quota;
	had_quota = __ceph_has_any_quota(ci);
	ci->i_max_bytes = max_bytes;
	ci->i_max_files = max_files;
	has_quota = __ceph_has_any_quota(ci);

	if (had_quota != has_quota)
		ceph_adjust_quota_realms_count(&ci->vfs_inode, has_quota);
}

extern void ceph_handle_quota(struct ceph_mds_client *mdsc,
			      struct ceph_mds_session *session,
			      struct ceph_msg *msg);
extern bool ceph_quota_is_max_files_exceeded(struct inode *inode);
extern bool ceph_quota_is_same_realm(struct inode *old, struct inode *new);
extern bool ceph_quota_is_max_bytes_exceeded(struct inode *inode,
					     loff_t newlen);
extern bool ceph_quota_is_max_bytes_approaching(struct inode *inode,
						loff_t newlen);
extern bool ceph_quota_update_statfs(struct ceph_fs_client *fsc,
				     struct kstatfs *buf);

#endif /* _FS_CEPH_SUPER_H */<|MERGE_RESOLUTION|>--- conflicted
+++ resolved
@@ -855,10 +855,7 @@
 
 extern struct inode *ceph_alloc_inode(struct super_block *sb);
 extern void ceph_evict_inode(struct inode *inode);
-<<<<<<< HEAD
-=======
 extern void ceph_destroy_inode(struct inode *inode);
->>>>>>> bd81dbe4
 extern int ceph_drop_inode(struct inode *inode);
 
 extern struct inode *ceph_get_inode(struct super_block *sb,
