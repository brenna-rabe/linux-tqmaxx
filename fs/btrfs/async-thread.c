--- conflicted
+++ resolved
@@ -305,14 +305,9 @@
 		 * lock held though. Save the work as tag for the trace event,
 		 * because the callback could free the structure.
 		 */
-<<<<<<< HEAD
-		trace_btrfs_all_work_done(work);
-		work->ordered_free(work);
-=======
 		wtag = work;
 		work->ordered_free(work);
 		trace_btrfs_all_work_done(wq->fs_info, wtag);
->>>>>>> 5543142d
 	}
 	spin_unlock_irqrestore(lock, flags);
 }
@@ -344,11 +339,10 @@
 		set_bit(WORK_DONE_BIT, &work->flags);
 		run_ordered_work(wq);
 	}
-<<<<<<< HEAD
-=======
+
 	if (!need_order)
 		trace_btrfs_all_work_done(wq->fs_info, wtag);
->>>>>>> 5543142d
+
 }
 
 void btrfs_init_work(struct btrfs_work *work, btrfs_work_func_t uniq_func,
