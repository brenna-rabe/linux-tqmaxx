--- conflicted
+++ resolved
@@ -9490,11 +9490,6 @@
 	};
 	int status = 0;
 
-<<<<<<< HEAD
-	dprintk("--> %s\n", __func__);
-
-=======
->>>>>>> df0cc57e
 	nfs4_init_sequence(&lgp->args.seq_args, &lgp->res.seq_res, 0, 0);
 
 	task = rpc_run_task(&task_setup_data);
