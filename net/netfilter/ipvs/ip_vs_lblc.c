/*
 * IPVS:        Locality-Based Least-Connection scheduling module
 *
 * Authors:     Wensong Zhang <wensong@gnuchina.org>
 *
 *              This program is free software; you can redistribute it and/or
 *              modify it under the terms of the GNU General Public License
 *              as published by the Free Software Foundation; either version
 *              2 of the License, or (at your option) any later version.
 *
 * Changes:
 *     Martin Hamilton         :    fixed the terrible locking bugs
 *                                   *lock(tbl->lock) ==> *lock(&tbl->lock)
 *     Wensong Zhang           :    fixed the uninitialized tbl->lock bug
 *     Wensong Zhang           :    added doing full expiration check to
 *                                   collect stale entries of 24+ hours when
 *                                   no partial expire check in a half hour
 *     Julian Anastasov        :    replaced del_timer call with del_timer_sync
 *                                   to avoid the possible race between timer
 *                                   handler and del_timer thread in SMP
 *
 */

/*
 * The lblc algorithm is as follows (pseudo code):
 *
 *       if cachenode[dest_ip] is null then
 *               n, cachenode[dest_ip] <- {weighted least-conn node};
 *       else
 *               n <- cachenode[dest_ip];
 *               if (n is dead) OR
 *                  (n.conns>n.weight AND
 *                   there is a node m with m.conns<m.weight/2) then
 *                 n, cachenode[dest_ip] <- {weighted least-conn node};
 *
 *       return n;
 *
 * Thanks must go to Wenzhuo Zhang for talking WCCP to me and pushing
 * me to write this module.
 */

#define KMSG_COMPONENT "IPVS"
#define pr_fmt(fmt) KMSG_COMPONENT ": " fmt

#include <linux/ip.h>
#include <linux/slab.h>
#include <linux/module.h>
#include <linux/kernel.h>
#include <linux/skbuff.h>
#include <linux/jiffies.h>

/* for sysctl */
#include <linux/fs.h>
#include <linux/sysctl.h>

#include <net/ip_vs.h>


/*
 *    It is for garbage collection of stale IPVS lblc entries,
 *    when the table is full.
 */
#define CHECK_EXPIRE_INTERVAL   (60*HZ)
#define ENTRY_TIMEOUT           (6*60*HZ)

#define DEFAULT_EXPIRATION	(24*60*60*HZ)

/*
 *    It is for full expiration check.
 *    When there is no partial expiration check (garbage collection)
 *    in a half hour, do a full expiration check to collect stale
 *    entries that haven't been touched for a day.
 */
#define COUNT_FOR_FULL_EXPIRATION   30


/*
 *     for IPVS lblc entry hash table
 */
#ifndef CONFIG_IP_VS_LBLC_TAB_BITS
#define CONFIG_IP_VS_LBLC_TAB_BITS      10
#endif
#define IP_VS_LBLC_TAB_BITS     CONFIG_IP_VS_LBLC_TAB_BITS
#define IP_VS_LBLC_TAB_SIZE     (1 << IP_VS_LBLC_TAB_BITS)
#define IP_VS_LBLC_TAB_MASK     (IP_VS_LBLC_TAB_SIZE - 1)


/*
 *      IPVS lblc entry represents an association between destination
 *      IP address and its destination server
 */
struct ip_vs_lblc_entry {
	struct hlist_node	list;
	int			af;		/* address family */
	union nf_inet_addr      addr;           /* destination IP address */
	struct ip_vs_dest	*dest;          /* real server (cache) */
	unsigned long           lastuse;        /* last used time */
	struct rcu_head		rcu_head;
};


/*
 *      IPVS lblc hash table
 */
struct ip_vs_lblc_table {
	struct rcu_head		rcu_head;
	struct hlist_head	bucket[IP_VS_LBLC_TAB_SIZE];  /* hash bucket */
	struct timer_list       periodic_timer; /* collect stale entries */
	atomic_t                entries;        /* number of entries */
	int                     max_size;       /* maximum size of entries */
	int                     rover;          /* rover for expire check */
	int                     counter;        /* counter for no expire */
	bool			dead;
};


/*
 *      IPVS LBLC sysctl table
 */
#ifdef CONFIG_SYSCTL
static struct ctl_table vs_vars_table[] = {
	{
		.procname	= "lblc_expiration",
		.data		= NULL,
		.maxlen		= sizeof(int),
		.mode		= 0644,
		.proc_handler	= proc_dointvec_jiffies,
	},
	{ }
};
#endif

static void ip_vs_lblc_rcu_free(struct rcu_head *head)
{
	struct ip_vs_lblc_entry *en = container_of(head,
						   struct ip_vs_lblc_entry,
						   rcu_head);

<<<<<<< HEAD
	ip_vs_dest_put(en->dest);
=======
	ip_vs_dest_put_and_free(en->dest);
>>>>>>> d8ec26d7
	kfree(en);
}

static inline void ip_vs_lblc_del(struct ip_vs_lblc_entry *en)
{
	hlist_del_rcu(&en->list);
	call_rcu(&en->rcu_head, ip_vs_lblc_rcu_free);
}

/*
 *	Returns hash value for IPVS LBLC entry
 */
static inline unsigned int
ip_vs_lblc_hashkey(int af, const union nf_inet_addr *addr)
{
	__be32 addr_fold = addr->ip;

#ifdef CONFIG_IP_VS_IPV6
	if (af == AF_INET6)
		addr_fold = addr->ip6[0]^addr->ip6[1]^
			    addr->ip6[2]^addr->ip6[3];
#endif
	return (ntohl(addr_fold)*2654435761UL) & IP_VS_LBLC_TAB_MASK;
}


/*
 *	Hash an entry in the ip_vs_lblc_table.
 *	returns bool success.
 */
static void
ip_vs_lblc_hash(struct ip_vs_lblc_table *tbl, struct ip_vs_lblc_entry *en)
{
	unsigned int hash = ip_vs_lblc_hashkey(en->af, &en->addr);

	hlist_add_head_rcu(&en->list, &tbl->bucket[hash]);
	atomic_inc(&tbl->entries);
}


/* Get ip_vs_lblc_entry associated with supplied parameters. */
static inline struct ip_vs_lblc_entry *
ip_vs_lblc_get(int af, struct ip_vs_lblc_table *tbl,
	       const union nf_inet_addr *addr)
{
	unsigned int hash = ip_vs_lblc_hashkey(af, addr);
	struct ip_vs_lblc_entry *en;

	hlist_for_each_entry_rcu(en, &tbl->bucket[hash], list)
		if (ip_vs_addr_equal(af, &en->addr, addr))
			return en;

	return NULL;
}


/*
 * Create or update an ip_vs_lblc_entry, which is a mapping of a destination IP
 * address to a server. Called under spin lock.
 */
static inline struct ip_vs_lblc_entry *
ip_vs_lblc_new(struct ip_vs_lblc_table *tbl, const union nf_inet_addr *daddr,
	       struct ip_vs_dest *dest)
{
	struct ip_vs_lblc_entry *en;

	en = ip_vs_lblc_get(dest->af, tbl, daddr);
	if (en) {
		if (en->dest == dest)
			return en;
		ip_vs_lblc_del(en);
	}
	en = kmalloc(sizeof(*en), GFP_ATOMIC);
	if (!en)
		return NULL;

	en->af = dest->af;
	ip_vs_addr_copy(dest->af, &en->addr, daddr);
	en->lastuse = jiffies;

	ip_vs_dest_hold(dest);
	en->dest = dest;

	ip_vs_lblc_hash(tbl, en);

	return en;
}


/*
 *      Flush all the entries of the specified table.
 */
static void ip_vs_lblc_flush(struct ip_vs_service *svc)
{
	struct ip_vs_lblc_table *tbl = svc->sched_data;
	struct ip_vs_lblc_entry *en;
	struct hlist_node *next;
	int i;

	spin_lock_bh(&svc->sched_lock);
	tbl->dead = 1;
	for (i=0; i<IP_VS_LBLC_TAB_SIZE; i++) {
		hlist_for_each_entry_safe(en, next, &tbl->bucket[i], list) {
			ip_vs_lblc_del(en);
			atomic_dec(&tbl->entries);
		}
	}
	spin_unlock_bh(&svc->sched_lock);
}

static int sysctl_lblc_expiration(struct ip_vs_service *svc)
{
#ifdef CONFIG_SYSCTL
	struct netns_ipvs *ipvs = net_ipvs(svc->net);
	return ipvs->sysctl_lblc_expiration;
#else
	return DEFAULT_EXPIRATION;
#endif
}

static inline void ip_vs_lblc_full_check(struct ip_vs_service *svc)
{
	struct ip_vs_lblc_table *tbl = svc->sched_data;
	struct ip_vs_lblc_entry *en;
	struct hlist_node *next;
	unsigned long now = jiffies;
	int i, j;

	for (i=0, j=tbl->rover; i<IP_VS_LBLC_TAB_SIZE; i++) {
		j = (j + 1) & IP_VS_LBLC_TAB_MASK;

		spin_lock(&svc->sched_lock);
		hlist_for_each_entry_safe(en, next, &tbl->bucket[j], list) {
			if (time_before(now,
					en->lastuse +
					sysctl_lblc_expiration(svc)))
				continue;

			ip_vs_lblc_del(en);
			atomic_dec(&tbl->entries);
		}
		spin_unlock(&svc->sched_lock);
	}
	tbl->rover = j;
}


/*
 *      Periodical timer handler for IPVS lblc table
 *      It is used to collect stale entries when the number of entries
 *      exceeds the maximum size of the table.
 *
 *      Fixme: we probably need more complicated algorithm to collect
 *             entries that have not been used for a long time even
 *             if the number of entries doesn't exceed the maximum size
 *             of the table.
 *      The full expiration check is for this purpose now.
 */
static void ip_vs_lblc_check_expire(unsigned long data)
{
	struct ip_vs_service *svc = (struct ip_vs_service *) data;
	struct ip_vs_lblc_table *tbl = svc->sched_data;
	unsigned long now = jiffies;
	int goal;
	int i, j;
	struct ip_vs_lblc_entry *en;
	struct hlist_node *next;

	if ((tbl->counter % COUNT_FOR_FULL_EXPIRATION) == 0) {
		/* do full expiration check */
		ip_vs_lblc_full_check(svc);
		tbl->counter = 1;
		goto out;
	}

	if (atomic_read(&tbl->entries) <= tbl->max_size) {
		tbl->counter++;
		goto out;
	}

	goal = (atomic_read(&tbl->entries) - tbl->max_size)*4/3;
	if (goal > tbl->max_size/2)
		goal = tbl->max_size/2;

	for (i=0, j=tbl->rover; i<IP_VS_LBLC_TAB_SIZE; i++) {
		j = (j + 1) & IP_VS_LBLC_TAB_MASK;

		spin_lock(&svc->sched_lock);
		hlist_for_each_entry_safe(en, next, &tbl->bucket[j], list) {
			if (time_before(now, en->lastuse + ENTRY_TIMEOUT))
				continue;

			ip_vs_lblc_del(en);
			atomic_dec(&tbl->entries);
			goal--;
		}
		spin_unlock(&svc->sched_lock);
		if (goal <= 0)
			break;
	}
	tbl->rover = j;

  out:
	mod_timer(&tbl->periodic_timer, jiffies+CHECK_EXPIRE_INTERVAL);
}


static int ip_vs_lblc_init_svc(struct ip_vs_service *svc)
{
	int i;
	struct ip_vs_lblc_table *tbl;

	/*
	 *    Allocate the ip_vs_lblc_table for this service
	 */
	tbl = kmalloc(sizeof(*tbl), GFP_KERNEL);
	if (tbl == NULL)
		return -ENOMEM;

	svc->sched_data = tbl;
	IP_VS_DBG(6, "LBLC hash table (memory=%Zdbytes) allocated for "
		  "current service\n", sizeof(*tbl));

	/*
	 *    Initialize the hash buckets
	 */
	for (i=0; i<IP_VS_LBLC_TAB_SIZE; i++) {
		INIT_HLIST_HEAD(&tbl->bucket[i]);
	}
	tbl->max_size = IP_VS_LBLC_TAB_SIZE*16;
	tbl->rover = 0;
	tbl->counter = 1;
	tbl->dead = 0;

	/*
	 *    Hook periodic timer for garbage collection
	 */
	setup_timer(&tbl->periodic_timer, ip_vs_lblc_check_expire,
			(unsigned long)svc);
	mod_timer(&tbl->periodic_timer, jiffies + CHECK_EXPIRE_INTERVAL);

	return 0;
}


static void ip_vs_lblc_done_svc(struct ip_vs_service *svc)
{
	struct ip_vs_lblc_table *tbl = svc->sched_data;

	/* remove periodic timer */
	del_timer_sync(&tbl->periodic_timer);

	/* got to clean up table entries here */
	ip_vs_lblc_flush(svc);

	/* release the table itself */
	kfree_rcu(tbl, rcu_head);
	IP_VS_DBG(6, "LBLC hash table (memory=%Zdbytes) released\n",
		  sizeof(*tbl));
}


static inline struct ip_vs_dest *
__ip_vs_lblc_schedule(struct ip_vs_service *svc)
{
	struct ip_vs_dest *dest, *least;
	int loh, doh;

	/*
	 * We use the following formula to estimate the load:
	 *                (dest overhead) / dest->weight
	 *
	 * Remember -- no floats in kernel mode!!!
	 * The comparison of h1*w2 > h2*w1 is equivalent to that of
	 *                h1/w1 > h2/w2
	 * if every weight is larger than zero.
	 *
	 * The server with weight=0 is quiesced and will not receive any
	 * new connection.
	 */
	list_for_each_entry_rcu(dest, &svc->destinations, n_list) {
		if (dest->flags & IP_VS_DEST_F_OVERLOAD)
			continue;
		if (atomic_read(&dest->weight) > 0) {
			least = dest;
			loh = ip_vs_dest_conn_overhead(least);
			goto nextstage;
		}
	}
	return NULL;

	/*
	 *    Find the destination with the least load.
	 */
  nextstage:
	list_for_each_entry_continue_rcu(dest, &svc->destinations, n_list) {
		if (dest->flags & IP_VS_DEST_F_OVERLOAD)
			continue;

		doh = ip_vs_dest_conn_overhead(dest);
		if ((__s64)loh * atomic_read(&dest->weight) >
		    (__s64)doh * atomic_read(&least->weight)) {
			least = dest;
			loh = doh;
		}
	}

	IP_VS_DBG_BUF(6, "LBLC: server %s:%d "
		      "activeconns %d refcnt %d weight %d overhead %d\n",
		      IP_VS_DBG_ADDR(least->af, &least->addr),
		      ntohs(least->port),
		      atomic_read(&least->activeconns),
		      atomic_read(&least->refcnt),
		      atomic_read(&least->weight), loh);

	return least;
}


/*
 *   If this destination server is overloaded and there is a less loaded
 *   server, then return true.
 */
static inline int
is_overloaded(struct ip_vs_dest *dest, struct ip_vs_service *svc)
{
	if (atomic_read(&dest->activeconns) > atomic_read(&dest->weight)) {
		struct ip_vs_dest *d;

		list_for_each_entry_rcu(d, &svc->destinations, n_list) {
			if (atomic_read(&d->activeconns)*2
			    < atomic_read(&d->weight)) {
				return 1;
			}
		}
	}
	return 0;
}


/*
 *    Locality-Based (weighted) Least-Connection scheduling
 */
static struct ip_vs_dest *
ip_vs_lblc_schedule(struct ip_vs_service *svc, const struct sk_buff *skb,
		    struct ip_vs_iphdr *iph)
{
	struct ip_vs_lblc_table *tbl = svc->sched_data;
	struct ip_vs_dest *dest = NULL;
	struct ip_vs_lblc_entry *en;

	IP_VS_DBG(6, "%s(): Scheduling...\n", __func__);

	/* First look in our cache */
	en = ip_vs_lblc_get(svc->af, tbl, &iph->daddr);
	if (en) {
		/* We only hold a read lock, but this is atomic */
		en->lastuse = jiffies;

		/*
		 * If the destination is not available, i.e. it's in the trash,
		 * we must ignore it, as it may be removed from under our feet,
		 * if someone drops our reference count. Our caller only makes
		 * sure that destinations, that are not in the trash, are not
		 * moved to the trash, while we are scheduling. But anyone can
		 * free up entries from the trash at any time.
		 */

		dest = en->dest;
		if ((dest->flags & IP_VS_DEST_F_AVAILABLE) &&
		    atomic_read(&dest->weight) > 0 && !is_overloaded(dest, svc))
			goto out;
	}

	/* No cache entry or it is invalid, time to schedule */
	dest = __ip_vs_lblc_schedule(svc);
	if (!dest) {
		ip_vs_scheduler_err(svc, "no destination available");
		return NULL;
	}

	/* If we fail to create a cache entry, we'll just use the valid dest */
	spin_lock_bh(&svc->sched_lock);
	if (!tbl->dead)
		ip_vs_lblc_new(tbl, &iph->daddr, dest);
	spin_unlock_bh(&svc->sched_lock);

out:
	IP_VS_DBG_BUF(6, "LBLC: destination IP address %s --> server %s:%d\n",
		      IP_VS_DBG_ADDR(svc->af, &iph->daddr),
		      IP_VS_DBG_ADDR(svc->af, &dest->addr), ntohs(dest->port));

	return dest;
}


/*
 *      IPVS LBLC Scheduler structure
 */
static struct ip_vs_scheduler ip_vs_lblc_scheduler =
{
	.name =			"lblc",
	.refcnt =		ATOMIC_INIT(0),
	.module =		THIS_MODULE,
	.n_list =		LIST_HEAD_INIT(ip_vs_lblc_scheduler.n_list),
	.init_service =		ip_vs_lblc_init_svc,
	.done_service =		ip_vs_lblc_done_svc,
	.schedule =		ip_vs_lblc_schedule,
};

/*
 *  per netns init.
 */
#ifdef CONFIG_SYSCTL
static int __net_init __ip_vs_lblc_init(struct net *net)
{
	struct netns_ipvs *ipvs = net_ipvs(net);

	if (!ipvs)
		return -ENOENT;

	if (!net_eq(net, &init_net)) {
		ipvs->lblc_ctl_table = kmemdup(vs_vars_table,
						sizeof(vs_vars_table),
						GFP_KERNEL);
		if (ipvs->lblc_ctl_table == NULL)
			return -ENOMEM;

		/* Don't export sysctls to unprivileged users */
		if (net->user_ns != &init_user_ns)
			ipvs->lblc_ctl_table[0].procname = NULL;

	} else
		ipvs->lblc_ctl_table = vs_vars_table;
	ipvs->sysctl_lblc_expiration = DEFAULT_EXPIRATION;
	ipvs->lblc_ctl_table[0].data = &ipvs->sysctl_lblc_expiration;

	ipvs->lblc_ctl_header =
		register_net_sysctl(net, "net/ipv4/vs", ipvs->lblc_ctl_table);
	if (!ipvs->lblc_ctl_header) {
		if (!net_eq(net, &init_net))
			kfree(ipvs->lblc_ctl_table);
		return -ENOMEM;
	}

	return 0;
}

static void __net_exit __ip_vs_lblc_exit(struct net *net)
{
	struct netns_ipvs *ipvs = net_ipvs(net);

	unregister_net_sysctl_table(ipvs->lblc_ctl_header);

	if (!net_eq(net, &init_net))
		kfree(ipvs->lblc_ctl_table);
}

#else

static int __net_init __ip_vs_lblc_init(struct net *net) { return 0; }
static void __net_exit __ip_vs_lblc_exit(struct net *net) { }

#endif

static struct pernet_operations ip_vs_lblc_ops = {
	.init = __ip_vs_lblc_init,
	.exit = __ip_vs_lblc_exit,
};

static int __init ip_vs_lblc_init(void)
{
	int ret;

	ret = register_pernet_subsys(&ip_vs_lblc_ops);
	if (ret)
		return ret;

	ret = register_ip_vs_scheduler(&ip_vs_lblc_scheduler);
	if (ret)
		unregister_pernet_subsys(&ip_vs_lblc_ops);
	return ret;
}

static void __exit ip_vs_lblc_cleanup(void)
{
	unregister_ip_vs_scheduler(&ip_vs_lblc_scheduler);
	unregister_pernet_subsys(&ip_vs_lblc_ops);
	rcu_barrier();
}


module_init(ip_vs_lblc_init);
module_exit(ip_vs_lblc_cleanup);
MODULE_LICENSE("GPL");<|MERGE_RESOLUTION|>--- conflicted
+++ resolved
@@ -136,11 +136,7 @@
 						   struct ip_vs_lblc_entry,
 						   rcu_head);
 
-<<<<<<< HEAD
-	ip_vs_dest_put(en->dest);
-=======
 	ip_vs_dest_put_and_free(en->dest);
->>>>>>> d8ec26d7
 	kfree(en);
 }
 
