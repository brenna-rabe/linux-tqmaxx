--- conflicted
+++ resolved
@@ -196,10 +196,7 @@
 	return;
 
 out_flushed:
-<<<<<<< HEAD
-=======
 	rpcrdma_flush_disconnect(cq, wc);
->>>>>>> 04d5ce62
 	rpcrdma_rep_destroy(rep);
 }
 
@@ -262,22 +259,11 @@
 		complete(&ep->re_done);
 		return 0;
 	case RDMA_CM_EVENT_DEVICE_REMOVAL:
-<<<<<<< HEAD
-#if IS_ENABLED(CONFIG_SUNRPC_DEBUG)
-		pr_info("rpcrdma: removing device %s for %s:%s\n",
-			ia->ri_id->device->name,
-			rpcrdma_addrstr(r_xprt), rpcrdma_portstr(r_xprt));
-#endif
-		init_completion(&ia->ri_remove_done);
-		set_bit(RPCRDMA_IAF_REMOVING, &ia->ri_flags);
-		ep->rep_connected = -ENODEV;
-=======
 		pr_info("rpcrdma: removing device %s for %pISpc\n",
 			ep->re_id->device->name, sap);
 		/* fall through */
 	case RDMA_CM_EVENT_ADDR_CHANGE:
 		ep->re_connect_status = -ENODEV;
->>>>>>> 04d5ce62
 		xprt_force_disconnect(xprt);
 		goto disconnected;
 	case RDMA_CM_EVENT_ESTABLISHED:
@@ -322,11 +308,7 @@
 	struct rdma_cm_id *id;
 	int rc;
 
-<<<<<<< HEAD
-	init_completion(&ia->ri_done);
-=======
 	init_completion(&ep->re_done);
->>>>>>> 04d5ce62
 
 	id = rdma_create_id(xprt->xprt_net, rpcrdma_cm_event_handler, ep,
 			    RDMA_PS_TCP, IB_QPT_RC);
@@ -373,16 +355,6 @@
 		ep->re_id->qp = NULL;
 	}
 
-<<<<<<< HEAD
-	ia->ri_pd = ib_alloc_pd(ia->ri_id->device, 0);
-	if (IS_ERR(ia->ri_pd)) {
-		rc = PTR_ERR(ia->ri_pd);
-		pr_err("rpcrdma: ib_alloc_pd() returned %d\n", rc);
-		goto out_err;
-	}
-
-	return 0;
-=======
 	if (ep->re_attr.recv_cq)
 		ib_free_cq(ep->re_attr.recv_cq);
 	ep->re_attr.recv_cq = NULL;
@@ -393,117 +365,22 @@
 	if (ep->re_pd)
 		ib_dealloc_pd(ep->re_pd);
 	ep->re_pd = NULL;
->>>>>>> 04d5ce62
 
 	kfree(ep);
 	module_put(THIS_MODULE);
 }
 
-<<<<<<< HEAD
-/**
- * rpcrdma_ia_remove - Handle device driver unload
- * @ia: interface adapter being removed
- *
- * Divest transport H/W resources associated with this adapter,
- * but allow it to be restored later.
- *
- * Caller must hold the transport send lock.
-=======
 /* Returns:
  *     %0 if @ep still has a positive kref count, or
  *     %1 if @ep was destroyed successfully.
->>>>>>> 04d5ce62
  */
 static int rpcrdma_ep_destroy(struct rpcrdma_ep *ep)
 {
-<<<<<<< HEAD
-	struct rpcrdma_xprt *r_xprt = container_of(ia, struct rpcrdma_xprt,
-						   rx_ia);
-	struct rpcrdma_ep *ep = &r_xprt->rx_ep;
-
-	/* This is similar to rpcrdma_ep_destroy, but:
-	 * - Don't cancel the connect worker.
-	 * - Don't call rpcrdma_ep_disconnect, which waits
-	 *   for another conn upcall, which will deadlock.
-	 * - rdma_disconnect is unneeded, the underlying
-	 *   connection is already gone.
-	 */
-	if (ia->ri_id->qp) {
-		rpcrdma_xprt_drain(r_xprt);
-		rdma_destroy_qp(ia->ri_id);
-		ia->ri_id->qp = NULL;
-	}
-	ib_free_cq(ep->rep_attr.recv_cq);
-	ep->rep_attr.recv_cq = NULL;
-	ib_free_cq(ep->rep_attr.send_cq);
-	ep->rep_attr.send_cq = NULL;
-
-	/* The ULP is responsible for ensuring all DMA
-	 * mappings and MRs are gone.
-	 */
-	rpcrdma_reps_unmap(r_xprt);
-	rpcrdma_reqs_reset(r_xprt);
-	rpcrdma_mrs_destroy(r_xprt);
-	rpcrdma_sendctxs_destroy(r_xprt);
-	ib_dealloc_pd(ia->ri_pd);
-	ia->ri_pd = NULL;
-
-	/* Allow waiters to continue */
-	complete(&ia->ri_remove_done);
-
-	trace_xprtrdma_remove(r_xprt);
-=======
 	return kref_put(&ep->re_kref, rpcrdma_ep_put);
->>>>>>> 04d5ce62
 }
 
 static int rpcrdma_ep_create(struct rpcrdma_xprt *r_xprt)
 {
-<<<<<<< HEAD
-	if (ia->ri_id != NULL && !IS_ERR(ia->ri_id)) {
-		if (ia->ri_id->qp)
-			rdma_destroy_qp(ia->ri_id);
-		rdma_destroy_id(ia->ri_id);
-	}
-	ia->ri_id = NULL;
-
-	/* If the pd is still busy, xprtrdma missed freeing a resource */
-	if (ia->ri_pd && !IS_ERR(ia->ri_pd))
-		ib_dealloc_pd(ia->ri_pd);
-	ia->ri_pd = NULL;
-}
-
-/**
- * rpcrdma_ep_create - Create unconnected endpoint
- * @r_xprt: transport to instantiate
- *
- * Returns zero on success, or a negative errno.
- */
-int rpcrdma_ep_create(struct rpcrdma_xprt *r_xprt)
-{
-	struct rpcrdma_ep *ep = &r_xprt->rx_ep;
-	struct rpcrdma_ia *ia = &r_xprt->rx_ia;
-	struct rpcrdma_connect_private *pmsg = &ep->rep_cm_private;
-	struct ib_cq *sendcq, *recvcq;
-	int rc;
-
-	ep->rep_max_requests = r_xprt->rx_xprt.max_reqs;
-	ep->rep_inline_send = xprt_rdma_max_inline_write;
-	ep->rep_inline_recv = xprt_rdma_max_inline_read;
-
-	rc = frwr_query_device(r_xprt, ia->ri_id->device);
-	if (rc)
-		return rc;
-	r_xprt->rx_buf.rb_max_requests = cpu_to_be32(ep->rep_max_requests);
-
-	ep->rep_attr.event_handler = rpcrdma_qp_event_handler;
-	ep->rep_attr.qp_context = ep;
-	ep->rep_attr.srq = NULL;
-	ep->rep_attr.cap.max_inline_data = 0;
-	ep->rep_attr.sq_sig_type = IB_SIGNAL_REQ_WR;
-	ep->rep_attr.qp_type = IB_QPT_RC;
-	ep->rep_attr.port_num = ~0;
-=======
 	struct rpcrdma_connect_private *pmsg;
 	struct ib_device *device;
 	struct rdma_cm_id *id;
@@ -541,7 +418,6 @@
 	ep->re_attr.sq_sig_type = IB_SIGNAL_REQ_WR;
 	ep->re_attr.qp_type = IB_QPT_RC;
 	ep->re_attr.port_num = ~0;
->>>>>>> 04d5ce62
 
 	dprintk("RPC:       %s: requested max: dtos: send %d recv %d; "
 		"iovs: send %d recv %d\n",
@@ -603,107 +479,9 @@
 	ep->re_remote_cma.flow_control = 0;
 	ep->re_remote_cma.rnr_retry_count = 0;
 
-<<<<<<< HEAD
-out2:
-	ib_free_cq(sendcq);
-out1:
-	return rc;
-}
-
-/**
- * rpcrdma_ep_destroy - Disconnect and destroy endpoint.
- * @r_xprt: transport instance to shut down
- *
- */
-void rpcrdma_ep_destroy(struct rpcrdma_xprt *r_xprt)
-{
-	struct rpcrdma_ep *ep = &r_xprt->rx_ep;
-	struct rpcrdma_ia *ia = &r_xprt->rx_ia;
-
-	if (ia->ri_id && ia->ri_id->qp) {
-		rpcrdma_ep_disconnect(ep, ia);
-		rdma_destroy_qp(ia->ri_id);
-		ia->ri_id->qp = NULL;
-	}
-
-	if (ep->rep_attr.recv_cq)
-		ib_free_cq(ep->rep_attr.recv_cq);
-	if (ep->rep_attr.send_cq)
-		ib_free_cq(ep->rep_attr.send_cq);
-}
-
-/* Re-establish a connection after a device removal event.
- * Unlike a normal reconnection, a fresh PD and a new set
- * of MRs and buffers is needed.
- */
-static int rpcrdma_ep_recreate_xprt(struct rpcrdma_xprt *r_xprt,
-				    struct ib_qp_init_attr *qp_init_attr)
-{
-	struct rpcrdma_ia *ia = &r_xprt->rx_ia;
-	struct rpcrdma_ep *ep = &r_xprt->rx_ep;
-	int rc, err;
-
-	trace_xprtrdma_reinsert(r_xprt);
-
-	rc = -EHOSTUNREACH;
-	if (rpcrdma_ia_open(r_xprt))
-		goto out1;
-
-	rc = -ENOMEM;
-	err = rpcrdma_ep_create(r_xprt);
-	if (err) {
-		pr_err("rpcrdma: rpcrdma_ep_create returned %d\n", err);
-		goto out2;
-	}
-	memcpy(qp_init_attr, &ep->rep_attr, sizeof(*qp_init_attr));
-
-	rc = -ENETUNREACH;
-	err = rdma_create_qp(ia->ri_id, ia->ri_pd, qp_init_attr);
-	if (err) {
-		pr_err("rpcrdma: rdma_create_qp returned %d\n", err);
-		goto out3;
-	}
-	return 0;
-
-out3:
-	rpcrdma_ep_destroy(r_xprt);
-out2:
-	rpcrdma_ia_close(ia);
-out1:
-	return rc;
-}
-
-static int rpcrdma_ep_reconnect(struct rpcrdma_xprt *r_xprt,
-				struct ib_qp_init_attr *qp_init_attr)
-{
-	struct rpcrdma_ia *ia = &r_xprt->rx_ia;
-	struct rdma_cm_id *id, *old;
-	int err, rc;
-
-	rpcrdma_ep_disconnect(&r_xprt->rx_ep, ia);
-
-	rc = -EHOSTUNREACH;
-	id = rpcrdma_create_id(r_xprt, ia);
-	if (IS_ERR(id))
-		goto out;
-
-	/* As long as the new ID points to the same device as the
-	 * old ID, we can reuse the transport's existing PD and all
-	 * previously allocated MRs. Also, the same device means
-	 * the transport's previous DMA mappings are still valid.
-	 *
-	 * This is a sanity check only. There should be no way these
-	 * point to two different devices here.
-	 */
-	old = id;
-	rc = -ENETUNREACH;
-	if (ia->ri_id->device != id->device) {
-		pr_err("rpcrdma: can't reconnect on different device!\n");
-=======
 	ep->re_pd = ib_alloc_pd(device, 0);
 	if (IS_ERR(ep->re_pd)) {
 		rc = PTR_ERR(ep->re_pd);
->>>>>>> 04d5ce62
 		goto out_destroy;
 	}
 
@@ -752,11 +530,7 @@
 	if (rc)
 		goto out;
 
-<<<<<<< HEAD
-	rc = rdma_connect(ia->ri_id, &ep->rep_remote_cma);
-=======
 	rc = rdma_connect(ep->re_id, &ep->re_remote_cma);
->>>>>>> 04d5ce62
 	if (rc)
 		goto out;
 
@@ -773,11 +547,7 @@
 
 	rc = rpcrdma_reqs_setup(r_xprt);
 	if (rc) {
-<<<<<<< HEAD
-		rpcrdma_ep_disconnect(ep, ia);
-=======
 		rpcrdma_xprt_disconnect(r_xprt);
->>>>>>> 04d5ce62
 		goto out;
 	}
 	rpcrdma_mrs_create(r_xprt);
@@ -817,14 +587,11 @@
 	rpcrdma_reqs_reset(r_xprt);
 	rpcrdma_mrs_destroy(r_xprt);
 	rpcrdma_sendctxs_destroy(r_xprt);
-<<<<<<< HEAD
-=======
 
 	if (rpcrdma_ep_destroy(ep))
 		rdma_destroy_id(id);
 
 	r_xprt->rx_ep = NULL;
->>>>>>> 04d5ce62
 }
 
 /* Fixed-size circular FIFO queue. This implementation is wait-free and
@@ -861,11 +628,7 @@
 {
 	struct rpcrdma_sendctx *sc;
 
-<<<<<<< HEAD
-	sc = kzalloc(struct_size(sc, sc_sges, ep->rep_attr.cap.max_send_sge),
-=======
 	sc = kzalloc(struct_size(sc, sc_sges, ep->re_attr.cap.max_send_sge),
->>>>>>> 04d5ce62
 		     GFP_KERNEL);
 	if (!sc)
 		return NULL;
@@ -885,22 +648,14 @@
 	 * the ->send_request call to fail temporarily before too many
 	 * Sends are posted.
 	 */
-<<<<<<< HEAD
-	i = r_xprt->rx_ep.rep_max_requests + RPCRDMA_MAX_BC_REQUESTS;
-=======
 	i = r_xprt->rx_ep->re_max_requests + RPCRDMA_MAX_BC_REQUESTS;
->>>>>>> 04d5ce62
 	buf->rb_sc_ctxs = kcalloc(i, sizeof(sc), GFP_KERNEL);
 	if (!buf->rb_sc_ctxs)
 		return -ENOMEM;
 
 	buf->rb_sc_last = i - 1;
 	for (i = 0; i <= buf->rb_sc_last; i++) {
-<<<<<<< HEAD
-		sc = rpcrdma_sendctx_create(&r_xprt->rx_ep);
-=======
 		sc = rpcrdma_sendctx_create(r_xprt->rx_ep);
->>>>>>> 04d5ce62
 		if (!sc)
 			return -ENOMEM;
 
@@ -1007,11 +762,7 @@
 	struct rpcrdma_ep *ep = r_xprt->rx_ep;
 	unsigned int count;
 
-<<<<<<< HEAD
-	for (count = 0; count < ia->ri_max_rdma_segs; count++) {
-=======
 	for (count = 0; count < ep->re_max_rdma_segs; count++) {
->>>>>>> 04d5ce62
 		struct rpcrdma_mr *mr;
 		int rc;
 
@@ -1124,11 +875,7 @@
 
 	/* Compute maximum header buffer size in bytes */
 	maxhdrsize = rpcrdma_fixed_maxsz + 3 +
-<<<<<<< HEAD
-		     r_xprt->rx_ia.ri_max_rdma_segs * rpcrdma_readchunk_maxsz;
-=======
 		     r_xprt->rx_ep->re_max_rdma_segs * rpcrdma_readchunk_maxsz;
->>>>>>> 04d5ce62
 	maxhdrsize *= sizeof(__be32);
 	rb = rpcrdma_regbuf_alloc(__roundup_pow_of_two(maxhdrsize),
 				  DMA_TO_DEVICE, GFP_KERNEL);
@@ -1625,11 +1372,7 @@
 void rpcrdma_post_recvs(struct rpcrdma_xprt *r_xprt, bool temp)
 {
 	struct rpcrdma_buffer *buf = &r_xprt->rx_buf;
-<<<<<<< HEAD
-	struct rpcrdma_ep *ep = &r_xprt->rx_ep;
-=======
 	struct rpcrdma_ep *ep = r_xprt->rx_ep;
->>>>>>> 04d5ce62
 	struct ib_recv_wr *wr, *bad_wr;
 	struct rpcrdma_rep *rep;
 	int needed, count, rc;
@@ -1666,11 +1409,7 @@
 	if (!wr)
 		goto out;
 
-<<<<<<< HEAD
-	rc = ib_post_recv(r_xprt->rx_ia.ri_id->qp, wr,
-=======
 	rc = ib_post_recv(ep->re_id->qp, wr,
->>>>>>> 04d5ce62
 			  (const struct ib_recv_wr **)&bad_wr);
 out:
 	trace_xprtrdma_post_recvs(r_xprt, count, rc);
