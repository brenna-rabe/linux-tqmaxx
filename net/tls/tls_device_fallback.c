/* Copyright (c) 2018, Mellanox Technologies All rights reserved.
 *
 * This software is available to you under a choice of one of two
 * licenses.  You may choose to be licensed under the terms of the GNU
 * General Public License (GPL) Version 2, available from the file
 * COPYING in the main directory of this source tree, or the
 * OpenIB.org BSD license below:
 *
 *     Redistribution and use in source and binary forms, with or
 *     without modification, are permitted provided that the following
 *     conditions are met:
 *
 *      - Redistributions of source code must retain the above
 *        copyright notice, this list of conditions and the following
 *        disclaimer.
 *
 *      - Redistributions in binary form must reproduce the above
 *        copyright notice, this list of conditions and the following
 *        disclaimer in the documentation and/or other materials
 *        provided with the distribution.
 *
 * THE SOFTWARE IS PROVIDED "AS IS", WITHOUT WARRANTY OF ANY KIND,
 * EXPRESS OR IMPLIED, INCLUDING BUT NOT LIMITED TO THE WARRANTIES OF
 * MERCHANTABILITY, FITNESS FOR A PARTICULAR PURPOSE AND
 * NONINFRINGEMENT. IN NO EVENT SHALL THE AUTHORS OR COPYRIGHT HOLDERS
 * BE LIABLE FOR ANY CLAIM, DAMAGES OR OTHER LIABILITY, WHETHER IN AN
 * ACTION OF CONTRACT, TORT OR OTHERWISE, ARISING FROM, OUT OF OR IN
 * CONNECTION WITH THE SOFTWARE OR THE USE OR OTHER DEALINGS IN THE
 * SOFTWARE.
 */

#include <net/tls.h>
#include <crypto/aead.h>
#include <crypto/scatterwalk.h>
#include <net/ip6_checksum.h>

static void chain_to_walk(struct scatterlist *sg, struct scatter_walk *walk)
{
	struct scatterlist *src = walk->sg;
	int diff = walk->offset - src->offset;

	sg_set_page(sg, sg_page(src),
		    src->length - diff, walk->offset);

	scatterwalk_crypto_chain(sg, sg_next(src), 2);
}

static int tls_enc_record(struct aead_request *aead_req,
			  struct crypto_aead *aead, char *aad,
			  char *iv, __be64 rcd_sn,
			  struct scatter_walk *in,
			  struct scatter_walk *out, int *in_len)
{
	unsigned char buf[TLS_HEADER_SIZE + TLS_CIPHER_AES_GCM_128_IV_SIZE];
	struct scatterlist sg_in[3];
	struct scatterlist sg_out[3];
	u16 len;
	int rc;

	len = min_t(int, *in_len, ARRAY_SIZE(buf));

	scatterwalk_copychunks(buf, in, len, 0);
	scatterwalk_copychunks(buf, out, len, 1);

	*in_len -= len;
	if (!*in_len)
		return 0;

	scatterwalk_pagedone(in, 0, 1);
	scatterwalk_pagedone(out, 1, 1);

	len = buf[4] | (buf[3] << 8);
	len -= TLS_CIPHER_AES_GCM_128_IV_SIZE;

	tls_make_aad(aad, len - TLS_CIPHER_AES_GCM_128_TAG_SIZE,
		     (char *)&rcd_sn, sizeof(rcd_sn), buf[0]);

	memcpy(iv + TLS_CIPHER_AES_GCM_128_SALT_SIZE, buf + TLS_HEADER_SIZE,
	       TLS_CIPHER_AES_GCM_128_IV_SIZE);

	sg_init_table(sg_in, ARRAY_SIZE(sg_in));
	sg_init_table(sg_out, ARRAY_SIZE(sg_out));
	sg_set_buf(sg_in, aad, TLS_AAD_SPACE_SIZE);
	sg_set_buf(sg_out, aad, TLS_AAD_SPACE_SIZE);
	chain_to_walk(sg_in + 1, in);
	chain_to_walk(sg_out + 1, out);

	*in_len -= len;
	if (*in_len < 0) {
		*in_len += TLS_CIPHER_AES_GCM_128_TAG_SIZE;
		/* the input buffer doesn't contain the entire record.
		 * trim len accordingly. The resulting authentication tag
		 * will contain garbage, but we don't care, so we won't
		 * include any of it in the output skb
		 * Note that we assume the output buffer length
		 * is larger then input buffer length + tag size
		 */
		if (*in_len < 0)
			len += *in_len;

		*in_len = 0;
	}

	if (*in_len) {
		scatterwalk_copychunks(NULL, in, len, 2);
		scatterwalk_pagedone(in, 0, 1);
		scatterwalk_copychunks(NULL, out, len, 2);
		scatterwalk_pagedone(out, 1, 1);
	}

	len -= TLS_CIPHER_AES_GCM_128_TAG_SIZE;
	aead_request_set_crypt(aead_req, sg_in, sg_out, len, iv);

	rc = crypto_aead_encrypt(aead_req);

	return rc;
}

static void tls_init_aead_request(struct aead_request *aead_req,
				  struct crypto_aead *aead)
{
	aead_request_set_tfm(aead_req, aead);
	aead_request_set_ad(aead_req, TLS_AAD_SPACE_SIZE);
}

static struct aead_request *tls_alloc_aead_request(struct crypto_aead *aead,
						   gfp_t flags)
{
	unsigned int req_size = sizeof(struct aead_request) +
		crypto_aead_reqsize(aead);
	struct aead_request *aead_req;

	aead_req = kzalloc(req_size, flags);
	if (aead_req)
		tls_init_aead_request(aead_req, aead);
	return aead_req;
}

static int tls_enc_records(struct aead_request *aead_req,
			   struct crypto_aead *aead, struct scatterlist *sg_in,
			   struct scatterlist *sg_out, char *aad, char *iv,
			   u64 rcd_sn, int len)
{
	struct scatter_walk out, in;
	int rc;

	scatterwalk_start(&in, sg_in);
	scatterwalk_start(&out, sg_out);

	do {
		rc = tls_enc_record(aead_req, aead, aad, iv,
				    cpu_to_be64(rcd_sn), &in, &out, &len);
		rcd_sn++;

	} while (rc == 0 && len);

	scatterwalk_done(&in, 0, 0);
	scatterwalk_done(&out, 1, 0);

	return rc;
}

/* Can't use icsk->icsk_af_ops->send_check here because the ip addresses
 * might have been changed by NAT.
 */
static void update_chksum(struct sk_buff *skb, int headln)
{
	struct tcphdr *th = tcp_hdr(skb);
	int datalen = skb->len - headln;
	const struct ipv6hdr *ipv6h;
	const struct iphdr *iph;

	/* We only changed the payload so if we are using partial we don't
	 * need to update anything.
	 */
	if (likely(skb->ip_summed == CHECKSUM_PARTIAL))
		return;

	skb->ip_summed = CHECKSUM_PARTIAL;
	skb->csum_start = skb_transport_header(skb) - skb->head;
	skb->csum_offset = offsetof(struct tcphdr, check);

	if (skb->sk->sk_family == AF_INET6) {
		ipv6h = ipv6_hdr(skb);
		th->check = ~csum_ipv6_magic(&ipv6h->saddr, &ipv6h->daddr,
					     datalen, IPPROTO_TCP, 0);
	} else {
		iph = ip_hdr(skb);
		th->check = ~csum_tcpudp_magic(iph->saddr, iph->daddr, datalen,
					       IPPROTO_TCP, 0);
	}
}

static void complete_skb(struct sk_buff *nskb, struct sk_buff *skb, int headln)
{
	struct sock *sk = skb->sk;
	int delta;

	skb_copy_header(nskb, skb);

	skb_put(nskb, skb->len);
	memcpy(nskb->data, skb->data, headln);

	nskb->destructor = skb->destructor;
	nskb->sk = sk;
	skb->destructor = NULL;
	skb->sk = NULL;

<<<<<<< HEAD
=======
	update_chksum(nskb, headln);

>>>>>>> 85884864
	delta = nskb->truesize - skb->truesize;
	if (likely(delta < 0))
		WARN_ON_ONCE(refcount_sub_and_test(-delta, &sk->sk_wmem_alloc));
	else if (delta)
		refcount_add(delta, &sk->sk_wmem_alloc);
}

/* This function may be called after the user socket is already
 * closed so make sure we don't use anything freed during
 * tls_sk_proto_close here
 */

static int fill_sg_in(struct scatterlist *sg_in,
		      struct sk_buff *skb,
		      struct tls_offload_context_tx *ctx,
		      u64 *rcd_sn,
		      s32 *sync_size,
		      int *resync_sgs)
{
	int tcp_payload_offset = skb_transport_offset(skb) + tcp_hdrlen(skb);
	int payload_len = skb->len - tcp_payload_offset;
	u32 tcp_seq = ntohl(tcp_hdr(skb)->seq);
	struct tls_record_info *record;
	unsigned long flags;
	int remaining;
	int i;

	spin_lock_irqsave(&ctx->lock, flags);
	record = tls_get_record(ctx, tcp_seq, rcd_sn);
	if (!record) {
		spin_unlock_irqrestore(&ctx->lock, flags);
		WARN(1, "Record not found for seq %u\n", tcp_seq);
		return -EINVAL;
	}

	*sync_size = tcp_seq - tls_record_start_seq(record);
	if (*sync_size < 0) {
		int is_start_marker = tls_record_is_start_marker(record);

		spin_unlock_irqrestore(&ctx->lock, flags);
		/* This should only occur if the relevant record was
		 * already acked. In that case it should be ok
		 * to drop the packet and avoid retransmission.
		 *
		 * There is a corner case where the packet contains
		 * both an acked and a non-acked record.
		 * We currently don't handle that case and rely
		 * on TCP to retranmit a packet that doesn't contain
		 * already acked payload.
		 */
		if (!is_start_marker)
			*sync_size = 0;
		return -EINVAL;
	}

	remaining = *sync_size;
	for (i = 0; remaining > 0; i++) {
		skb_frag_t *frag = &record->frags[i];

		__skb_frag_ref(frag);
		sg_set_page(sg_in + i, skb_frag_page(frag),
			    skb_frag_size(frag), frag->page_offset);

		remaining -= skb_frag_size(frag);

		if (remaining < 0)
			sg_in[i].length += remaining;
	}
	*resync_sgs = i;

	spin_unlock_irqrestore(&ctx->lock, flags);
	if (skb_to_sgvec(skb, &sg_in[i], tcp_payload_offset, payload_len) < 0)
		return -EINVAL;

	return 0;
}

static void fill_sg_out(struct scatterlist sg_out[3], void *buf,
			struct tls_context *tls_ctx,
			struct sk_buff *nskb,
			int tcp_payload_offset,
			int payload_len,
			int sync_size,
			void *dummy_buf)
{
	sg_set_buf(&sg_out[0], dummy_buf, sync_size);
	sg_set_buf(&sg_out[1], nskb->data + tcp_payload_offset, payload_len);
	/* Add room for authentication tag produced by crypto */
	dummy_buf += sync_size;
	sg_set_buf(&sg_out[2], dummy_buf, TLS_CIPHER_AES_GCM_128_TAG_SIZE);
}

static struct sk_buff *tls_enc_skb(struct tls_context *tls_ctx,
				   struct scatterlist sg_out[3],
				   struct scatterlist *sg_in,
				   struct sk_buff *skb,
				   s32 sync_size, u64 rcd_sn)
{
	int tcp_payload_offset = skb_transport_offset(skb) + tcp_hdrlen(skb);
	struct tls_offload_context_tx *ctx = tls_offload_ctx_tx(tls_ctx);
	int payload_len = skb->len - tcp_payload_offset;
	void *buf, *iv, *aad, *dummy_buf;
	struct aead_request *aead_req;
	struct sk_buff *nskb = NULL;
	int buf_len;

	aead_req = tls_alloc_aead_request(ctx->aead_send, GFP_ATOMIC);
	if (!aead_req)
		return NULL;

	buf_len = TLS_CIPHER_AES_GCM_128_SALT_SIZE +
		  TLS_CIPHER_AES_GCM_128_IV_SIZE +
		  TLS_AAD_SPACE_SIZE +
		  sync_size +
		  TLS_CIPHER_AES_GCM_128_TAG_SIZE;
	buf = kmalloc(buf_len, GFP_ATOMIC);
	if (!buf)
		goto free_req;

	iv = buf;
	memcpy(iv, tls_ctx->crypto_send.aes_gcm_128.salt,
	       TLS_CIPHER_AES_GCM_128_SALT_SIZE);
	aad = buf + TLS_CIPHER_AES_GCM_128_SALT_SIZE +
	      TLS_CIPHER_AES_GCM_128_IV_SIZE;
	dummy_buf = aad + TLS_AAD_SPACE_SIZE;

	nskb = alloc_skb(skb_headroom(skb) + skb->len, GFP_ATOMIC);
	if (!nskb)
		goto free_buf;

	skb_reserve(nskb, skb_headroom(skb));

	fill_sg_out(sg_out, buf, tls_ctx, nskb, tcp_payload_offset,
		    payload_len, sync_size, dummy_buf);

	if (tls_enc_records(aead_req, ctx->aead_send, sg_in, sg_out, aad, iv,
			    rcd_sn, sync_size + payload_len) < 0)
		goto free_nskb;

	complete_skb(nskb, skb, tcp_payload_offset);

	/* validate_xmit_skb_list assumes that if the skb wasn't segmented
	 * nskb->prev will point to the skb itself
	 */
	nskb->prev = nskb;

free_buf:
	kfree(buf);
free_req:
	kfree(aead_req);
	return nskb;
free_nskb:
	kfree_skb(nskb);
	nskb = NULL;
	goto free_buf;
}

static struct sk_buff *tls_sw_fallback(struct sock *sk, struct sk_buff *skb)
{
	int tcp_payload_offset = skb_transport_offset(skb) + tcp_hdrlen(skb);
	struct tls_context *tls_ctx = tls_get_ctx(sk);
	struct tls_offload_context_tx *ctx = tls_offload_ctx_tx(tls_ctx);
	int payload_len = skb->len - tcp_payload_offset;
	struct scatterlist *sg_in, sg_out[3];
	struct sk_buff *nskb = NULL;
	int sg_in_max_elements;
	int resync_sgs = 0;
	s32 sync_size = 0;
	u64 rcd_sn;

	/* worst case is:
	 * MAX_SKB_FRAGS in tls_record_info
	 * MAX_SKB_FRAGS + 1 in SKB head and frags.
	 */
	sg_in_max_elements = 2 * MAX_SKB_FRAGS + 1;

	if (!payload_len)
		return skb;

	sg_in = kmalloc_array(sg_in_max_elements, sizeof(*sg_in), GFP_ATOMIC);
	if (!sg_in)
		goto free_orig;

	sg_init_table(sg_in, sg_in_max_elements);
	sg_init_table(sg_out, ARRAY_SIZE(sg_out));

	if (fill_sg_in(sg_in, skb, ctx, &rcd_sn, &sync_size, &resync_sgs)) {
		/* bypass packets before kernel TLS socket option was set */
		if (sync_size < 0 && payload_len <= -sync_size)
			nskb = skb_get(skb);
		goto put_sg;
	}

	nskb = tls_enc_skb(tls_ctx, sg_out, sg_in, skb, sync_size, rcd_sn);

put_sg:
	while (resync_sgs)
		put_page(sg_page(&sg_in[--resync_sgs]));
	kfree(sg_in);
free_orig:
	kfree_skb(skb);
	return nskb;
}

struct sk_buff *tls_validate_xmit_skb(struct sock *sk,
				      struct net_device *dev,
				      struct sk_buff *skb)
{
	if (dev == tls_get_ctx(sk)->netdev)
		return skb;

	return tls_sw_fallback(sk, skb);
}
EXPORT_SYMBOL_GPL(tls_validate_xmit_skb);

int tls_sw_fallback_init(struct sock *sk,
			 struct tls_offload_context_tx *offload_ctx,
			 struct tls_crypto_info *crypto_info)
{
	const u8 *key;
	int rc;

	offload_ctx->aead_send =
	    crypto_alloc_aead("gcm(aes)", 0, CRYPTO_ALG_ASYNC);
	if (IS_ERR(offload_ctx->aead_send)) {
		rc = PTR_ERR(offload_ctx->aead_send);
		pr_err_ratelimited("crypto_alloc_aead failed rc=%d\n", rc);
		offload_ctx->aead_send = NULL;
		goto err_out;
	}

	key = ((struct tls12_crypto_info_aes_gcm_128 *)crypto_info)->key;

	rc = crypto_aead_setkey(offload_ctx->aead_send, key,
				TLS_CIPHER_AES_GCM_128_KEY_SIZE);
	if (rc)
		goto free_aead;

	rc = crypto_aead_setauthsize(offload_ctx->aead_send,
				     TLS_CIPHER_AES_GCM_128_TAG_SIZE);
	if (rc)
		goto free_aead;

	return 0;
free_aead:
	crypto_free_aead(offload_ctx->aead_send);
err_out:
	return rc;
}<|MERGE_RESOLUTION|>--- conflicted
+++ resolved
@@ -206,11 +206,8 @@
 	skb->destructor = NULL;
 	skb->sk = NULL;
 
-<<<<<<< HEAD
-=======
 	update_chksum(nskb, headln);
 
->>>>>>> 85884864
 	delta = nskb->truesize - skb->truesize;
 	if (likely(delta < 0))
 		WARN_ON_ONCE(refcount_sub_and_test(-delta, &sk->sk_wmem_alloc));
