// SPDX-License-Identifier: GPL-2.0
/*
 * linux/mm/compaction.c
 *
 * Memory compaction for the reduction of external fragmentation. Note that
 * this heavily depends upon page migration to do all the real heavy
 * lifting
 *
 * Copyright IBM Corp. 2007-2010 Mel Gorman <mel@csn.ul.ie>
 */
#include <linux/cpu.h>
#include <linux/swap.h>
#include <linux/migrate.h>
#include <linux/compaction.h>
#include <linux/mm_inline.h>
#include <linux/sched/signal.h>
#include <linux/backing-dev.h>
#include <linux/sysctl.h>
#include <linux/sysfs.h>
#include <linux/page-isolation.h>
#include <linux/kasan.h>
#include <linux/kthread.h>
#include <linux/freezer.h>
#include <linux/page_owner.h>
#include <linux/psi.h>
#include "internal.h"

#ifdef CONFIG_COMPACTION
static inline void count_compact_event(enum vm_event_item item)
{
	count_vm_event(item);
}

static inline void count_compact_events(enum vm_event_item item, long delta)
{
	count_vm_events(item, delta);
}
#else
#define count_compact_event(item) do { } while (0)
#define count_compact_events(item, delta) do { } while (0)
#endif

#if defined CONFIG_COMPACTION || defined CONFIG_CMA

#define CREATE_TRACE_POINTS
#include <trace/events/compaction.h>

#define block_start_pfn(pfn, order)	round_down(pfn, 1UL << (order))
#define block_end_pfn(pfn, order)	ALIGN((pfn) + 1, 1UL << (order))
#define pageblock_start_pfn(pfn)	block_start_pfn(pfn, pageblock_order)
#define pageblock_end_pfn(pfn)		block_end_pfn(pfn, pageblock_order)

static unsigned long release_freepages(struct list_head *freelist)
{
	struct page *page, *next;
	unsigned long high_pfn = 0;

	list_for_each_entry_safe(page, next, freelist, lru) {
		unsigned long pfn = page_to_pfn(page);
		list_del(&page->lru);
		__free_page(page);
		if (pfn > high_pfn)
			high_pfn = pfn;
	}

	return high_pfn;
}

static void split_map_pages(struct list_head *list)
{
	unsigned int i, order, nr_pages;
	struct page *page, *next;
	LIST_HEAD(tmp_list);

	list_for_each_entry_safe(page, next, list, lru) {
		list_del(&page->lru);

		order = page_private(page);
		nr_pages = 1 << order;

		post_alloc_hook(page, order, __GFP_MOVABLE);
		if (order)
			split_page(page, order);

		for (i = 0; i < nr_pages; i++) {
			list_add(&page->lru, &tmp_list);
			page++;
		}
	}

	list_splice(&tmp_list, list);
}

#ifdef CONFIG_COMPACTION

int PageMovable(struct page *page)
{
	struct address_space *mapping;

	VM_BUG_ON_PAGE(!PageLocked(page), page);
	if (!__PageMovable(page))
		return 0;

	mapping = page_mapping(page);
	if (mapping && mapping->a_ops && mapping->a_ops->isolate_page)
		return 1;

	return 0;
}
EXPORT_SYMBOL(PageMovable);

void __SetPageMovable(struct page *page, struct address_space *mapping)
{
	VM_BUG_ON_PAGE(!PageLocked(page), page);
	VM_BUG_ON_PAGE((unsigned long)mapping & PAGE_MAPPING_MOVABLE, page);
	page->mapping = (void *)((unsigned long)mapping | PAGE_MAPPING_MOVABLE);
}
EXPORT_SYMBOL(__SetPageMovable);

void __ClearPageMovable(struct page *page)
{
	VM_BUG_ON_PAGE(!PageLocked(page), page);
	VM_BUG_ON_PAGE(!PageMovable(page), page);
	/*
	 * Clear registered address_space val with keeping PAGE_MAPPING_MOVABLE
	 * flag so that VM can catch up released page by driver after isolation.
	 * With it, VM migration doesn't try to put it back.
	 */
	page->mapping = (void *)((unsigned long)page->mapping &
				PAGE_MAPPING_MOVABLE);
}
EXPORT_SYMBOL(__ClearPageMovable);

/* Do not skip compaction more than 64 times */
#define COMPACT_MAX_DEFER_SHIFT 6

/*
 * Compaction is deferred when compaction fails to result in a page
 * allocation success. 1 << compact_defer_limit compactions are skipped up
 * to a limit of 1 << COMPACT_MAX_DEFER_SHIFT
 */
void defer_compaction(struct zone *zone, int order)
{
	zone->compact_considered = 0;
	zone->compact_defer_shift++;

	if (order < zone->compact_order_failed)
		zone->compact_order_failed = order;

	if (zone->compact_defer_shift > COMPACT_MAX_DEFER_SHIFT)
		zone->compact_defer_shift = COMPACT_MAX_DEFER_SHIFT;

	trace_mm_compaction_defer_compaction(zone, order);
}

/* Returns true if compaction should be skipped this time */
bool compaction_deferred(struct zone *zone, int order)
{
	unsigned long defer_limit = 1UL << zone->compact_defer_shift;

	if (order < zone->compact_order_failed)
		return false;

	/* Avoid possible overflow */
	if (++zone->compact_considered > defer_limit)
		zone->compact_considered = defer_limit;

	if (zone->compact_considered >= defer_limit)
		return false;

	trace_mm_compaction_deferred(zone, order);

	return true;
}

/*
 * Update defer tracking counters after successful compaction of given order,
 * which means an allocation either succeeded (alloc_success == true) or is
 * expected to succeed.
 */
void compaction_defer_reset(struct zone *zone, int order,
		bool alloc_success)
{
	if (alloc_success) {
		zone->compact_considered = 0;
		zone->compact_defer_shift = 0;
	}
	if (order >= zone->compact_order_failed)
		zone->compact_order_failed = order + 1;

	trace_mm_compaction_defer_reset(zone, order);
}

/* Returns true if restarting compaction after many failures */
bool compaction_restarting(struct zone *zone, int order)
{
	if (order < zone->compact_order_failed)
		return false;

	return zone->compact_defer_shift == COMPACT_MAX_DEFER_SHIFT &&
		zone->compact_considered >= 1UL << zone->compact_defer_shift;
}

/* Returns true if the pageblock should be scanned for pages to isolate. */
static inline bool isolation_suitable(struct compact_control *cc,
					struct page *page)
{
	if (cc->ignore_skip_hint)
		return true;

	return !get_pageblock_skip(page);
}

static void reset_cached_positions(struct zone *zone)
{
	zone->compact_cached_migrate_pfn[0] = zone->zone_start_pfn;
	zone->compact_cached_migrate_pfn[1] = zone->zone_start_pfn;
	zone->compact_cached_free_pfn =
				pageblock_start_pfn(zone_end_pfn(zone) - 1);
}

/*
 * Compound pages of >= pageblock_order should consistenly be skipped until
 * released. It is always pointless to compact pages of such order (if they are
 * migratable), and the pageblocks they occupy cannot contain any free pages.
 */
static bool pageblock_skip_persistent(struct page *page)
{
	if (!PageCompound(page))
		return false;

	page = compound_head(page);

	if (compound_order(page) >= pageblock_order)
		return true;

	return false;
}

static bool
__reset_isolation_pfn(struct zone *zone, unsigned long pfn, bool check_source,
							bool check_target)
{
	struct page *page = pfn_to_online_page(pfn);
	struct page *block_page;
	struct page *end_page;
	unsigned long block_pfn;

	if (!page)
		return false;
	if (zone != page_zone(page))
		return false;
	if (pageblock_skip_persistent(page))
		return false;

	/*
	 * If skip is already cleared do no further checking once the
	 * restart points have been set.
	 */
	if (check_source && check_target && !get_pageblock_skip(page))
		return true;

	/*
	 * If clearing skip for the target scanner, do not select a
	 * non-movable pageblock as the starting point.
	 */
	if (!check_source && check_target &&
	    get_pageblock_migratetype(page) != MIGRATE_MOVABLE)
		return false;

	/* Ensure the start of the pageblock or zone is online and valid */
	block_pfn = pageblock_start_pfn(pfn);
	block_pfn = max(block_pfn, zone->zone_start_pfn);
	block_page = pfn_to_online_page(block_pfn);
	if (block_page) {
		page = block_page;
		pfn = block_pfn;
	}

	/* Ensure the end of the pageblock or zone is online and valid */
	block_pfn = pageblock_end_pfn(pfn) - 1;
	block_pfn = min(block_pfn, zone_end_pfn(zone) - 1);
	end_page = pfn_to_online_page(block_pfn);
	if (!end_page)
		return false;

	/*
	 * Only clear the hint if a sample indicates there is either a
	 * free page or an LRU page in the block. One or other condition
	 * is necessary for the block to be a migration source/target.
	 */
	do {
		if (pfn_valid_within(pfn)) {
			if (check_source && PageLRU(page)) {
				clear_pageblock_skip(page);
				return true;
			}

			if (check_target && PageBuddy(page)) {
				clear_pageblock_skip(page);
				return true;
			}
		}

		page += (1 << PAGE_ALLOC_COSTLY_ORDER);
		pfn += (1 << PAGE_ALLOC_COSTLY_ORDER);
	} while (page <= end_page);

	return false;
}

/*
 * This function is called to clear all cached information on pageblocks that
 * should be skipped for page isolation when the migrate and free page scanner
 * meet.
 */
static void __reset_isolation_suitable(struct zone *zone)
{
	unsigned long migrate_pfn = zone->zone_start_pfn;
	unsigned long free_pfn = zone_end_pfn(zone) - 1;
	unsigned long reset_migrate = free_pfn;
	unsigned long reset_free = migrate_pfn;
	bool source_set = false;
	bool free_set = false;

	if (!zone->compact_blockskip_flush)
		return;

	zone->compact_blockskip_flush = false;

	/*
	 * Walk the zone and update pageblock skip information. Source looks
	 * for PageLRU while target looks for PageBuddy. When the scanner
	 * is found, both PageBuddy and PageLRU are checked as the pageblock
	 * is suitable as both source and target.
	 */
	for (; migrate_pfn < free_pfn; migrate_pfn += pageblock_nr_pages,
					free_pfn -= pageblock_nr_pages) {
		cond_resched();

		/* Update the migrate PFN */
		if (__reset_isolation_pfn(zone, migrate_pfn, true, source_set) &&
		    migrate_pfn < reset_migrate) {
			source_set = true;
			reset_migrate = migrate_pfn;
			zone->compact_init_migrate_pfn = reset_migrate;
			zone->compact_cached_migrate_pfn[0] = reset_migrate;
			zone->compact_cached_migrate_pfn[1] = reset_migrate;
		}

		/* Update the free PFN */
		if (__reset_isolation_pfn(zone, free_pfn, free_set, true) &&
		    free_pfn > reset_free) {
			free_set = true;
			reset_free = free_pfn;
			zone->compact_init_free_pfn = reset_free;
			zone->compact_cached_free_pfn = reset_free;
		}
	}

	/* Leave no distance if no suitable block was reset */
	if (reset_migrate >= reset_free) {
		zone->compact_cached_migrate_pfn[0] = migrate_pfn;
		zone->compact_cached_migrate_pfn[1] = migrate_pfn;
		zone->compact_cached_free_pfn = free_pfn;
	}
}

void reset_isolation_suitable(pg_data_t *pgdat)
{
	int zoneid;

	for (zoneid = 0; zoneid < MAX_NR_ZONES; zoneid++) {
		struct zone *zone = &pgdat->node_zones[zoneid];
		if (!populated_zone(zone))
			continue;

		/* Only flush if a full compaction finished recently */
		if (zone->compact_blockskip_flush)
			__reset_isolation_suitable(zone);
	}
}

/*
 * Sets the pageblock skip bit if it was clear. Note that this is a hint as
 * locks are not required for read/writers. Returns true if it was already set.
 */
static bool test_and_set_skip(struct compact_control *cc, struct page *page,
							unsigned long pfn)
{
	bool skip;

	/* Do no update if skip hint is being ignored */
	if (cc->ignore_skip_hint)
		return false;

	if (!IS_ALIGNED(pfn, pageblock_nr_pages))
		return false;

	skip = get_pageblock_skip(page);
	if (!skip && !cc->no_set_skip_hint)
		set_pageblock_skip(page);

	return skip;
}

static void update_cached_migrate(struct compact_control *cc, unsigned long pfn)
{
	struct zone *zone = cc->zone;

	pfn = pageblock_end_pfn(pfn);

	/* Set for isolation rather than compaction */
	if (cc->no_set_skip_hint)
		return;

	if (pfn > zone->compact_cached_migrate_pfn[0])
		zone->compact_cached_migrate_pfn[0] = pfn;
	if (cc->mode != MIGRATE_ASYNC &&
	    pfn > zone->compact_cached_migrate_pfn[1])
		zone->compact_cached_migrate_pfn[1] = pfn;
}

/*
 * If no pages were isolated then mark this pageblock to be skipped in the
 * future. The information is later cleared by __reset_isolation_suitable().
 */
static void update_pageblock_skip(struct compact_control *cc,
			struct page *page, unsigned long pfn)
{
	struct zone *zone = cc->zone;

	if (cc->no_set_skip_hint)
		return;

	if (!page)
		return;

	set_pageblock_skip(page);

	/* Update where async and sync compaction should restart */
	if (pfn < zone->compact_cached_free_pfn)
		zone->compact_cached_free_pfn = pfn;
}
#else
static inline bool isolation_suitable(struct compact_control *cc,
					struct page *page)
{
	return true;
}

static inline bool pageblock_skip_persistent(struct page *page)
{
	return false;
}

static inline void update_pageblock_skip(struct compact_control *cc,
			struct page *page, unsigned long pfn)
{
}

static void update_cached_migrate(struct compact_control *cc, unsigned long pfn)
{
}

static bool test_and_set_skip(struct compact_control *cc, struct page *page,
							unsigned long pfn)
{
	return false;
}
#endif /* CONFIG_COMPACTION */

/*
 * Compaction requires the taking of some coarse locks that are potentially
 * very heavily contended. For async compaction, trylock and record if the
 * lock is contended. The lock will still be acquired but compaction will
 * abort when the current block is finished regardless of success rate.
 * Sync compaction acquires the lock.
 *
 * Always returns true which makes it easier to track lock state in callers.
 */
static bool compact_lock_irqsave(spinlock_t *lock, unsigned long *flags,
						struct compact_control *cc)
{
	/* Track if the lock is contended in async mode */
	if (cc->mode == MIGRATE_ASYNC && !cc->contended) {
		if (spin_trylock_irqsave(lock, *flags))
			return true;

		cc->contended = true;
	}

	spin_lock_irqsave(lock, *flags);
	return true;
}

/*
 * Compaction requires the taking of some coarse locks that are potentially
 * very heavily contended. The lock should be periodically unlocked to avoid
 * having disabled IRQs for a long time, even when there is nobody waiting on
 * the lock. It might also be that allowing the IRQs will result in
 * need_resched() becoming true. If scheduling is needed, async compaction
 * aborts. Sync compaction schedules.
 * Either compaction type will also abort if a fatal signal is pending.
 * In either case if the lock was locked, it is dropped and not regained.
 *
 * Returns true if compaction should abort due to fatal signal pending, or
 *		async compaction due to need_resched()
 * Returns false when compaction can continue (sync compaction might have
 *		scheduled)
 */
static bool compact_unlock_should_abort(spinlock_t *lock,
		unsigned long flags, bool *locked, struct compact_control *cc)
{
	if (*locked) {
		spin_unlock_irqrestore(lock, flags);
		*locked = false;
	}

	if (fatal_signal_pending(current)) {
		cc->contended = true;
		return true;
	}

	cond_resched();

	return false;
}

/*
 * Isolate free pages onto a private freelist. If @strict is true, will abort
 * returning 0 on any invalid PFNs or non-free pages inside of the pageblock
 * (even though it may still end up isolating some pages).
 */
static unsigned long isolate_freepages_block(struct compact_control *cc,
				unsigned long *start_pfn,
				unsigned long end_pfn,
				struct list_head *freelist,
				unsigned int stride,
				bool strict)
{
	int nr_scanned = 0, total_isolated = 0;
	struct page *cursor;
	unsigned long flags = 0;
	bool locked = false;
	unsigned long blockpfn = *start_pfn;
	unsigned int order;

	/* Strict mode is for isolation, speed is secondary */
	if (strict)
		stride = 1;

	cursor = pfn_to_page(blockpfn);

	/* Isolate free pages. */
	for (; blockpfn < end_pfn; blockpfn += stride, cursor += stride) {
		int isolated;
		struct page *page = cursor;

		/*
		 * Periodically drop the lock (if held) regardless of its
		 * contention, to give chance to IRQs. Abort if fatal signal
		 * pending or async compaction detects need_resched()
		 */
		if (!(blockpfn % SWAP_CLUSTER_MAX)
		    && compact_unlock_should_abort(&cc->zone->lock, flags,
								&locked, cc))
			break;

		nr_scanned++;
		if (!pfn_valid_within(blockpfn))
			goto isolate_fail;

		/*
		 * For compound pages such as THP and hugetlbfs, we can save
		 * potentially a lot of iterations if we skip them at once.
		 * The check is racy, but we can consider only valid values
		 * and the only danger is skipping too much.
		 */
		if (PageCompound(page)) {
			const unsigned int order = compound_order(page);

			if (likely(order < MAX_ORDER)) {
				blockpfn += (1UL << order) - 1;
				cursor += (1UL << order) - 1;
			}
			goto isolate_fail;
		}

		if (!PageBuddy(page))
			goto isolate_fail;

		/*
		 * If we already hold the lock, we can skip some rechecking.
		 * Note that if we hold the lock now, checked_pageblock was
		 * already set in some previous iteration (or strict is true),
		 * so it is correct to skip the suitable migration target
		 * recheck as well.
		 */
		if (!locked) {
			locked = compact_lock_irqsave(&cc->zone->lock,
								&flags, cc);

			/* Recheck this is a buddy page under lock */
			if (!PageBuddy(page))
				goto isolate_fail;
		}

		/* Found a free page, will break it into order-0 pages */
		order = page_order(page);
		isolated = __isolate_free_page(page, order);
		if (!isolated)
			break;
		set_page_private(page, order);

		total_isolated += isolated;
		cc->nr_freepages += isolated;
		list_add_tail(&page->lru, freelist);

		if (!strict && cc->nr_migratepages <= cc->nr_freepages) {
			blockpfn += isolated;
			break;
		}
		/* Advance to the end of split page */
		blockpfn += isolated - 1;
		cursor += isolated - 1;
		continue;

isolate_fail:
		if (strict)
			break;
		else
			continue;

	}

	if (locked)
		spin_unlock_irqrestore(&cc->zone->lock, flags);

	/*
	 * There is a tiny chance that we have read bogus compound_order(),
	 * so be careful to not go outside of the pageblock.
	 */
	if (unlikely(blockpfn > end_pfn))
		blockpfn = end_pfn;

	trace_mm_compaction_isolate_freepages(*start_pfn, blockpfn,
					nr_scanned, total_isolated);

	/* Record how far we have got within the block */
	*start_pfn = blockpfn;

	/*
	 * If strict isolation is requested by CMA then check that all the
	 * pages requested were isolated. If there were any failures, 0 is
	 * returned and CMA will fail.
	 */
	if (strict && blockpfn < end_pfn)
		total_isolated = 0;

	cc->total_free_scanned += nr_scanned;
	if (total_isolated)
		count_compact_events(COMPACTISOLATED, total_isolated);
	return total_isolated;
}

/**
 * isolate_freepages_range() - isolate free pages.
 * @cc:        Compaction control structure.
 * @start_pfn: The first PFN to start isolating.
 * @end_pfn:   The one-past-last PFN.
 *
 * Non-free pages, invalid PFNs, or zone boundaries within the
 * [start_pfn, end_pfn) range are considered errors, cause function to
 * undo its actions and return zero.
 *
 * Otherwise, function returns one-past-the-last PFN of isolated page
 * (which may be greater then end_pfn if end fell in a middle of
 * a free page).
 */
unsigned long
isolate_freepages_range(struct compact_control *cc,
			unsigned long start_pfn, unsigned long end_pfn)
{
	unsigned long isolated, pfn, block_start_pfn, block_end_pfn;
	LIST_HEAD(freelist);

	pfn = start_pfn;
	block_start_pfn = pageblock_start_pfn(pfn);
	if (block_start_pfn < cc->zone->zone_start_pfn)
		block_start_pfn = cc->zone->zone_start_pfn;
	block_end_pfn = pageblock_end_pfn(pfn);

	for (; pfn < end_pfn; pfn += isolated,
				block_start_pfn = block_end_pfn,
				block_end_pfn += pageblock_nr_pages) {
		/* Protect pfn from changing by isolate_freepages_block */
		unsigned long isolate_start_pfn = pfn;

		block_end_pfn = min(block_end_pfn, end_pfn);

		/*
		 * pfn could pass the block_end_pfn if isolated freepage
		 * is more than pageblock order. In this case, we adjust
		 * scanning range to right one.
		 */
		if (pfn >= block_end_pfn) {
			block_start_pfn = pageblock_start_pfn(pfn);
			block_end_pfn = pageblock_end_pfn(pfn);
			block_end_pfn = min(block_end_pfn, end_pfn);
		}

		if (!pageblock_pfn_to_page(block_start_pfn,
					block_end_pfn, cc->zone))
			break;

		isolated = isolate_freepages_block(cc, &isolate_start_pfn,
					block_end_pfn, &freelist, 0, true);

		/*
		 * In strict mode, isolate_freepages_block() returns 0 if
		 * there are any holes in the block (ie. invalid PFNs or
		 * non-free pages).
		 */
		if (!isolated)
			break;

		/*
		 * If we managed to isolate pages, it is always (1 << n) *
		 * pageblock_nr_pages for some non-negative n.  (Max order
		 * page may span two pageblocks).
		 */
	}

	/* __isolate_free_page() does not map the pages */
	split_map_pages(&freelist);

	if (pfn < end_pfn) {
		/* Loop terminated early, cleanup. */
		release_freepages(&freelist);
		return 0;
	}

	/* We don't use freelists for anything. */
	return pfn;
}

/* Similar to reclaim, but different enough that they don't share logic */
static bool too_many_isolated(pg_data_t *pgdat)
{
	unsigned long active, inactive, isolated;

	inactive = node_page_state(pgdat, NR_INACTIVE_FILE) +
			node_page_state(pgdat, NR_INACTIVE_ANON);
	active = node_page_state(pgdat, NR_ACTIVE_FILE) +
			node_page_state(pgdat, NR_ACTIVE_ANON);
	isolated = node_page_state(pgdat, NR_ISOLATED_FILE) +
			node_page_state(pgdat, NR_ISOLATED_ANON);

	return isolated > (inactive + active) / 2;
}

/**
 * isolate_migratepages_block() - isolate all migrate-able pages within
 *				  a single pageblock
 * @cc:		Compaction control structure.
 * @low_pfn:	The first PFN to isolate
 * @end_pfn:	The one-past-the-last PFN to isolate, within same pageblock
 * @isolate_mode: Isolation mode to be used.
 *
 * Isolate all pages that can be migrated from the range specified by
 * [low_pfn, end_pfn). The range is expected to be within same pageblock.
 * Returns zero if there is a fatal signal pending, otherwise PFN of the
 * first page that was not scanned (which may be both less, equal to or more
 * than end_pfn).
 *
 * The pages are isolated on cc->migratepages list (not required to be empty),
 * and cc->nr_migratepages is updated accordingly. The cc->migrate_pfn field
 * is neither read nor updated.
 */
static unsigned long
isolate_migratepages_block(struct compact_control *cc, unsigned long low_pfn,
			unsigned long end_pfn, isolate_mode_t isolate_mode)
{
	pg_data_t *pgdat = cc->zone->zone_pgdat;
	unsigned long nr_scanned = 0, nr_isolated = 0;
	struct lruvec *lruvec;
	unsigned long flags = 0;
	bool locked = false;
	struct page *page = NULL, *valid_page = NULL;
	unsigned long start_pfn = low_pfn;
	bool skip_on_failure = false;
	unsigned long next_skip_pfn = 0;
	bool skip_updated = false;

	/*
	 * Ensure that there are not too many pages isolated from the LRU
	 * list by either parallel reclaimers or compaction. If there are,
	 * delay for some time until fewer pages are isolated
	 */
	while (unlikely(too_many_isolated(pgdat))) {
		/* async migration should just abort */
		if (cc->mode == MIGRATE_ASYNC)
			return 0;

		congestion_wait(BLK_RW_ASYNC, HZ/10);

		if (fatal_signal_pending(current))
			return 0;
	}

	cond_resched();

	if (cc->direct_compaction && (cc->mode == MIGRATE_ASYNC)) {
		skip_on_failure = true;
		next_skip_pfn = block_end_pfn(low_pfn, cc->order);
	}

	/* Time to isolate some pages for migration */
	for (; low_pfn < end_pfn; low_pfn++) {

		if (skip_on_failure && low_pfn >= next_skip_pfn) {
			/*
			 * We have isolated all migration candidates in the
			 * previous order-aligned block, and did not skip it due
			 * to failure. We should migrate the pages now and
			 * hopefully succeed compaction.
			 */
			if (nr_isolated)
				break;

			/*
			 * We failed to isolate in the previous order-aligned
			 * block. Set the new boundary to the end of the
			 * current block. Note we can't simply increase
			 * next_skip_pfn by 1 << order, as low_pfn might have
			 * been incremented by a higher number due to skipping
			 * a compound or a high-order buddy page in the
			 * previous loop iteration.
			 */
			next_skip_pfn = block_end_pfn(low_pfn, cc->order);
		}

		/*
		 * Periodically drop the lock (if held) regardless of its
		 * contention, to give chance to IRQs. Abort completely if
		 * a fatal signal is pending.
		 */
		if (!(low_pfn % SWAP_CLUSTER_MAX)
		    && compact_unlock_should_abort(&pgdat->lru_lock,
					    flags, &locked, cc)) {
			low_pfn = 0;
			goto fatal_pending;
		}

		if (!pfn_valid_within(low_pfn))
			goto isolate_fail;
		nr_scanned++;

		page = pfn_to_page(low_pfn);

		/*
		 * Check if the pageblock has already been marked skipped.
		 * Only the aligned PFN is checked as the caller isolates
		 * COMPACT_CLUSTER_MAX at a time so the second call must
		 * not falsely conclude that the block should be skipped.
		 */
		if (!valid_page && IS_ALIGNED(low_pfn, pageblock_nr_pages)) {
			if (!cc->ignore_skip_hint && get_pageblock_skip(page)) {
				low_pfn = end_pfn;
				goto isolate_abort;
			}
			valid_page = page;
		}

		/*
		 * Skip if free. We read page order here without zone lock
		 * which is generally unsafe, but the race window is small and
		 * the worst thing that can happen is that we skip some
		 * potential isolation targets.
		 */
		if (PageBuddy(page)) {
			unsigned long freepage_order = page_order_unsafe(page);

			/*
			 * Without lock, we cannot be sure that what we got is
			 * a valid page order. Consider only values in the
			 * valid order range to prevent low_pfn overflow.
			 */
			if (freepage_order > 0 && freepage_order < MAX_ORDER)
				low_pfn += (1UL << freepage_order) - 1;
			continue;
		}

		/*
		 * Regardless of being on LRU, compound pages such as THP and
		 * hugetlbfs are not to be compacted. We can potentially save
		 * a lot of iterations if we skip them at once. The check is
		 * racy, but we can consider only valid values and the only
		 * danger is skipping too much.
		 */
		if (PageCompound(page)) {
			const unsigned int order = compound_order(page);

			if (likely(order < MAX_ORDER))
				low_pfn += (1UL << order) - 1;
			goto isolate_fail;
		}

		/*
		 * Check may be lockless but that's ok as we recheck later.
		 * It's possible to migrate LRU and non-lru movable pages.
		 * Skip any other type of page
		 */
		if (!PageLRU(page)) {
			/*
			 * __PageMovable can return false positive so we need
			 * to verify it under page_lock.
			 */
			if (unlikely(__PageMovable(page)) &&
					!PageIsolated(page)) {
				if (locked) {
					spin_unlock_irqrestore(&pgdat->lru_lock,
									flags);
					locked = false;
				}

				if (!isolate_movable_page(page, isolate_mode))
					goto isolate_success;
			}

			goto isolate_fail;
		}

		/*
		 * Migration will fail if an anonymous page is pinned in memory,
		 * so avoid taking lru_lock and isolating it unnecessarily in an
		 * admittedly racy check.
		 */
		if (!page_mapping(page) &&
		    page_count(page) > page_mapcount(page))
			goto isolate_fail;

		/*
		 * Only allow to migrate anonymous pages in GFP_NOFS context
		 * because those do not depend on fs locks.
		 */
		if (!(cc->gfp_mask & __GFP_FS) && page_mapping(page))
			goto isolate_fail;

		/* If we already hold the lock, we can skip some rechecking */
		if (!locked) {
			locked = compact_lock_irqsave(&pgdat->lru_lock,
								&flags, cc);

			/* Try get exclusive access under lock */
			if (!skip_updated) {
				skip_updated = true;
				if (test_and_set_skip(cc, page, low_pfn))
					goto isolate_abort;
			}

			/* Recheck PageLRU and PageCompound under lock */
			if (!PageLRU(page))
				goto isolate_fail;

			/*
			 * Page become compound since the non-locked check,
			 * and it's on LRU. It can only be a THP so the order
			 * is safe to read and it's 0 for tail pages.
			 */
			if (unlikely(PageCompound(page))) {
				low_pfn += compound_nr(page) - 1;
				goto isolate_fail;
			}
		}

		lruvec = mem_cgroup_page_lruvec(page, pgdat);

		/* Try isolate the page */
		if (__isolate_lru_page(page, isolate_mode) != 0)
			goto isolate_fail;

		VM_BUG_ON_PAGE(PageCompound(page), page);

		/* Successfully isolated */
		del_page_from_lru_list(page, lruvec, page_lru(page));
		inc_node_page_state(page,
				NR_ISOLATED_ANON + page_is_file_cache(page));

isolate_success:
		list_add(&page->lru, &cc->migratepages);
		cc->nr_migratepages++;
		nr_isolated++;

		/*
		 * Avoid isolating too much unless this block is being
		 * rescanned (e.g. dirty/writeback pages, parallel allocation)
		 * or a lock is contended. For contention, isolate quickly to
		 * potentially remove one source of contention.
		 */
		if (cc->nr_migratepages == COMPACT_CLUSTER_MAX &&
		    !cc->rescan && !cc->contended) {
			++low_pfn;
			break;
		}

		continue;
isolate_fail:
		if (!skip_on_failure)
			continue;

		/*
		 * We have isolated some pages, but then failed. Release them
		 * instead of migrating, as we cannot form the cc->order buddy
		 * page anyway.
		 */
		if (nr_isolated) {
			if (locked) {
				spin_unlock_irqrestore(&pgdat->lru_lock, flags);
				locked = false;
			}
			putback_movable_pages(&cc->migratepages);
			cc->nr_migratepages = 0;
			nr_isolated = 0;
		}

		if (low_pfn < next_skip_pfn) {
			low_pfn = next_skip_pfn - 1;
			/*
			 * The check near the loop beginning would have updated
			 * next_skip_pfn too, but this is a bit simpler.
			 */
			next_skip_pfn += 1UL << cc->order;
		}
	}

	/*
	 * The PageBuddy() check could have potentially brought us outside
	 * the range to be scanned.
	 */
	if (unlikely(low_pfn > end_pfn))
		low_pfn = end_pfn;

isolate_abort:
	if (locked)
		spin_unlock_irqrestore(&pgdat->lru_lock, flags);

	/*
	 * Updated the cached scanner pfn once the pageblock has been scanned
	 * Pages will either be migrated in which case there is no point
	 * scanning in the near future or migration failed in which case the
	 * failure reason may persist. The block is marked for skipping if
	 * there were no pages isolated in the block or if the block is
	 * rescanned twice in a row.
	 */
	if (low_pfn == end_pfn && (!nr_isolated || cc->rescan)) {
		if (valid_page && !skip_updated)
			set_pageblock_skip(valid_page);
		update_cached_migrate(cc, low_pfn);
	}

	trace_mm_compaction_isolate_migratepages(start_pfn, low_pfn,
						nr_scanned, nr_isolated);

fatal_pending:
	cc->total_migrate_scanned += nr_scanned;
	if (nr_isolated)
		count_compact_events(COMPACTISOLATED, nr_isolated);

	return low_pfn;
}

/**
 * isolate_migratepages_range() - isolate migrate-able pages in a PFN range
 * @cc:        Compaction control structure.
 * @start_pfn: The first PFN to start isolating.
 * @end_pfn:   The one-past-last PFN.
 *
 * Returns zero if isolation fails fatally due to e.g. pending signal.
 * Otherwise, function returns one-past-the-last PFN of isolated page
 * (which may be greater than end_pfn if end fell in a middle of a THP page).
 */
unsigned long
isolate_migratepages_range(struct compact_control *cc, unsigned long start_pfn,
							unsigned long end_pfn)
{
	unsigned long pfn, block_start_pfn, block_end_pfn;

	/* Scan block by block. First and last block may be incomplete */
	pfn = start_pfn;
	block_start_pfn = pageblock_start_pfn(pfn);
	if (block_start_pfn < cc->zone->zone_start_pfn)
		block_start_pfn = cc->zone->zone_start_pfn;
	block_end_pfn = pageblock_end_pfn(pfn);

	for (; pfn < end_pfn; pfn = block_end_pfn,
				block_start_pfn = block_end_pfn,
				block_end_pfn += pageblock_nr_pages) {

		block_end_pfn = min(block_end_pfn, end_pfn);

		if (!pageblock_pfn_to_page(block_start_pfn,
					block_end_pfn, cc->zone))
			continue;

		pfn = isolate_migratepages_block(cc, pfn, block_end_pfn,
							ISOLATE_UNEVICTABLE);

		if (!pfn)
			break;

		if (cc->nr_migratepages == COMPACT_CLUSTER_MAX)
			break;
	}

	return pfn;
}

#endif /* CONFIG_COMPACTION || CONFIG_CMA */
#ifdef CONFIG_COMPACTION

static bool suitable_migration_source(struct compact_control *cc,
							struct page *page)
{
	int block_mt;

	if (pageblock_skip_persistent(page))
		return false;

	if ((cc->mode != MIGRATE_ASYNC) || !cc->direct_compaction)
		return true;

	block_mt = get_pageblock_migratetype(page);

	if (cc->migratetype == MIGRATE_MOVABLE)
		return is_migrate_movable(block_mt);
	else
		return block_mt == cc->migratetype;
}

/* Returns true if the page is within a block suitable for migration to */
static bool suitable_migration_target(struct compact_control *cc,
							struct page *page)
{
	/* If the page is a large free page, then disallow migration */
	if (PageBuddy(page)) {
		/*
		 * We are checking page_order without zone->lock taken. But
		 * the only small danger is that we skip a potentially suitable
		 * pageblock, so it's not worth to check order for valid range.
		 */
		if (page_order_unsafe(page) >= pageblock_order)
			return false;
	}

	if (cc->ignore_block_suitable)
		return true;

	/* If the block is MIGRATE_MOVABLE or MIGRATE_CMA, allow migration */
	if (is_migrate_movable(get_pageblock_migratetype(page)))
		return true;

	/* Otherwise skip the block */
	return false;
}

static inline unsigned int
freelist_scan_limit(struct compact_control *cc)
{
	unsigned short shift = BITS_PER_LONG - 1;

	return (COMPACT_CLUSTER_MAX >> min(shift, cc->fast_search_fail)) + 1;
}

/*
 * Test whether the free scanner has reached the same or lower pageblock than
 * the migration scanner, and compaction should thus terminate.
 */
static inline bool compact_scanners_met(struct compact_control *cc)
{
	return (cc->free_pfn >> pageblock_order)
		<= (cc->migrate_pfn >> pageblock_order);
}

/*
 * Used when scanning for a suitable migration target which scans freelists
 * in reverse. Reorders the list such as the unscanned pages are scanned
 * first on the next iteration of the free scanner
 */
static void
move_freelist_head(struct list_head *freelist, struct page *freepage)
{
	LIST_HEAD(sublist);

	if (!list_is_last(freelist, &freepage->lru)) {
		list_cut_before(&sublist, freelist, &freepage->lru);
		if (!list_empty(&sublist))
			list_splice_tail(&sublist, freelist);
	}
}

/*
 * Similar to move_freelist_head except used by the migration scanner
 * when scanning forward. It's possible for these list operations to
 * move against each other if they search the free list exactly in
 * lockstep.
 */
static void
move_freelist_tail(struct list_head *freelist, struct page *freepage)
{
	LIST_HEAD(sublist);

	if (!list_is_first(freelist, &freepage->lru)) {
		list_cut_position(&sublist, freelist, &freepage->lru);
		if (!list_empty(&sublist))
			list_splice_tail(&sublist, freelist);
	}
}

static void
fast_isolate_around(struct compact_control *cc, unsigned long pfn, unsigned long nr_isolated)
{
	unsigned long start_pfn, end_pfn;
	struct page *page = pfn_to_page(pfn);

	/* Do not search around if there are enough pages already */
	if (cc->nr_freepages >= cc->nr_migratepages)
		return;

	/* Minimise scanning during async compaction */
	if (cc->direct_compaction && cc->mode == MIGRATE_ASYNC)
		return;

	/* Pageblock boundaries */
	start_pfn = pageblock_start_pfn(pfn);
	end_pfn = min(pageblock_end_pfn(pfn), zone_end_pfn(cc->zone)) - 1;

	/* Scan before */
	if (start_pfn != pfn) {
		isolate_freepages_block(cc, &start_pfn, pfn, &cc->freepages, 1, false);
		if (cc->nr_freepages >= cc->nr_migratepages)
			return;
	}

	/* Scan after */
	start_pfn = pfn + nr_isolated;
	if (start_pfn < end_pfn)
		isolate_freepages_block(cc, &start_pfn, end_pfn, &cc->freepages, 1, false);

	/* Skip this pageblock in the future as it's full or nearly full */
	if (cc->nr_freepages < cc->nr_migratepages)
		set_pageblock_skip(page);
}

/* Search orders in round-robin fashion */
static int next_search_order(struct compact_control *cc, int order)
{
	order--;
	if (order < 0)
		order = cc->order - 1;

	/* Search wrapped around? */
	if (order == cc->search_order) {
		cc->search_order--;
		if (cc->search_order < 0)
			cc->search_order = cc->order - 1;
		return -1;
	}

	return order;
}

static unsigned long
fast_isolate_freepages(struct compact_control *cc)
{
	unsigned int limit = min(1U, freelist_scan_limit(cc) >> 1);
	unsigned int nr_scanned = 0;
	unsigned long low_pfn, min_pfn, high_pfn = 0, highest = 0;
	unsigned long nr_isolated = 0;
	unsigned long distance;
	struct page *page = NULL;
	bool scan_start = false;
	int order;

	/* Full compaction passes in a negative order */
	if (cc->order <= 0)
		return cc->free_pfn;

	/*
	 * If starting the scan, use a deeper search and use the highest
	 * PFN found if a suitable one is not found.
	 */
	if (cc->free_pfn >= cc->zone->compact_init_free_pfn) {
		limit = pageblock_nr_pages >> 1;
		scan_start = true;
	}

	/*
	 * Preferred point is in the top quarter of the scan space but take
	 * a pfn from the top half if the search is problematic.
	 */
	distance = (cc->free_pfn - cc->migrate_pfn);
	low_pfn = pageblock_start_pfn(cc->free_pfn - (distance >> 2));
	min_pfn = pageblock_start_pfn(cc->free_pfn - (distance >> 1));

	if (WARN_ON_ONCE(min_pfn > low_pfn))
		low_pfn = min_pfn;

	/*
	 * Search starts from the last successful isolation order or the next
	 * order to search after a previous failure
	 */
	cc->search_order = min_t(unsigned int, cc->order - 1, cc->search_order);

	for (order = cc->search_order;
	     !page && order >= 0;
	     order = next_search_order(cc, order)) {
		struct free_area *area = &cc->zone->free_area[order];
		struct list_head *freelist;
		struct page *freepage;
		unsigned long flags;
		unsigned int order_scanned = 0;

		if (!area->nr_free)
			continue;

		spin_lock_irqsave(&cc->zone->lock, flags);
		freelist = &area->free_list[MIGRATE_MOVABLE];
		list_for_each_entry_reverse(freepage, freelist, lru) {
			unsigned long pfn;

			order_scanned++;
			nr_scanned++;
			pfn = page_to_pfn(freepage);

			if (pfn >= highest)
				highest = pageblock_start_pfn(pfn);

			if (pfn >= low_pfn) {
				cc->fast_search_fail = 0;
				cc->search_order = order;
				page = freepage;
				break;
			}

			if (pfn >= min_pfn && pfn > high_pfn) {
				high_pfn = pfn;

				/* Shorten the scan if a candidate is found */
				limit >>= 1;
			}

			if (order_scanned >= limit)
				break;
		}

		/* Use a minimum pfn if a preferred one was not found */
		if (!page && high_pfn) {
			page = pfn_to_page(high_pfn);

			/* Update freepage for the list reorder below */
			freepage = page;
		}

		/* Reorder to so a future search skips recent pages */
		move_freelist_head(freelist, freepage);

		/* Isolate the page if available */
		if (page) {
			if (__isolate_free_page(page, order)) {
				set_page_private(page, order);
				nr_isolated = 1 << order;
				cc->nr_freepages += nr_isolated;
				list_add_tail(&page->lru, &cc->freepages);
				count_compact_events(COMPACTISOLATED, nr_isolated);
			} else {
				/* If isolation fails, abort the search */
				order = cc->search_order + 1;
				page = NULL;
			}
		}

		spin_unlock_irqrestore(&cc->zone->lock, flags);

		/*
		 * Smaller scan on next order so the total scan ig related
		 * to freelist_scan_limit.
		 */
		if (order_scanned >= limit)
			limit = min(1U, limit >> 1);
	}

	if (!page) {
		cc->fast_search_fail++;
		if (scan_start) {
			/*
			 * Use the highest PFN found above min. If one was
			 * not found, be pessemistic for direct compaction
			 * and use the min mark.
			 */
			if (highest) {
				page = pfn_to_page(highest);
				cc->free_pfn = highest;
			} else {
				if (cc->direct_compaction && pfn_valid(min_pfn)) {
					page = pfn_to_page(min_pfn);
					cc->free_pfn = min_pfn;
				}
			}
		}
	}

	if (highest && highest >= cc->zone->compact_cached_free_pfn) {
		highest -= pageblock_nr_pages;
		cc->zone->compact_cached_free_pfn = highest;
	}

	cc->total_free_scanned += nr_scanned;
	if (!page)
		return cc->free_pfn;

	low_pfn = page_to_pfn(page);
	fast_isolate_around(cc, low_pfn, nr_isolated);
	return low_pfn;
}

/*
 * Based on information in the current compact_control, find blocks
 * suitable for isolating free pages from and then isolate them.
 */
static void isolate_freepages(struct compact_control *cc)
{
	struct zone *zone = cc->zone;
	struct page *page;
	unsigned long block_start_pfn;	/* start of current pageblock */
	unsigned long isolate_start_pfn; /* exact pfn we start at */
	unsigned long block_end_pfn;	/* end of current pageblock */
	unsigned long low_pfn;	     /* lowest pfn scanner is able to scan */
	struct list_head *freelist = &cc->freepages;
	unsigned int stride;

	/* Try a small search of the free lists for a candidate */
	isolate_start_pfn = fast_isolate_freepages(cc);
	if (cc->nr_freepages)
		goto splitmap;

	/*
	 * Initialise the free scanner. The starting point is where we last
	 * successfully isolated from, zone-cached value, or the end of the
	 * zone when isolating for the first time. For looping we also need
	 * this pfn aligned down to the pageblock boundary, because we do
	 * block_start_pfn -= pageblock_nr_pages in the for loop.
	 * For ending point, take care when isolating in last pageblock of a
	 * a zone which ends in the middle of a pageblock.
	 * The low boundary is the end of the pageblock the migration scanner
	 * is using.
	 */
	isolate_start_pfn = cc->free_pfn;
	block_start_pfn = pageblock_start_pfn(isolate_start_pfn);
	block_end_pfn = min(block_start_pfn + pageblock_nr_pages,
						zone_end_pfn(zone));
	low_pfn = pageblock_end_pfn(cc->migrate_pfn);
	stride = cc->mode == MIGRATE_ASYNC ? COMPACT_CLUSTER_MAX : 1;

	/*
	 * Isolate free pages until enough are available to migrate the
	 * pages on cc->migratepages. We stop searching if the migrate
	 * and free page scanners meet or enough free pages are isolated.
	 */
	for (; block_start_pfn >= low_pfn;
				block_end_pfn = block_start_pfn,
				block_start_pfn -= pageblock_nr_pages,
				isolate_start_pfn = block_start_pfn) {
		unsigned long nr_isolated;

		/*
		 * This can iterate a massively long zone without finding any
		 * suitable migration targets, so periodically check resched.
		 */
		if (!(block_start_pfn % (SWAP_CLUSTER_MAX * pageblock_nr_pages)))
			cond_resched();

		page = pageblock_pfn_to_page(block_start_pfn, block_end_pfn,
									zone);
		if (!page)
			continue;

		/* Check the block is suitable for migration */
		if (!suitable_migration_target(cc, page))
			continue;

		/* If isolation recently failed, do not retry */
		if (!isolation_suitable(cc, page))
			continue;

		/* Found a block suitable for isolating free pages from. */
		nr_isolated = isolate_freepages_block(cc, &isolate_start_pfn,
					block_end_pfn, freelist, stride, false);

		/* Update the skip hint if the full pageblock was scanned */
		if (isolate_start_pfn == block_end_pfn)
			update_pageblock_skip(cc, page, block_start_pfn);

		/* Are enough freepages isolated? */
		if (cc->nr_freepages >= cc->nr_migratepages) {
			if (isolate_start_pfn >= block_end_pfn) {
				/*
				 * Restart at previous pageblock if more
				 * freepages can be isolated next time.
				 */
				isolate_start_pfn =
					block_start_pfn - pageblock_nr_pages;
			}
			break;
		} else if (isolate_start_pfn < block_end_pfn) {
			/*
			 * If isolation failed early, do not continue
			 * needlessly.
			 */
			break;
		}

		/* Adjust stride depending on isolation */
		if (nr_isolated) {
			stride = 1;
			continue;
		}
		stride = min_t(unsigned int, COMPACT_CLUSTER_MAX, stride << 1);
	}

	/*
	 * Record where the free scanner will restart next time. Either we
	 * broke from the loop and set isolate_start_pfn based on the last
	 * call to isolate_freepages_block(), or we met the migration scanner
	 * and the loop terminated due to isolate_start_pfn < low_pfn
	 */
	cc->free_pfn = isolate_start_pfn;

splitmap:
	/* __isolate_free_page() does not map the pages */
	split_map_pages(freelist);
}

/*
 * This is a migrate-callback that "allocates" freepages by taking pages
 * from the isolated freelists in the block we are migrating to.
 */
static struct page *compaction_alloc(struct page *migratepage,
					unsigned long data)
{
	struct compact_control *cc = (struct compact_control *)data;
	struct page *freepage;

	if (list_empty(&cc->freepages)) {
		isolate_freepages(cc);

		if (list_empty(&cc->freepages))
			return NULL;
	}

	freepage = list_entry(cc->freepages.next, struct page, lru);
	list_del(&freepage->lru);
	cc->nr_freepages--;

	return freepage;
}

/*
 * This is a migrate-callback that "frees" freepages back to the isolated
 * freelist.  All pages on the freelist are from the same zone, so there is no
 * special handling needed for NUMA.
 */
static void compaction_free(struct page *page, unsigned long data)
{
	struct compact_control *cc = (struct compact_control *)data;

	list_add(&page->lru, &cc->freepages);
	cc->nr_freepages++;
}

/* possible outcome of isolate_migratepages */
typedef enum {
	ISOLATE_ABORT,		/* Abort compaction now */
	ISOLATE_NONE,		/* No pages isolated, continue scanning */
	ISOLATE_SUCCESS,	/* Pages isolated, migrate */
} isolate_migrate_t;

/*
 * Allow userspace to control policy on scanning the unevictable LRU for
 * compactable pages.
 */
#ifdef CONFIG_PREEMPT_RT
<<<<<<< HEAD
#define sysctl_compact_unevictable_allowed 0
=======
int sysctl_compact_unevictable_allowed __read_mostly = 0;
>>>>>>> 5fbf1e70
#else
int sysctl_compact_unevictable_allowed __read_mostly = 1;
#endif

static inline void
update_fast_start_pfn(struct compact_control *cc, unsigned long pfn)
{
	if (cc->fast_start_pfn == ULONG_MAX)
		return;

	if (!cc->fast_start_pfn)
		cc->fast_start_pfn = pfn;

	cc->fast_start_pfn = min(cc->fast_start_pfn, pfn);
}

static inline unsigned long
reinit_migrate_pfn(struct compact_control *cc)
{
	if (!cc->fast_start_pfn || cc->fast_start_pfn == ULONG_MAX)
		return cc->migrate_pfn;

	cc->migrate_pfn = cc->fast_start_pfn;
	cc->fast_start_pfn = ULONG_MAX;

	return cc->migrate_pfn;
}

/*
 * Briefly search the free lists for a migration source that already has
 * some free pages to reduce the number of pages that need migration
 * before a pageblock is free.
 */
static unsigned long fast_find_migrateblock(struct compact_control *cc)
{
	unsigned int limit = freelist_scan_limit(cc);
	unsigned int nr_scanned = 0;
	unsigned long distance;
	unsigned long pfn = cc->migrate_pfn;
	unsigned long high_pfn;
	int order;

	/* Skip hints are relied on to avoid repeats on the fast search */
	if (cc->ignore_skip_hint)
		return pfn;

	/*
	 * If the migrate_pfn is not at the start of a zone or the start
	 * of a pageblock then assume this is a continuation of a previous
	 * scan restarted due to COMPACT_CLUSTER_MAX.
	 */
	if (pfn != cc->zone->zone_start_pfn && pfn != pageblock_start_pfn(pfn))
		return pfn;

	/*
	 * For smaller orders, just linearly scan as the number of pages
	 * to migrate should be relatively small and does not necessarily
	 * justify freeing up a large block for a small allocation.
	 */
	if (cc->order <= PAGE_ALLOC_COSTLY_ORDER)
		return pfn;

	/*
	 * Only allow kcompactd and direct requests for movable pages to
	 * quickly clear out a MOVABLE pageblock for allocation. This
	 * reduces the risk that a large movable pageblock is freed for
	 * an unmovable/reclaimable small allocation.
	 */
	if (cc->direct_compaction && cc->migratetype != MIGRATE_MOVABLE)
		return pfn;

	/*
	 * When starting the migration scanner, pick any pageblock within the
	 * first half of the search space. Otherwise try and pick a pageblock
	 * within the first eighth to reduce the chances that a migration
	 * target later becomes a source.
	 */
	distance = (cc->free_pfn - cc->migrate_pfn) >> 1;
	if (cc->migrate_pfn != cc->zone->zone_start_pfn)
		distance >>= 2;
	high_pfn = pageblock_start_pfn(cc->migrate_pfn + distance);

	for (order = cc->order - 1;
	     order >= PAGE_ALLOC_COSTLY_ORDER && pfn == cc->migrate_pfn && nr_scanned < limit;
	     order--) {
		struct free_area *area = &cc->zone->free_area[order];
		struct list_head *freelist;
		unsigned long flags;
		struct page *freepage;

		if (!area->nr_free)
			continue;

		spin_lock_irqsave(&cc->zone->lock, flags);
		freelist = &area->free_list[MIGRATE_MOVABLE];
		list_for_each_entry(freepage, freelist, lru) {
			unsigned long free_pfn;

			nr_scanned++;
			free_pfn = page_to_pfn(freepage);
			if (free_pfn < high_pfn) {
				/*
				 * Avoid if skipped recently. Ideally it would
				 * move to the tail but even safe iteration of
				 * the list assumes an entry is deleted, not
				 * reordered.
				 */
				if (get_pageblock_skip(freepage)) {
					if (list_is_last(freelist, &freepage->lru))
						break;

					continue;
				}

				/* Reorder to so a future search skips recent pages */
				move_freelist_tail(freelist, freepage);

				update_fast_start_pfn(cc, free_pfn);
				pfn = pageblock_start_pfn(free_pfn);
				cc->fast_search_fail = 0;
				set_pageblock_skip(freepage);
				break;
			}

			if (nr_scanned >= limit) {
				cc->fast_search_fail++;
				move_freelist_tail(freelist, freepage);
				break;
			}
		}
		spin_unlock_irqrestore(&cc->zone->lock, flags);
	}

	cc->total_migrate_scanned += nr_scanned;

	/*
	 * If fast scanning failed then use a cached entry for a page block
	 * that had free pages as the basis for starting a linear scan.
	 */
	if (pfn == cc->migrate_pfn)
		pfn = reinit_migrate_pfn(cc);

	return pfn;
}

/*
 * Isolate all pages that can be migrated from the first suitable block,
 * starting at the block pointed to by the migrate scanner pfn within
 * compact_control.
 */
static isolate_migrate_t isolate_migratepages(struct compact_control *cc)
{
	unsigned long block_start_pfn;
	unsigned long block_end_pfn;
	unsigned long low_pfn;
	struct page *page;
	const isolate_mode_t isolate_mode =
		(sysctl_compact_unevictable_allowed ? ISOLATE_UNEVICTABLE : 0) |
		(cc->mode != MIGRATE_SYNC ? ISOLATE_ASYNC_MIGRATE : 0);
	bool fast_find_block;

	/*
	 * Start at where we last stopped, or beginning of the zone as
	 * initialized by compact_zone(). The first failure will use
	 * the lowest PFN as the starting point for linear scanning.
	 */
	low_pfn = fast_find_migrateblock(cc);
	block_start_pfn = pageblock_start_pfn(low_pfn);
	if (block_start_pfn < cc->zone->zone_start_pfn)
		block_start_pfn = cc->zone->zone_start_pfn;

	/*
	 * fast_find_migrateblock marks a pageblock skipped so to avoid
	 * the isolation_suitable check below, check whether the fast
	 * search was successful.
	 */
	fast_find_block = low_pfn != cc->migrate_pfn && !cc->fast_search_fail;

	/* Only scan within a pageblock boundary */
	block_end_pfn = pageblock_end_pfn(low_pfn);

	/*
	 * Iterate over whole pageblocks until we find the first suitable.
	 * Do not cross the free scanner.
	 */
	for (; block_end_pfn <= cc->free_pfn;
			fast_find_block = false,
			low_pfn = block_end_pfn,
			block_start_pfn = block_end_pfn,
			block_end_pfn += pageblock_nr_pages) {

		/*
		 * This can potentially iterate a massively long zone with
		 * many pageblocks unsuitable, so periodically check if we
		 * need to schedule.
		 */
		if (!(low_pfn % (SWAP_CLUSTER_MAX * pageblock_nr_pages)))
			cond_resched();

		page = pageblock_pfn_to_page(block_start_pfn,
						block_end_pfn, cc->zone);
		if (!page)
			continue;

		/*
		 * If isolation recently failed, do not retry. Only check the
		 * pageblock once. COMPACT_CLUSTER_MAX causes a pageblock
		 * to be visited multiple times. Assume skip was checked
		 * before making it "skip" so other compaction instances do
		 * not scan the same block.
		 */
		if (IS_ALIGNED(low_pfn, pageblock_nr_pages) &&
		    !fast_find_block && !isolation_suitable(cc, page))
			continue;

		/*
		 * For async compaction, also only scan in MOVABLE blocks
		 * without huge pages. Async compaction is optimistic to see
		 * if the minimum amount of work satisfies the allocation.
		 * The cached PFN is updated as it's possible that all
		 * remaining blocks between source and target are unsuitable
		 * and the compaction scanners fail to meet.
		 */
		if (!suitable_migration_source(cc, page)) {
			update_cached_migrate(cc, block_end_pfn);
			continue;
		}

		/* Perform the isolation */
		low_pfn = isolate_migratepages_block(cc, low_pfn,
						block_end_pfn, isolate_mode);

		if (!low_pfn)
			return ISOLATE_ABORT;

		/*
		 * Either we isolated something and proceed with migration. Or
		 * we failed and compact_zone should decide if we should
		 * continue or not.
		 */
		break;
	}

	/* Record where migration scanner will be restarted. */
	cc->migrate_pfn = low_pfn;

	return cc->nr_migratepages ? ISOLATE_SUCCESS : ISOLATE_NONE;
}

/*
 * order == -1 is expected when compacting via
 * /proc/sys/vm/compact_memory
 */
static inline bool is_via_compact_memory(int order)
{
	return order == -1;
}

static enum compact_result __compact_finished(struct compact_control *cc)
{
	unsigned int order;
	const int migratetype = cc->migratetype;
	int ret;

	/* Compaction run completes if the migrate and free scanner meet */
	if (compact_scanners_met(cc)) {
		/* Let the next compaction start anew. */
		reset_cached_positions(cc->zone);

		/*
		 * Mark that the PG_migrate_skip information should be cleared
		 * by kswapd when it goes to sleep. kcompactd does not set the
		 * flag itself as the decision to be clear should be directly
		 * based on an allocation request.
		 */
		if (cc->direct_compaction)
			cc->zone->compact_blockskip_flush = true;

		if (cc->whole_zone)
			return COMPACT_COMPLETE;
		else
			return COMPACT_PARTIAL_SKIPPED;
	}

	if (is_via_compact_memory(cc->order))
		return COMPACT_CONTINUE;

	/*
	 * Always finish scanning a pageblock to reduce the possibility of
	 * fallbacks in the future. This is particularly important when
	 * migration source is unmovable/reclaimable but it's not worth
	 * special casing.
	 */
	if (!IS_ALIGNED(cc->migrate_pfn, pageblock_nr_pages))
		return COMPACT_CONTINUE;

	/* Direct compactor: Is a suitable page free? */
	ret = COMPACT_NO_SUITABLE_PAGE;
	for (order = cc->order; order < MAX_ORDER; order++) {
		struct free_area *area = &cc->zone->free_area[order];
		bool can_steal;

		/* Job done if page is free of the right migratetype */
		if (!free_area_empty(area, migratetype))
			return COMPACT_SUCCESS;

#ifdef CONFIG_CMA
		/* MIGRATE_MOVABLE can fallback on MIGRATE_CMA */
		if (migratetype == MIGRATE_MOVABLE &&
			!free_area_empty(area, MIGRATE_CMA))
			return COMPACT_SUCCESS;
#endif
		/*
		 * Job done if allocation would steal freepages from
		 * other migratetype buddy lists.
		 */
		if (find_suitable_fallback(area, order, migratetype,
						true, &can_steal) != -1) {

			/* movable pages are OK in any pageblock */
			if (migratetype == MIGRATE_MOVABLE)
				return COMPACT_SUCCESS;

			/*
			 * We are stealing for a non-movable allocation. Make
			 * sure we finish compacting the current pageblock
			 * first so it is as free as possible and we won't
			 * have to steal another one soon. This only applies
			 * to sync compaction, as async compaction operates
			 * on pageblocks of the same migratetype.
			 */
			if (cc->mode == MIGRATE_ASYNC ||
					IS_ALIGNED(cc->migrate_pfn,
							pageblock_nr_pages)) {
				return COMPACT_SUCCESS;
			}

			ret = COMPACT_CONTINUE;
			break;
		}
	}

	if (cc->contended || fatal_signal_pending(current))
		ret = COMPACT_CONTENDED;

	return ret;
}

static enum compact_result compact_finished(struct compact_control *cc)
{
	int ret;

	ret = __compact_finished(cc);
	trace_mm_compaction_finished(cc->zone, cc->order, ret);
	if (ret == COMPACT_NO_SUITABLE_PAGE)
		ret = COMPACT_CONTINUE;

	return ret;
}

/*
 * compaction_suitable: Is this suitable to run compaction on this zone now?
 * Returns
 *   COMPACT_SKIPPED  - If there are too few free pages for compaction
 *   COMPACT_SUCCESS  - If the allocation would succeed without compaction
 *   COMPACT_CONTINUE - If compaction should run now
 */
static enum compact_result __compaction_suitable(struct zone *zone, int order,
					unsigned int alloc_flags,
					int classzone_idx,
					unsigned long wmark_target)
{
	unsigned long watermark;

	if (is_via_compact_memory(order))
		return COMPACT_CONTINUE;

	watermark = wmark_pages(zone, alloc_flags & ALLOC_WMARK_MASK);
	/*
	 * If watermarks for high-order allocation are already met, there
	 * should be no need for compaction at all.
	 */
	if (zone_watermark_ok(zone, order, watermark, classzone_idx,
								alloc_flags))
		return COMPACT_SUCCESS;

	/*
	 * Watermarks for order-0 must be met for compaction to be able to
	 * isolate free pages for migration targets. This means that the
	 * watermark and alloc_flags have to match, or be more pessimistic than
	 * the check in __isolate_free_page(). We don't use the direct
	 * compactor's alloc_flags, as they are not relevant for freepage
	 * isolation. We however do use the direct compactor's classzone_idx to
	 * skip over zones where lowmem reserves would prevent allocation even
	 * if compaction succeeds.
	 * For costly orders, we require low watermark instead of min for
	 * compaction to proceed to increase its chances.
	 * ALLOC_CMA is used, as pages in CMA pageblocks are considered
	 * suitable migration targets
	 */
	watermark = (order > PAGE_ALLOC_COSTLY_ORDER) ?
				low_wmark_pages(zone) : min_wmark_pages(zone);
	watermark += compact_gap(order);
	if (!__zone_watermark_ok(zone, 0, watermark, classzone_idx,
						ALLOC_CMA, wmark_target))
		return COMPACT_SKIPPED;

	return COMPACT_CONTINUE;
}

enum compact_result compaction_suitable(struct zone *zone, int order,
					unsigned int alloc_flags,
					int classzone_idx)
{
	enum compact_result ret;
	int fragindex;

	ret = __compaction_suitable(zone, order, alloc_flags, classzone_idx,
				    zone_page_state(zone, NR_FREE_PAGES));
	/*
	 * fragmentation index determines if allocation failures are due to
	 * low memory or external fragmentation
	 *
	 * index of -1000 would imply allocations might succeed depending on
	 * watermarks, but we already failed the high-order watermark check
	 * index towards 0 implies failure is due to lack of memory
	 * index towards 1000 implies failure is due to fragmentation
	 *
	 * Only compact if a failure would be due to fragmentation. Also
	 * ignore fragindex for non-costly orders where the alternative to
	 * a successful reclaim/compaction is OOM. Fragindex and the
	 * vm.extfrag_threshold sysctl is meant as a heuristic to prevent
	 * excessive compaction for costly orders, but it should not be at the
	 * expense of system stability.
	 */
	if (ret == COMPACT_CONTINUE && (order > PAGE_ALLOC_COSTLY_ORDER)) {
		fragindex = fragmentation_index(zone, order);
		if (fragindex >= 0 && fragindex <= sysctl_extfrag_threshold)
			ret = COMPACT_NOT_SUITABLE_ZONE;
	}

	trace_mm_compaction_suitable(zone, order, ret);
	if (ret == COMPACT_NOT_SUITABLE_ZONE)
		ret = COMPACT_SKIPPED;

	return ret;
}

bool compaction_zonelist_suitable(struct alloc_context *ac, int order,
		int alloc_flags)
{
	struct zone *zone;
	struct zoneref *z;

	/*
	 * Make sure at least one zone would pass __compaction_suitable if we continue
	 * retrying the reclaim.
	 */
	for_each_zone_zonelist_nodemask(zone, z, ac->zonelist, ac->high_zoneidx,
					ac->nodemask) {
		unsigned long available;
		enum compact_result compact_result;

		/*
		 * Do not consider all the reclaimable memory because we do not
		 * want to trash just for a single high order allocation which
		 * is even not guaranteed to appear even if __compaction_suitable
		 * is happy about the watermark check.
		 */
		available = zone_reclaimable_pages(zone) / order;
		available += zone_page_state_snapshot(zone, NR_FREE_PAGES);
		compact_result = __compaction_suitable(zone, order, alloc_flags,
				ac_classzone_idx(ac), available);
		if (compact_result != COMPACT_SKIPPED)
			return true;
	}

	return false;
}

static enum compact_result
compact_zone(struct compact_control *cc, struct capture_control *capc)
{
	enum compact_result ret;
	unsigned long start_pfn = cc->zone->zone_start_pfn;
	unsigned long end_pfn = zone_end_pfn(cc->zone);
	unsigned long last_migrated_pfn;
	const bool sync = cc->mode != MIGRATE_ASYNC;
	bool update_cached;

	/*
	 * These counters track activities during zone compaction.  Initialize
	 * them before compacting a new zone.
	 */
	cc->total_migrate_scanned = 0;
	cc->total_free_scanned = 0;
	cc->nr_migratepages = 0;
	cc->nr_freepages = 0;
	INIT_LIST_HEAD(&cc->freepages);
	INIT_LIST_HEAD(&cc->migratepages);

	cc->migratetype = gfpflags_to_migratetype(cc->gfp_mask);
	ret = compaction_suitable(cc->zone, cc->order, cc->alloc_flags,
							cc->classzone_idx);
	/* Compaction is likely to fail */
	if (ret == COMPACT_SUCCESS || ret == COMPACT_SKIPPED)
		return ret;

	/* huh, compaction_suitable is returning something unexpected */
	VM_BUG_ON(ret != COMPACT_CONTINUE);

	/*
	 * Clear pageblock skip if there were failures recently and compaction
	 * is about to be retried after being deferred.
	 */
	if (compaction_restarting(cc->zone, cc->order))
		__reset_isolation_suitable(cc->zone);

	/*
	 * Setup to move all movable pages to the end of the zone. Used cached
	 * information on where the scanners should start (unless we explicitly
	 * want to compact the whole zone), but check that it is initialised
	 * by ensuring the values are within zone boundaries.
	 */
	cc->fast_start_pfn = 0;
	if (cc->whole_zone) {
		cc->migrate_pfn = start_pfn;
		cc->free_pfn = pageblock_start_pfn(end_pfn - 1);
	} else {
		cc->migrate_pfn = cc->zone->compact_cached_migrate_pfn[sync];
		cc->free_pfn = cc->zone->compact_cached_free_pfn;
		if (cc->free_pfn < start_pfn || cc->free_pfn >= end_pfn) {
			cc->free_pfn = pageblock_start_pfn(end_pfn - 1);
			cc->zone->compact_cached_free_pfn = cc->free_pfn;
		}
		if (cc->migrate_pfn < start_pfn || cc->migrate_pfn >= end_pfn) {
			cc->migrate_pfn = start_pfn;
			cc->zone->compact_cached_migrate_pfn[0] = cc->migrate_pfn;
			cc->zone->compact_cached_migrate_pfn[1] = cc->migrate_pfn;
		}

		if (cc->migrate_pfn <= cc->zone->compact_init_migrate_pfn)
			cc->whole_zone = true;
	}

	last_migrated_pfn = 0;

	/*
	 * Migrate has separate cached PFNs for ASYNC and SYNC* migration on
	 * the basis that some migrations will fail in ASYNC mode. However,
	 * if the cached PFNs match and pageblocks are skipped due to having
	 * no isolation candidates, then the sync state does not matter.
	 * Until a pageblock with isolation candidates is found, keep the
	 * cached PFNs in sync to avoid revisiting the same blocks.
	 */
	update_cached = !sync &&
		cc->zone->compact_cached_migrate_pfn[0] == cc->zone->compact_cached_migrate_pfn[1];

	trace_mm_compaction_begin(start_pfn, cc->migrate_pfn,
				cc->free_pfn, end_pfn, sync);

	migrate_prep_local();

	while ((ret = compact_finished(cc)) == COMPACT_CONTINUE) {
		int err;
		unsigned long start_pfn = cc->migrate_pfn;

		/*
		 * Avoid multiple rescans which can happen if a page cannot be
		 * isolated (dirty/writeback in async mode) or if the migrated
		 * pages are being allocated before the pageblock is cleared.
		 * The first rescan will capture the entire pageblock for
		 * migration. If it fails, it'll be marked skip and scanning
		 * will proceed as normal.
		 */
		cc->rescan = false;
		if (pageblock_start_pfn(last_migrated_pfn) ==
		    pageblock_start_pfn(start_pfn)) {
			cc->rescan = true;
		}

		switch (isolate_migratepages(cc)) {
		case ISOLATE_ABORT:
			ret = COMPACT_CONTENDED;
			putback_movable_pages(&cc->migratepages);
			cc->nr_migratepages = 0;
			last_migrated_pfn = 0;
			goto out;
		case ISOLATE_NONE:
			if (update_cached) {
				cc->zone->compact_cached_migrate_pfn[1] =
					cc->zone->compact_cached_migrate_pfn[0];
			}

			/*
			 * We haven't isolated and migrated anything, but
			 * there might still be unflushed migrations from
			 * previous cc->order aligned block.
			 */
			goto check_drain;
		case ISOLATE_SUCCESS:
			update_cached = false;
			last_migrated_pfn = start_pfn;
			;
		}

		err = migrate_pages(&cc->migratepages, compaction_alloc,
				compaction_free, (unsigned long)cc, cc->mode,
				MR_COMPACTION);

		trace_mm_compaction_migratepages(cc->nr_migratepages, err,
							&cc->migratepages);

		/* All pages were either migrated or will be released */
		cc->nr_migratepages = 0;
		if (err) {
			putback_movable_pages(&cc->migratepages);
			/*
			 * migrate_pages() may return -ENOMEM when scanners meet
			 * and we want compact_finished() to detect it
			 */
			if (err == -ENOMEM && !compact_scanners_met(cc)) {
				ret = COMPACT_CONTENDED;
				goto out;
			}
			/*
			 * We failed to migrate at least one page in the current
			 * order-aligned block, so skip the rest of it.
			 */
			if (cc->direct_compaction &&
						(cc->mode == MIGRATE_ASYNC)) {
				cc->migrate_pfn = block_end_pfn(
						cc->migrate_pfn - 1, cc->order);
				/* Draining pcplists is useless in this case */
				last_migrated_pfn = 0;
			}
		}

check_drain:
		/*
		 * Has the migration scanner moved away from the previous
		 * cc->order aligned block where we migrated from? If yes,
		 * flush the pages that were freed, so that they can merge and
		 * compact_finished() can detect immediately if allocation
		 * would succeed.
		 */
		if (cc->order > 0 && last_migrated_pfn) {
			int cpu;
			unsigned long current_block_start =
				block_start_pfn(cc->migrate_pfn, cc->order);

			if (last_migrated_pfn < current_block_start) {
<<<<<<< HEAD
				if (static_branch_likely(&use_pvec_lock)) {
					cpu = raw_smp_processor_id();
					lru_add_drain_cpu(cpu);
					drain_cpu_pages(cpu, cc->zone);
				} else {
					cpu = get_cpu();
					lru_add_drain_cpu(cpu);
					drain_local_pages(cc->zone);
					put_cpu();
				}
=======
				cpu = get_cpu_light();
				local_lock_irq(swapvec_lock);
				lru_add_drain_cpu(cpu);
				local_unlock_irq(swapvec_lock);
				drain_local_pages(cc->zone);
				put_cpu_light();
>>>>>>> 5fbf1e70
				/* No more flushing until we migrate again */
				last_migrated_pfn = 0;
			}
		}

		/* Stop if a page has been captured */
		if (capc && capc->page) {
			ret = COMPACT_SUCCESS;
			break;
		}
	}

out:
	/*
	 * Release free pages and update where the free scanner should restart,
	 * so we don't leave any returned pages behind in the next attempt.
	 */
	if (cc->nr_freepages > 0) {
		unsigned long free_pfn = release_freepages(&cc->freepages);

		cc->nr_freepages = 0;
		VM_BUG_ON(free_pfn == 0);
		/* The cached pfn is always the first in a pageblock */
		free_pfn = pageblock_start_pfn(free_pfn);
		/*
		 * Only go back, not forward. The cached pfn might have been
		 * already reset to zone end in compact_finished()
		 */
		if (free_pfn > cc->zone->compact_cached_free_pfn)
			cc->zone->compact_cached_free_pfn = free_pfn;
	}

	count_compact_events(COMPACTMIGRATE_SCANNED, cc->total_migrate_scanned);
	count_compact_events(COMPACTFREE_SCANNED, cc->total_free_scanned);

	trace_mm_compaction_end(start_pfn, cc->migrate_pfn,
				cc->free_pfn, end_pfn, sync, ret);

	return ret;
}

static enum compact_result compact_zone_order(struct zone *zone, int order,
		gfp_t gfp_mask, enum compact_priority prio,
		unsigned int alloc_flags, int classzone_idx,
		struct page **capture)
{
	enum compact_result ret;
	struct compact_control cc = {
		.order = order,
		.search_order = order,
		.gfp_mask = gfp_mask,
		.zone = zone,
		.mode = (prio == COMPACT_PRIO_ASYNC) ?
					MIGRATE_ASYNC :	MIGRATE_SYNC_LIGHT,
		.alloc_flags = alloc_flags,
		.classzone_idx = classzone_idx,
		.direct_compaction = true,
		.whole_zone = (prio == MIN_COMPACT_PRIORITY),
		.ignore_skip_hint = (prio == MIN_COMPACT_PRIORITY),
		.ignore_block_suitable = (prio == MIN_COMPACT_PRIORITY)
	};
	struct capture_control capc = {
		.cc = &cc,
		.page = NULL,
	};

	if (capture)
		current->capture_control = &capc;

	ret = compact_zone(&cc, &capc);

	VM_BUG_ON(!list_empty(&cc.freepages));
	VM_BUG_ON(!list_empty(&cc.migratepages));

	*capture = capc.page;
	current->capture_control = NULL;

	return ret;
}

int sysctl_extfrag_threshold = 500;

/**
 * try_to_compact_pages - Direct compact to satisfy a high-order allocation
 * @gfp_mask: The GFP mask of the current allocation
 * @order: The order of the current allocation
 * @alloc_flags: The allocation flags of the current allocation
 * @ac: The context of current allocation
 * @prio: Determines how hard direct compaction should try to succeed
 *
 * This is the main entry point for direct page compaction.
 */
enum compact_result try_to_compact_pages(gfp_t gfp_mask, unsigned int order,
		unsigned int alloc_flags, const struct alloc_context *ac,
		enum compact_priority prio, struct page **capture)
{
	int may_perform_io = gfp_mask & __GFP_IO;
	struct zoneref *z;
	struct zone *zone;
	enum compact_result rc = COMPACT_SKIPPED;

	/*
	 * Check if the GFP flags allow compaction - GFP_NOIO is really
	 * tricky context because the migration might require IO
	 */
	if (!may_perform_io)
		return COMPACT_SKIPPED;

	trace_mm_compaction_try_to_compact_pages(order, gfp_mask, prio);

	/* Compact each zone in the list */
	for_each_zone_zonelist_nodemask(zone, z, ac->zonelist, ac->high_zoneidx,
								ac->nodemask) {
		enum compact_result status;

		if (prio > MIN_COMPACT_PRIORITY
					&& compaction_deferred(zone, order)) {
			rc = max_t(enum compact_result, COMPACT_DEFERRED, rc);
			continue;
		}

		status = compact_zone_order(zone, order, gfp_mask, prio,
				alloc_flags, ac_classzone_idx(ac), capture);
		rc = max(status, rc);

		/* The allocation should succeed, stop compacting */
		if (status == COMPACT_SUCCESS) {
			/*
			 * We think the allocation will succeed in this zone,
			 * but it is not certain, hence the false. The caller
			 * will repeat this with true if allocation indeed
			 * succeeds in this zone.
			 */
			compaction_defer_reset(zone, order, false);

			break;
		}

		if (prio != COMPACT_PRIO_ASYNC && (status == COMPACT_COMPLETE ||
					status == COMPACT_PARTIAL_SKIPPED))
			/*
			 * We think that allocation won't succeed in this zone
			 * so we defer compaction there. If it ends up
			 * succeeding after all, it will be reset.
			 */
			defer_compaction(zone, order);

		/*
		 * We might have stopped compacting due to need_resched() in
		 * async compaction, or due to a fatal signal detected. In that
		 * case do not try further zones
		 */
		if ((prio == COMPACT_PRIO_ASYNC && need_resched())
					|| fatal_signal_pending(current))
			break;
	}

	return rc;
}


/* Compact all zones within a node */
static void compact_node(int nid)
{
	pg_data_t *pgdat = NODE_DATA(nid);
	int zoneid;
	struct zone *zone;
	struct compact_control cc = {
		.order = -1,
		.mode = MIGRATE_SYNC,
		.ignore_skip_hint = true,
		.whole_zone = true,
		.gfp_mask = GFP_KERNEL,
	};


	for (zoneid = 0; zoneid < MAX_NR_ZONES; zoneid++) {

		zone = &pgdat->node_zones[zoneid];
		if (!populated_zone(zone))
			continue;

		cc.zone = zone;

		compact_zone(&cc, NULL);

		VM_BUG_ON(!list_empty(&cc.freepages));
		VM_BUG_ON(!list_empty(&cc.migratepages));
	}
}

/* Compact all nodes in the system */
static void compact_nodes(void)
{
	int nid;

	/* Flush pending updates to the LRU lists */
	lru_add_drain_all();

	for_each_online_node(nid)
		compact_node(nid);
}

/* The written value is actually unused, all memory is compacted */
int sysctl_compact_memory;

/*
 * This is the entry point for compacting all nodes via
 * /proc/sys/vm/compact_memory
 */
int sysctl_compaction_handler(struct ctl_table *table, int write,
			void __user *buffer, size_t *length, loff_t *ppos)
{
	if (write)
		compact_nodes();

	return 0;
}

#if defined(CONFIG_SYSFS) && defined(CONFIG_NUMA)
static ssize_t sysfs_compact_node(struct device *dev,
			struct device_attribute *attr,
			const char *buf, size_t count)
{
	int nid = dev->id;

	if (nid >= 0 && nid < nr_node_ids && node_online(nid)) {
		/* Flush pending updates to the LRU lists */
		lru_add_drain_all();

		compact_node(nid);
	}

	return count;
}
static DEVICE_ATTR(compact, 0200, NULL, sysfs_compact_node);

int compaction_register_node(struct node *node)
{
	return device_create_file(&node->dev, &dev_attr_compact);
}

void compaction_unregister_node(struct node *node)
{
	return device_remove_file(&node->dev, &dev_attr_compact);
}
#endif /* CONFIG_SYSFS && CONFIG_NUMA */

static inline bool kcompactd_work_requested(pg_data_t *pgdat)
{
	return pgdat->kcompactd_max_order > 0 || kthread_should_stop();
}

static bool kcompactd_node_suitable(pg_data_t *pgdat)
{
	int zoneid;
	struct zone *zone;
	enum zone_type classzone_idx = pgdat->kcompactd_classzone_idx;

	for (zoneid = 0; zoneid <= classzone_idx; zoneid++) {
		zone = &pgdat->node_zones[zoneid];

		if (!populated_zone(zone))
			continue;

		if (compaction_suitable(zone, pgdat->kcompactd_max_order, 0,
					classzone_idx) == COMPACT_CONTINUE)
			return true;
	}

	return false;
}

static void kcompactd_do_work(pg_data_t *pgdat)
{
	/*
	 * With no special task, compact all zones so that a page of requested
	 * order is allocatable.
	 */
	int zoneid;
	struct zone *zone;
	struct compact_control cc = {
		.order = pgdat->kcompactd_max_order,
		.search_order = pgdat->kcompactd_max_order,
		.classzone_idx = pgdat->kcompactd_classzone_idx,
		.mode = MIGRATE_SYNC_LIGHT,
		.ignore_skip_hint = false,
		.gfp_mask = GFP_KERNEL,
	};
	trace_mm_compaction_kcompactd_wake(pgdat->node_id, cc.order,
							cc.classzone_idx);
	count_compact_event(KCOMPACTD_WAKE);

	for (zoneid = 0; zoneid <= cc.classzone_idx; zoneid++) {
		int status;

		zone = &pgdat->node_zones[zoneid];
		if (!populated_zone(zone))
			continue;

		if (compaction_deferred(zone, cc.order))
			continue;

		if (compaction_suitable(zone, cc.order, 0, zoneid) !=
							COMPACT_CONTINUE)
			continue;

		if (kthread_should_stop())
			return;

		cc.zone = zone;
		status = compact_zone(&cc, NULL);

		if (status == COMPACT_SUCCESS) {
			compaction_defer_reset(zone, cc.order, false);
		} else if (status == COMPACT_PARTIAL_SKIPPED || status == COMPACT_COMPLETE) {
			/*
			 * Buddy pages may become stranded on pcps that could
			 * otherwise coalesce on the zone's free area for
			 * order >= cc.order.  This is ratelimited by the
			 * upcoming deferral.
			 */
			drain_all_pages(zone);

			/*
			 * We use sync migration mode here, so we defer like
			 * sync direct compaction does.
			 */
			defer_compaction(zone, cc.order);
		}

		count_compact_events(KCOMPACTD_MIGRATE_SCANNED,
				     cc.total_migrate_scanned);
		count_compact_events(KCOMPACTD_FREE_SCANNED,
				     cc.total_free_scanned);

		VM_BUG_ON(!list_empty(&cc.freepages));
		VM_BUG_ON(!list_empty(&cc.migratepages));
	}

	/*
	 * Regardless of success, we are done until woken up next. But remember
	 * the requested order/classzone_idx in case it was higher/tighter than
	 * our current ones
	 */
	if (pgdat->kcompactd_max_order <= cc.order)
		pgdat->kcompactd_max_order = 0;
	if (pgdat->kcompactd_classzone_idx >= cc.classzone_idx)
		pgdat->kcompactd_classzone_idx = pgdat->nr_zones - 1;
}

void wakeup_kcompactd(pg_data_t *pgdat, int order, int classzone_idx)
{
	if (!order)
		return;

	if (pgdat->kcompactd_max_order < order)
		pgdat->kcompactd_max_order = order;

	if (pgdat->kcompactd_classzone_idx > classzone_idx)
		pgdat->kcompactd_classzone_idx = classzone_idx;

	/*
	 * Pairs with implicit barrier in wait_event_freezable()
	 * such that wakeups are not missed.
	 */
	if (!wq_has_sleeper(&pgdat->kcompactd_wait))
		return;

	if (!kcompactd_node_suitable(pgdat))
		return;

	trace_mm_compaction_wakeup_kcompactd(pgdat->node_id, order,
							classzone_idx);
	wake_up_interruptible(&pgdat->kcompactd_wait);
}

/*
 * The background compaction daemon, started as a kernel thread
 * from the init process.
 */
static int kcompactd(void *p)
{
	pg_data_t *pgdat = (pg_data_t*)p;
	struct task_struct *tsk = current;

	const struct cpumask *cpumask = cpumask_of_node(pgdat->node_id);

	if (!cpumask_empty(cpumask))
		set_cpus_allowed_ptr(tsk, cpumask);

	set_freezable();

	pgdat->kcompactd_max_order = 0;
	pgdat->kcompactd_classzone_idx = pgdat->nr_zones - 1;

	while (!kthread_should_stop()) {
		unsigned long pflags;

		trace_mm_compaction_kcompactd_sleep(pgdat->node_id);
		wait_event_freezable(pgdat->kcompactd_wait,
				kcompactd_work_requested(pgdat));

		psi_memstall_enter(&pflags);
		kcompactd_do_work(pgdat);
		psi_memstall_leave(&pflags);
	}

	return 0;
}

/*
 * This kcompactd start function will be called by init and node-hot-add.
 * On node-hot-add, kcompactd will moved to proper cpus if cpus are hot-added.
 */
int kcompactd_run(int nid)
{
	pg_data_t *pgdat = NODE_DATA(nid);
	int ret = 0;

	if (pgdat->kcompactd)
		return 0;

	pgdat->kcompactd = kthread_run(kcompactd, pgdat, "kcompactd%d", nid);
	if (IS_ERR(pgdat->kcompactd)) {
		pr_err("Failed to start kcompactd on node %d\n", nid);
		ret = PTR_ERR(pgdat->kcompactd);
		pgdat->kcompactd = NULL;
	}
	return ret;
}

/*
 * Called by memory hotplug when all memory in a node is offlined. Caller must
 * hold mem_hotplug_begin/end().
 */
void kcompactd_stop(int nid)
{
	struct task_struct *kcompactd = NODE_DATA(nid)->kcompactd;

	if (kcompactd) {
		kthread_stop(kcompactd);
		NODE_DATA(nid)->kcompactd = NULL;
	}
}

/*
 * It's optimal to keep kcompactd on the same CPUs as their memory, but
 * not required for correctness. So if the last cpu in a node goes
 * away, we get changed to run anywhere: as the first one comes back,
 * restore their cpu bindings.
 */
static int kcompactd_cpu_online(unsigned int cpu)
{
	int nid;

	for_each_node_state(nid, N_MEMORY) {
		pg_data_t *pgdat = NODE_DATA(nid);
		const struct cpumask *mask;

		mask = cpumask_of_node(pgdat->node_id);

		if (cpumask_any_and(cpu_online_mask, mask) < nr_cpu_ids)
			/* One of our CPUs online: restore mask */
			set_cpus_allowed_ptr(pgdat->kcompactd, mask);
	}
	return 0;
}

static int __init kcompactd_init(void)
{
	int nid;
	int ret;

	ret = cpuhp_setup_state_nocalls(CPUHP_AP_ONLINE_DYN,
					"mm/compaction:online",
					kcompactd_cpu_online, NULL);
	if (ret < 0) {
		pr_err("kcompactd: failed to register hotplug callbacks.\n");
		return ret;
	}

	for_each_node_state(nid, N_MEMORY)
		kcompactd_run(nid);
	return 0;
}
subsys_initcall(kcompactd_init)

#endif /* CONFIG_COMPACTION */<|MERGE_RESOLUTION|>--- conflicted
+++ resolved
@@ -1591,11 +1591,7 @@
  * compactable pages.
  */
 #ifdef CONFIG_PREEMPT_RT
-<<<<<<< HEAD
-#define sysctl_compact_unevictable_allowed 0
-=======
 int sysctl_compact_unevictable_allowed __read_mostly = 0;
->>>>>>> 5fbf1e70
 #else
 int sysctl_compact_unevictable_allowed __read_mostly = 1;
 #endif
@@ -2248,25 +2244,12 @@
 				block_start_pfn(cc->migrate_pfn, cc->order);
 
 			if (last_migrated_pfn < current_block_start) {
-<<<<<<< HEAD
-				if (static_branch_likely(&use_pvec_lock)) {
-					cpu = raw_smp_processor_id();
-					lru_add_drain_cpu(cpu);
-					drain_cpu_pages(cpu, cc->zone);
-				} else {
-					cpu = get_cpu();
-					lru_add_drain_cpu(cpu);
-					drain_local_pages(cc->zone);
-					put_cpu();
-				}
-=======
 				cpu = get_cpu_light();
 				local_lock_irq(swapvec_lock);
 				lru_add_drain_cpu(cpu);
 				local_unlock_irq(swapvec_lock);
 				drain_local_pages(cc->zone);
 				put_cpu_light();
->>>>>>> 5fbf1e70
 				/* No more flushing until we migrate again */
 				last_migrated_pfn = 0;
 			}
