--- conflicted
+++ resolved
@@ -153,11 +153,7 @@
 
 const struct address_space_operations secretmem_aops = {
 	.dirty_folio	= noop_dirty_folio,
-<<<<<<< HEAD
-	.freepage	= secretmem_freepage,
-=======
 	.free_folio	= secretmem_free_folio,
->>>>>>> 88084a3d
 	.migratepage	= secretmem_migratepage,
 	.isolate_page	= secretmem_isolate_page,
 };
