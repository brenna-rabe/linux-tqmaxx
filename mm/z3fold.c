--- conflicted
+++ resolved
@@ -633,32 +633,7 @@
 		spin_unlock(&pool->lock);
 		zhdr->cpu = smp_processor_id();
 		migrate_enable();
-<<<<<<< HEAD
-	}
-}
-
-static inline enum buddy get_free_buddy(struct z3fold_header *zhdr, int chunks)
-{
-	enum buddy bud = HEADLESS;
-
-	if (zhdr->middle_chunks) {
-		if (!zhdr->first_chunks &&
-		    chunks <= zhdr->start_middle - ZHDR_CHUNKS)
-			bud = FIRST;
-		else if (!zhdr->last_chunks)
-			bud = LAST;
-	} else {
-		if (!zhdr->first_chunks)
-			bud = FIRST;
-		else if (!zhdr->last_chunks)
-			bud = LAST;
-		else
-			bud = MIDDLE;
-=======
->>>>>>> 1684efb3
-	}
-
-	return bud;
+	}
 }
 
 static inline enum buddy get_free_buddy(struct z3fold_header *zhdr, int chunks)
