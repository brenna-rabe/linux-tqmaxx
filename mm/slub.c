--- conflicted
+++ resolved
@@ -1563,10 +1563,6 @@
 	}
 }
 
-<<<<<<< HEAD
-#ifdef CONFIG_CMPXCHG_LOCAL
-=======
->>>>>>> d762f438
 #ifdef CONFIG_PREEMPT
 /*
  * Calculate the next globally unique transaction for disambiguiation
@@ -1626,25 +1622,12 @@
 	stat(s, CMPXCHG_DOUBLE_CPU_FAIL);
 }
 
-<<<<<<< HEAD
-#endif
-
 void init_kmem_cache_cpus(struct kmem_cache *s)
 {
-#ifdef CONFIG_CMPXCHG_LOCAL
-=======
-void init_kmem_cache_cpus(struct kmem_cache *s)
-{
->>>>>>> d762f438
 	int cpu;
 
 	for_each_possible_cpu(cpu)
 		per_cpu_ptr(s->cpu_slab, cpu)->tid = init_tid(cpu);
-<<<<<<< HEAD
-#endif
-
-=======
->>>>>>> d762f438
 }
 /*
  * Remove the cpu slab
@@ -1677,13 +1660,7 @@
 		page->inuse--;
 	}
 	c->page = NULL;
-<<<<<<< HEAD
-#ifdef CONFIG_CMPXCHG_LOCAL
 	c->tid = next_tid(c->tid);
-#endif
-=======
-	c->tid = next_tid(c->tid);
->>>>>>> d762f438
 	unfreeze_slab(s, page, tail);
 }
 
@@ -1817,12 +1794,7 @@
 			  unsigned long addr, struct kmem_cache_cpu *c)
 {
 	void **object;
-<<<<<<< HEAD
-	struct page *new;
-#ifdef CONFIG_CMPXCHG_LOCAL
-=======
 	struct page *page;
->>>>>>> d762f438
 	unsigned long flags;
 
 	local_irq_save(flags);
@@ -1834,10 +1806,6 @@
 	 */
 	c = this_cpu_ptr(s->cpu_slab);
 #endif
-<<<<<<< HEAD
-#endif
-=======
->>>>>>> d762f438
 
 	/* We handle __GFP_ZERO in the caller */
 	gfpflags &= ~__GFP_ZERO;
@@ -1864,17 +1832,9 @@
 	page->freelist = NULL;
 
 unlock_out:
-<<<<<<< HEAD
-	slab_unlock(c->page);
-#ifdef CONFIG_CMPXCHG_LOCAL
-	c->tid = next_tid(c->tid);
-	local_irq_restore(flags);
-#endif
-=======
 	slab_unlock(page);
 	c->tid = next_tid(c->tid);
 	local_irq_restore(flags);
->>>>>>> d762f438
 	stat(s, ALLOC_SLOWPATH);
 	return object;
 
@@ -1913,13 +1873,7 @@
 	}
 	if (!(gfpflags & __GFP_NOWARN) && printk_ratelimit())
 		slab_out_of_memory(s, gfpflags, node);
-<<<<<<< HEAD
-#ifdef CONFIG_CMPXCHG_LOCAL
 	local_irq_restore(flags);
-#endif
-=======
-	local_irq_restore(flags);
->>>>>>> d762f438
 	return NULL;
 debug:
 	if (!alloc_debug_processing(s, page, object, addr))
@@ -1948,28 +1902,12 @@
 {
 	void **object;
 	struct kmem_cache_cpu *c;
-<<<<<<< HEAD
-#ifdef CONFIG_CMPXCHG_LOCAL
 	unsigned long tid;
-#else
-	unsigned long flags;
-#endif
-=======
-	unsigned long tid;
->>>>>>> d762f438
 
 	if (slab_pre_alloc_hook(s, gfpflags))
 		return NULL;
 
-<<<<<<< HEAD
-#ifndef CONFIG_CMPXCHG_LOCAL
-	local_irq_save(flags);
-#else
 redo:
-#endif
-=======
-redo:
->>>>>>> d762f438
 
 	/*
 	 * Must read kmem_cache cpu data via this cpu ptr. Preemption is
@@ -1979,10 +1917,6 @@
 	 */
 	c = __this_cpu_ptr(s->cpu_slab);
 
-<<<<<<< HEAD
-#ifdef CONFIG_CMPXCHG_LOCAL
-=======
->>>>>>> d762f438
 	/*
 	 * The transaction ids are globally unique per cpu and per operation on
 	 * a per cpu queue. Thus they can be guarantee that the cmpxchg_double
@@ -1991,10 +1925,6 @@
 	 */
 	tid = c->tid;
 	barrier();
-<<<<<<< HEAD
-#endif
-=======
->>>>>>> d762f438
 
 	object = c->freelist;
 	if (unlikely(!object || !node_match(c, node)))
@@ -2002,10 +1932,6 @@
 		object = __slab_alloc(s, gfpflags, node, addr, c);
 
 	else {
-<<<<<<< HEAD
-#ifdef CONFIG_CMPXCHG_LOCAL
-=======
->>>>>>> d762f438
 		/*
 		 * The cmpxchg will only match if there was no additional
 		 * operation and if we are on the right processor.
@@ -2018,35 +1944,16 @@
 		 * Since this is without lock semantics the protection is only against
 		 * code executing on this cpu *not* from access by other cpus.
 		 */
-<<<<<<< HEAD
-		if (unlikely(!this_cpu_cmpxchg_double(
-				s->cpu_slab->freelist, s->cpu_slab->tid,
-				object, tid,
-				get_freepointer(s, object), next_tid(tid)))) {
-=======
 		if (unlikely(!irqsafe_cpu_cmpxchg_double(
 				s->cpu_slab->freelist, s->cpu_slab->tid,
 				object, tid,
 				get_freepointer_safe(s, object), next_tid(tid)))) {
->>>>>>> d762f438
 
 			note_cmpxchg_failure("slab_alloc", s, tid);
 			goto redo;
 		}
-<<<<<<< HEAD
-#else
-		c->freelist = get_freepointer(s, object);
-#endif
 		stat(s, ALLOC_FASTPATH);
 	}
-
-#ifndef CONFIG_CMPXCHG_LOCAL
-	local_irq_restore(flags);
-#endif
-=======
-		stat(s, ALLOC_FASTPATH);
-	}
->>>>>>> d762f438
 
 	if (unlikely(gfpflags & __GFP_ZERO) && object)
 		memset(object, 0, s->objsize);
@@ -2124,17 +2031,9 @@
 {
 	void *prior;
 	void **object = (void *)x;
-<<<<<<< HEAD
-#ifdef CONFIG_CMPXCHG_LOCAL
 	unsigned long flags;
 
 	local_irq_save(flags);
-#endif
-=======
-	unsigned long flags;
-
-	local_irq_save(flags);
->>>>>>> d762f438
 	slab_lock(page);
 	stat(s, FREE_SLOWPATH);
 
@@ -2165,13 +2064,7 @@
 
 out_unlock:
 	slab_unlock(page);
-<<<<<<< HEAD
-#ifdef CONFIG_CMPXCHG_LOCAL
 	local_irq_restore(flags);
-#endif
-=======
-	local_irq_restore(flags);
->>>>>>> d762f438
 	return;
 
 slab_empty:
@@ -2183,13 +2076,7 @@
 		stat(s, FREE_REMOVE_PARTIAL);
 	}
 	slab_unlock(page);
-<<<<<<< HEAD
-#ifdef CONFIG_CMPXCHG_LOCAL
 	local_irq_restore(flags);
-#endif
-=======
-	local_irq_restore(flags);
->>>>>>> d762f438
 	stat(s, FREE_SLAB);
 	discard_slab(s, page);
 }
@@ -2210,28 +2097,11 @@
 {
 	void **object = (void *)x;
 	struct kmem_cache_cpu *c;
-<<<<<<< HEAD
-#ifdef CONFIG_CMPXCHG_LOCAL
 	unsigned long tid;
-#else
-	unsigned long flags;
-#endif
 
 	slab_free_hook(s, x);
 
-#ifndef CONFIG_CMPXCHG_LOCAL
-	local_irq_save(flags);
-
-#else
 redo:
-#endif
-=======
-	unsigned long tid;
-
-	slab_free_hook(s, x);
-
-redo:
->>>>>>> d762f438
 
 	/*
 	 * Determine the currently cpus per cpu slab.
@@ -2241,25 +2111,13 @@
 	 */
 	c = __this_cpu_ptr(s->cpu_slab);
 
-<<<<<<< HEAD
-#ifdef CONFIG_CMPXCHG_LOCAL
 	tid = c->tid;
 	barrier();
-#endif
-=======
-	tid = c->tid;
-	barrier();
->>>>>>> d762f438
 
 	if (likely(page == c->page)) {
 		set_freepointer(s, object, c->freelist);
 
-<<<<<<< HEAD
-#ifdef CONFIG_CMPXCHG_LOCAL
-		if (unlikely(!this_cpu_cmpxchg_double(
-=======
 		if (unlikely(!irqsafe_cpu_cmpxchg_double(
->>>>>>> d762f438
 				s->cpu_slab->freelist, s->cpu_slab->tid,
 				c->freelist, tid,
 				object, next_tid(tid)))) {
@@ -2267,22 +2125,10 @@
 			note_cmpxchg_failure("slab_free", s, tid);
 			goto redo;
 		}
-<<<<<<< HEAD
-#else
-		c->freelist = object;
-#endif
-=======
->>>>>>> d762f438
 		stat(s, FREE_FASTPATH);
 	} else
 		__slab_free(s, page, x, addr);
 
-<<<<<<< HEAD
-#ifndef CONFIG_CMPXCHG_LOCAL
-	local_irq_restore(flags);
-#endif
-=======
->>>>>>> d762f438
 }
 
 void kmem_cache_free(struct kmem_cache *s, void *x)
@@ -2487,15 +2333,9 @@
 
 	if (!s->cpu_slab)
 		return 0;
-<<<<<<< HEAD
 
 	init_kmem_cache_cpus(s);
 
-=======
-
-	init_kmem_cache_cpus(s);
-
->>>>>>> d762f438
 	return 1;
 }
 
