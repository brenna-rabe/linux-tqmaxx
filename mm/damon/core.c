// SPDX-License-Identifier: GPL-2.0
/*
 * Data Access Monitor
 *
 * Author: SeongJae Park <sjpark@amazon.de>
 */

#define pr_fmt(fmt) "damon: " fmt

#include <linux/damon.h>
#include <linux/delay.h>
#include <linux/kthread.h>
#include <linux/mm.h>
#include <linux/random.h>
#include <linux/slab.h>
#include <linux/string.h>

#define CREATE_TRACE_POINTS
#include <trace/events/damon.h>

#ifdef CONFIG_DAMON_KUNIT_TEST
#undef DAMON_MIN_REGION
#define DAMON_MIN_REGION 1
#endif

/* Get a random number in [l, r) */
#define damon_rand(l, r) (l + prandom_u32_max(r - l))

static DEFINE_MUTEX(damon_lock);
static int nr_running_ctxs;

/*
 * Construct a damon_region struct
 *
 * Returns the pointer to the new struct if success, or NULL otherwise
 */
struct damon_region *damon_new_region(unsigned long start, unsigned long end)
{
	struct damon_region *region;

	region = kmalloc(sizeof(*region), GFP_KERNEL);
	if (!region)
		return NULL;

	region->ar.start = start;
	region->ar.end = end;
	region->nr_accesses = 0;
	INIT_LIST_HEAD(&region->list);

	region->age = 0;
	region->last_nr_accesses = 0;

	return region;
}

/*
 * Add a region between two other regions
 */
inline void damon_insert_region(struct damon_region *r,
		struct damon_region *prev, struct damon_region *next,
		struct damon_target *t)
{
	__list_add(&r->list, &prev->list, &next->list);
	t->nr_regions++;
}

void damon_add_region(struct damon_region *r, struct damon_target *t)
{
	list_add_tail(&r->list, &t->regions_list);
	t->nr_regions++;
}

static void damon_del_region(struct damon_region *r, struct damon_target *t)
{
	list_del(&r->list);
	t->nr_regions--;
}

static void damon_free_region(struct damon_region *r)
{
	kfree(r);
}

void damon_destroy_region(struct damon_region *r, struct damon_target *t)
{
	damon_del_region(r, t);
	damon_free_region(r);
}

struct damos *damon_new_scheme(
		unsigned long min_sz_region, unsigned long max_sz_region,
		unsigned int min_nr_accesses, unsigned int max_nr_accesses,
		unsigned int min_age_region, unsigned int max_age_region,
		enum damos_action action, struct damos_quota *quota,
		struct damos_watermarks *wmarks)
{
	struct damos *scheme;

	scheme = kmalloc(sizeof(*scheme), GFP_KERNEL);
	if (!scheme)
		return NULL;
	scheme->min_sz_region = min_sz_region;
	scheme->max_sz_region = max_sz_region;
	scheme->min_nr_accesses = min_nr_accesses;
	scheme->max_nr_accesses = max_nr_accesses;
	scheme->min_age_region = min_age_region;
	scheme->max_age_region = max_age_region;
	scheme->action = action;
	scheme->stat_count = 0;
	scheme->stat_sz = 0;
	INIT_LIST_HEAD(&scheme->list);

	scheme->quota.ms = quota->ms;
	scheme->quota.sz = quota->sz;
	scheme->quota.reset_interval = quota->reset_interval;
	scheme->quota.weight_sz = quota->weight_sz;
	scheme->quota.weight_nr_accesses = quota->weight_nr_accesses;
	scheme->quota.weight_age = quota->weight_age;
	scheme->quota.total_charged_sz = 0;
	scheme->quota.total_charged_ns = 0;
	scheme->quota.esz = 0;
	scheme->quota.charged_sz = 0;
	scheme->quota.charged_from = 0;
	scheme->quota.charge_target_from = NULL;
	scheme->quota.charge_addr_from = 0;

	scheme->wmarks.metric = wmarks->metric;
	scheme->wmarks.interval = wmarks->interval;
	scheme->wmarks.high = wmarks->high;
	scheme->wmarks.mid = wmarks->mid;
	scheme->wmarks.low = wmarks->low;
	scheme->wmarks.activated = true;

	return scheme;
}

void damon_add_scheme(struct damon_ctx *ctx, struct damos *s)
{
	list_add_tail(&s->list, &ctx->schemes);
}

static void damon_del_scheme(struct damos *s)
{
	list_del(&s->list);
}

static void damon_free_scheme(struct damos *s)
{
	kfree(s);
}

void damon_destroy_scheme(struct damos *s)
{
	damon_del_scheme(s);
	damon_free_scheme(s);
}

/*
 * Construct a damon_target struct
 *
 * Returns the pointer to the new struct if success, or NULL otherwise
 */
struct damon_target *damon_new_target(unsigned long id)
{
	struct damon_target *t;

	t = kmalloc(sizeof(*t), GFP_KERNEL);
	if (!t)
		return NULL;

	t->id = id;
	t->nr_regions = 0;
	INIT_LIST_HEAD(&t->regions_list);

	return t;
}

void damon_add_target(struct damon_ctx *ctx, struct damon_target *t)
{
	list_add_tail(&t->list, &ctx->adaptive_targets);
}

bool damon_targets_empty(struct damon_ctx *ctx)
{
	return list_empty(&ctx->adaptive_targets);
}

static void damon_del_target(struct damon_target *t)
{
	list_del(&t->list);
}

void damon_free_target(struct damon_target *t)
{
	struct damon_region *r, *next;

	damon_for_each_region_safe(r, next, t)
		damon_free_region(r);
	kfree(t);
}

void damon_destroy_target(struct damon_target *t)
{
	damon_del_target(t);
	damon_free_target(t);
}

unsigned int damon_nr_regions(struct damon_target *t)
{
	return t->nr_regions;
}

struct damon_ctx *damon_new_ctx(void)
{
	struct damon_ctx *ctx;

	ctx = kzalloc(sizeof(*ctx), GFP_KERNEL);
	if (!ctx)
		return NULL;

	ctx->sample_interval = 5 * 1000;
	ctx->aggr_interval = 100 * 1000;
	ctx->primitive_update_interval = 60 * 1000 * 1000;

	ktime_get_coarse_ts64(&ctx->last_aggregation);
	ctx->last_primitive_update = ctx->last_aggregation;

	mutex_init(&ctx->kdamond_lock);

	ctx->min_nr_regions = 10;
	ctx->max_nr_regions = 1000;

	INIT_LIST_HEAD(&ctx->adaptive_targets);
	INIT_LIST_HEAD(&ctx->schemes);

	return ctx;
}

static void damon_destroy_targets(struct damon_ctx *ctx)
{
	struct damon_target *t, *next_t;

	if (ctx->primitive.cleanup) {
		ctx->primitive.cleanup(ctx);
		return;
	}

	damon_for_each_target_safe(t, next_t, ctx)
		damon_destroy_target(t);
}

void damon_destroy_ctx(struct damon_ctx *ctx)
{
	struct damos *s, *next_s;

	damon_destroy_targets(ctx);

	damon_for_each_scheme_safe(s, next_s, ctx)
		damon_destroy_scheme(s);

	kfree(ctx);
}

/**
 * damon_set_targets() - Set monitoring targets.
 * @ctx:	monitoring context
 * @ids:	array of target ids
 * @nr_ids:	number of entries in @ids
 *
 * This function should not be called while the kdamond is running.
 *
 * Return: 0 on success, negative error code otherwise.
 */
int damon_set_targets(struct damon_ctx *ctx,
		      unsigned long *ids, ssize_t nr_ids)
{
	ssize_t i;
	struct damon_target *t, *next;

	damon_destroy_targets(ctx);

	for (i = 0; i < nr_ids; i++) {
		t = damon_new_target(ids[i]);
		if (!t) {
			/* The caller should do cleanup of the ids itself */
			damon_for_each_target_safe(t, next, ctx)
				damon_destroy_target(t);
			return -ENOMEM;
		}
		damon_add_target(ctx, t);
	}

	return 0;
}

/**
 * damon_set_attrs() - Set attributes for the monitoring.
 * @ctx:		monitoring context
 * @sample_int:		time interval between samplings
 * @aggr_int:		time interval between aggregations
 * @primitive_upd_int:	time interval between monitoring primitive updates
 * @min_nr_reg:		minimal number of regions
 * @max_nr_reg:		maximum number of regions
 *
 * This function should not be called while the kdamond is running.
 * Every time interval is in micro-seconds.
 *
 * Return: 0 on success, negative error code otherwise.
 */
int damon_set_attrs(struct damon_ctx *ctx, unsigned long sample_int,
		    unsigned long aggr_int, unsigned long primitive_upd_int,
		    unsigned long min_nr_reg, unsigned long max_nr_reg)
{
	if (min_nr_reg < 3)
		return -EINVAL;
	if (min_nr_reg > max_nr_reg)
		return -EINVAL;

	ctx->sample_interval = sample_int;
	ctx->aggr_interval = aggr_int;
	ctx->primitive_update_interval = primitive_upd_int;
	ctx->min_nr_regions = min_nr_reg;
	ctx->max_nr_regions = max_nr_reg;

	return 0;
}

/**
 * damon_set_schemes() - Set data access monitoring based operation schemes.
 * @ctx:	monitoring context
 * @schemes:	array of the schemes
 * @nr_schemes:	number of entries in @schemes
 *
 * This function should not be called while the kdamond of the context is
 * running.
 *
 * Return: 0 if success, or negative error code otherwise.
 */
int damon_set_schemes(struct damon_ctx *ctx, struct damos **schemes,
			ssize_t nr_schemes)
{
	struct damos *s, *next;
	ssize_t i;

	damon_for_each_scheme_safe(s, next, ctx)
		damon_destroy_scheme(s);
	for (i = 0; i < nr_schemes; i++)
		damon_add_scheme(ctx, schemes[i]);
	return 0;
}

/**
 * damon_nr_running_ctxs() - Return number of currently running contexts.
 */
int damon_nr_running_ctxs(void)
{
	int nr_ctxs;

	mutex_lock(&damon_lock);
	nr_ctxs = nr_running_ctxs;
	mutex_unlock(&damon_lock);

	return nr_ctxs;
}

/* Returns the size upper limit for each monitoring region */
static unsigned long damon_region_sz_limit(struct damon_ctx *ctx)
{
	struct damon_target *t;
	struct damon_region *r;
	unsigned long sz = 0;

	damon_for_each_target(t, ctx) {
		damon_for_each_region(r, t)
			sz += r->ar.end - r->ar.start;
	}

	if (ctx->min_nr_regions)
		sz /= ctx->min_nr_regions;
	if (sz < DAMON_MIN_REGION)
		sz = DAMON_MIN_REGION;

	return sz;
}

static int kdamond_fn(void *data);

/*
 * __damon_start() - Starts monitoring with given context.
 * @ctx:	monitoring context
 *
 * This function should be called while damon_lock is hold.
 *
 * Return: 0 on success, negative error code otherwise.
 */
static int __damon_start(struct damon_ctx *ctx)
{
	int err = -EBUSY;

	mutex_lock(&ctx->kdamond_lock);
	if (!ctx->kdamond) {
		err = 0;
		ctx->kdamond = kthread_run(kdamond_fn, ctx, "kdamond.%d",
				nr_running_ctxs);
		if (IS_ERR(ctx->kdamond)) {
			err = PTR_ERR(ctx->kdamond);
			ctx->kdamond = NULL;
		}
	}
	mutex_unlock(&ctx->kdamond_lock);

	return err;
}

/**
 * damon_start() - Starts the monitorings for a given group of contexts.
 * @ctxs:	an array of the pointers for contexts to start monitoring
 * @nr_ctxs:	size of @ctxs
 *
 * This function starts a group of monitoring threads for a group of monitoring
 * contexts.  One thread per each context is created and run in parallel.  The
 * caller should handle synchronization between the threads by itself.  If a
 * group of threads that created by other 'damon_start()' call is currently
 * running, this function does nothing but returns -EBUSY.
 *
 * Return: 0 on success, negative error code otherwise.
 */
int damon_start(struct damon_ctx **ctxs, int nr_ctxs)
{
	int i;
	int err = 0;

	mutex_lock(&damon_lock);
	if (nr_running_ctxs) {
		mutex_unlock(&damon_lock);
		return -EBUSY;
	}

	for (i = 0; i < nr_ctxs; i++) {
		err = __damon_start(ctxs[i]);
		if (err)
			break;
		nr_running_ctxs++;
	}
	mutex_unlock(&damon_lock);

	return err;
}

/*
 * __damon_stop() - Stops monitoring of given context.
 * @ctx:	monitoring context
 *
 * Return: 0 on success, negative error code otherwise.
 */
static int __damon_stop(struct damon_ctx *ctx)
{
	struct task_struct *tsk;

	mutex_lock(&ctx->kdamond_lock);
	tsk = ctx->kdamond;
	if (tsk) {
		get_task_struct(tsk);
		mutex_unlock(&ctx->kdamond_lock);
		kthread_stop(tsk);
		put_task_struct(tsk);
		return 0;
	}
	mutex_unlock(&ctx->kdamond_lock);

	return -EPERM;
}

/**
 * damon_stop() - Stops the monitorings for a given group of contexts.
 * @ctxs:	an array of the pointers for contexts to stop monitoring
 * @nr_ctxs:	size of @ctxs
 *
 * Return: 0 on success, negative error code otherwise.
 */
int damon_stop(struct damon_ctx **ctxs, int nr_ctxs)
{
	int i, err = 0;

	for (i = 0; i < nr_ctxs; i++) {
		/* nr_running_ctxs is decremented in kdamond_fn */
		err = __damon_stop(ctxs[i]);
		if (err)
			return err;
	}

	return err;
}

/*
 * damon_check_reset_time_interval() - Check if a time interval is elapsed.
 * @baseline:	the time to check whether the interval has elapsed since
 * @interval:	the time interval (microseconds)
 *
 * See whether the given time interval has passed since the given baseline
 * time.  If so, it also updates the baseline to current time for next check.
 *
 * Return:	true if the time interval has passed, or false otherwise.
 */
static bool damon_check_reset_time_interval(struct timespec64 *baseline,
		unsigned long interval)
{
	struct timespec64 now;

	ktime_get_coarse_ts64(&now);
	if ((timespec64_to_ns(&now) - timespec64_to_ns(baseline)) <
			interval * 1000)
		return false;
	*baseline = now;
	return true;
}

/*
 * Check whether it is time to flush the aggregated information
 */
static bool kdamond_aggregate_interval_passed(struct damon_ctx *ctx)
{
	return damon_check_reset_time_interval(&ctx->last_aggregation,
			ctx->aggr_interval);
}

/*
 * Reset the aggregated monitoring results ('nr_accesses' of each region).
 */
static void kdamond_reset_aggregated(struct damon_ctx *c)
{
	struct damon_target *t;

	damon_for_each_target(t, c) {
		struct damon_region *r;

		damon_for_each_region(r, t) {
			trace_damon_aggregated(t, r, damon_nr_regions(t));
			r->last_nr_accesses = r->nr_accesses;
			r->nr_accesses = 0;
		}
	}
}

static void damon_split_region_at(struct damon_ctx *ctx,
		struct damon_target *t, struct damon_region *r,
		unsigned long sz_r);

static bool __damos_valid_target(struct damon_region *r, struct damos *s)
{
	unsigned long sz;

	sz = r->ar.end - r->ar.start;
	return s->min_sz_region <= sz && sz <= s->max_sz_region &&
		s->min_nr_accesses <= r->nr_accesses &&
		r->nr_accesses <= s->max_nr_accesses &&
		s->min_age_region <= r->age && r->age <= s->max_age_region;
}

static bool damos_valid_target(struct damon_ctx *c, struct damon_target *t,
		struct damon_region *r, struct damos *s)
{
	bool ret = __damos_valid_target(r, s);

	if (!ret || !s->quota.esz || !c->primitive.get_scheme_score)
		return ret;

	return c->primitive.get_scheme_score(c, t, r, s) >= s->quota.min_score;
}

static void damon_do_apply_schemes(struct damon_ctx *c,
				   struct damon_target *t,
				   struct damon_region *r)
{
	struct damos *s;

	damon_for_each_scheme(s, c) {
		struct damos_quota *quota = &s->quota;
		unsigned long sz = r->ar.end - r->ar.start;
		struct timespec64 begin, end;

		if (!s->wmarks.activated)
			continue;

		/* Check the quota */
		if (quota->esz && quota->charged_sz >= quota->esz)
			continue;

		/* Skip previously charged regions */
		if (quota->charge_target_from) {
			if (t != quota->charge_target_from)
				continue;
			if (r == damon_last_region(t)) {
				quota->charge_target_from = NULL;
				quota->charge_addr_from = 0;
				continue;
			}
			if (quota->charge_addr_from &&
					r->ar.end <= quota->charge_addr_from)
				continue;

			if (quota->charge_addr_from && r->ar.start <
					quota->charge_addr_from) {
				sz = ALIGN_DOWN(quota->charge_addr_from -
						r->ar.start, DAMON_MIN_REGION);
				if (!sz) {
					if (r->ar.end - r->ar.start <=
							DAMON_MIN_REGION)
						continue;
					sz = DAMON_MIN_REGION;
				}
				damon_split_region_at(c, t, r, sz);
				r = damon_next_region(r);
				sz = r->ar.end - r->ar.start;
			}
			quota->charge_target_from = NULL;
			quota->charge_addr_from = 0;
		}

		if (!damos_valid_target(c, t, r, s))
			continue;

		/* Apply the scheme */
		if (c->primitive.apply_scheme) {
			if (quota->esz &&
					quota->charged_sz + sz > quota->esz) {
				sz = ALIGN_DOWN(quota->esz - quota->charged_sz,
						DAMON_MIN_REGION);
				if (!sz)
					goto update_stat;
				damon_split_region_at(c, t, r, sz);
			}
			ktime_get_coarse_ts64(&begin);
			c->primitive.apply_scheme(c, t, r, s);
			ktime_get_coarse_ts64(&end);
			quota->total_charged_ns += timespec64_to_ns(&end) -
				timespec64_to_ns(&begin);
			quota->charged_sz += sz;
			if (quota->esz && quota->charged_sz >= quota->esz) {
				quota->charge_target_from = t;
				quota->charge_addr_from = r->ar.end + 1;
			}
		}
		if (s->action != DAMOS_STAT)
			r->age = 0;

update_stat:
		s->stat_count++;
		s->stat_sz += sz;
	}
}

/* Shouldn't be called if quota->ms and quota->sz are zero */
static void damos_set_effective_quota(struct damos_quota *quota)
{
	unsigned long throughput;
	unsigned long esz;

	if (!quota->ms) {
		quota->esz = quota->sz;
		return;
	}

	if (quota->total_charged_ns)
		throughput = quota->total_charged_sz * 1000000 /
			quota->total_charged_ns;
	else
		throughput = PAGE_SIZE * 1024;
	esz = throughput * quota->ms;

	if (quota->sz && quota->sz < esz)
		esz = quota->sz;
	quota->esz = esz;
}

static void kdamond_apply_schemes(struct damon_ctx *c)
{
	struct damon_target *t;
	struct damon_region *r, *next_r;
	struct damos *s;

	damon_for_each_scheme(s, c) {
		struct damos_quota *quota = &s->quota;
		unsigned long cumulated_sz;
		unsigned int score, max_score = 0;

		if (!s->wmarks.activated)
			continue;

		if (!quota->ms && !quota->sz)
			continue;

		/* New charge window starts */
		if (time_after_eq(jiffies, quota->charged_from +
					msecs_to_jiffies(
						quota->reset_interval))) {
			quota->total_charged_sz += quota->charged_sz;
			quota->charged_from = jiffies;
			quota->charged_sz = 0;
			damos_set_effective_quota(quota);
		}

		if (!c->primitive.get_scheme_score)
			continue;

		/* Fill up the score histogram */
		memset(quota->histogram, 0, sizeof(quota->histogram));
		damon_for_each_target(t, c) {
			damon_for_each_region(r, t) {
				if (!__damos_valid_target(r, s))
					continue;
				score = c->primitive.get_scheme_score(
						c, t, r, s);
				quota->histogram[score] +=
					r->ar.end - r->ar.start;
				if (score > max_score)
					max_score = score;
			}
		}

		/* Set the min score limit */
		for (cumulated_sz = 0, score = max_score; ; score--) {
			cumulated_sz += quota->histogram[score];
			if (cumulated_sz >= quota->esz || !score)
				break;
		}
		quota->min_score = score;
	}

	damon_for_each_target(t, c) {
		damon_for_each_region_safe(r, next_r, t)
			damon_do_apply_schemes(c, t, r);
	}
}

#define sz_damon_region(r) (r->ar.end - r->ar.start)

/*
 * Merge two adjacent regions into one region
 */
static void damon_merge_two_regions(struct damon_target *t,
		struct damon_region *l, struct damon_region *r)
{
	unsigned long sz_l = sz_damon_region(l), sz_r = sz_damon_region(r);

	l->nr_accesses = (l->nr_accesses * sz_l + r->nr_accesses * sz_r) /
			(sz_l + sz_r);
	l->age = (l->age * sz_l + r->age * sz_r) / (sz_l + sz_r);
	l->ar.end = r->ar.end;
	damon_destroy_region(r, t);
}

#define diff_of(a, b) (a > b ? a - b : b - a)

/*
 * Merge adjacent regions having similar access frequencies
 *
 * t		target affected by this merge operation
 * thres	'->nr_accesses' diff threshold for the merge
 * sz_limit	size upper limit of each region
 */
static void damon_merge_regions_of(struct damon_target *t, unsigned int thres,
				   unsigned long sz_limit)
{
	struct damon_region *r, *prev = NULL, *next;

	damon_for_each_region_safe(r, next, t) {
		if (diff_of(r->nr_accesses, r->last_nr_accesses) > thres)
			r->age = 0;
		else
			r->age++;

		if (prev && prev->ar.end == r->ar.start &&
		    diff_of(prev->nr_accesses, r->nr_accesses) <= thres &&
		    sz_damon_region(prev) + sz_damon_region(r) <= sz_limit)
			damon_merge_two_regions(t, prev, r);
		else
			prev = r;
	}
}

/*
 * Merge adjacent regions having similar access frequencies
 *
 * threshold	'->nr_accesses' diff threshold for the merge
 * sz_limit	size upper limit of each region
 *
 * This function merges monitoring target regions which are adjacent and their
 * access frequencies are similar.  This is for minimizing the monitoring
 * overhead under the dynamically changeable access pattern.  If a merge was
 * unnecessarily made, later 'kdamond_split_regions()' will revert it.
 */
static void kdamond_merge_regions(struct damon_ctx *c, unsigned int threshold,
				  unsigned long sz_limit)
{
	struct damon_target *t;

	damon_for_each_target(t, c)
		damon_merge_regions_of(t, threshold, sz_limit);
}

/*
 * Split a region in two
 *
 * r		the region to be split
 * sz_r		size of the first sub-region that will be made
 */
static void damon_split_region_at(struct damon_ctx *ctx,
		struct damon_target *t, struct damon_region *r,
		unsigned long sz_r)
{
	struct damon_region *new;

	new = damon_new_region(r->ar.start + sz_r, r->ar.end);
	if (!new)
		return;

	r->ar.end = new->ar.start;

	new->age = r->age;
	new->last_nr_accesses = r->last_nr_accesses;

	damon_insert_region(new, r, damon_next_region(r), t);
}

/* Split every region in the given target into 'nr_subs' regions */
static void damon_split_regions_of(struct damon_ctx *ctx,
				     struct damon_target *t, int nr_subs)
{
	struct damon_region *r, *next;
	unsigned long sz_region, sz_sub = 0;
	int i;

	damon_for_each_region_safe(r, next, t) {
		sz_region = r->ar.end - r->ar.start;

		for (i = 0; i < nr_subs - 1 &&
				sz_region > 2 * DAMON_MIN_REGION; i++) {
			/*
			 * Randomly select size of left sub-region to be at
			 * least 10 percent and at most 90% of original region
			 */
			sz_sub = ALIGN_DOWN(damon_rand(1, 10) *
					sz_region / 10, DAMON_MIN_REGION);
			/* Do not allow blank region */
			if (sz_sub == 0 || sz_sub >= sz_region)
				continue;

			damon_split_region_at(ctx, t, r, sz_sub);
			sz_region = sz_sub;
		}
	}
}

/*
 * Split every target region into randomly-sized small regions
 *
 * This function splits every target region into random-sized small regions if
 * current total number of the regions is equal or smaller than half of the
 * user-specified maximum number of regions.  This is for maximizing the
 * monitoring accuracy under the dynamically changeable access patterns.  If a
 * split was unnecessarily made, later 'kdamond_merge_regions()' will revert
 * it.
 */
static void kdamond_split_regions(struct damon_ctx *ctx)
{
	struct damon_target *t;
	unsigned int nr_regions = 0;
	static unsigned int last_nr_regions;
	int nr_subregions = 2;

	damon_for_each_target(t, ctx)
		nr_regions += damon_nr_regions(t);

	if (nr_regions > ctx->max_nr_regions / 2)
		return;

	/* Maybe the middle of the region has different access frequency */
	if (last_nr_regions == nr_regions &&
			nr_regions < ctx->max_nr_regions / 3)
		nr_subregions = 3;

	damon_for_each_target(t, ctx)
		damon_split_regions_of(ctx, t, nr_subregions);

	last_nr_regions = nr_regions;
}

/*
 * Check whether it is time to check and apply the target monitoring regions
 *
 * Returns true if it is.
 */
static bool kdamond_need_update_primitive(struct damon_ctx *ctx)
{
	return damon_check_reset_time_interval(&ctx->last_primitive_update,
			ctx->primitive_update_interval);
}

/*
 * Check whether current monitoring should be stopped
 *
 * The monitoring is stopped when either the user requested to stop, or all
 * monitoring targets are invalid.
 *
 * Returns true if need to stop current monitoring.
 */
static bool kdamond_need_stop(struct damon_ctx *ctx)
{
	struct damon_target *t;

	if (kthread_should_stop())
		return true;

	if (!ctx->primitive.target_valid)
		return false;

	damon_for_each_target(t, ctx) {
		if (ctx->primitive.target_valid(t))
			return false;
	}

	return true;
}

static unsigned long damos_wmark_metric_value(enum damos_wmark_metric metric)
{
	struct sysinfo i;

	switch (metric) {
	case DAMOS_WMARK_FREE_MEM_RATE:
		si_meminfo(&i);
		return i.freeram * 1000 / i.totalram;
	default:
		break;
	}
	return -EINVAL;
}

/*
 * Returns zero if the scheme is active.  Else, returns time to wait for next
 * watermark check in micro-seconds.
 */
static unsigned long damos_wmark_wait_us(struct damos *scheme)
{
	unsigned long metric;

	if (scheme->wmarks.metric == DAMOS_WMARK_NONE)
		return 0;

	metric = damos_wmark_metric_value(scheme->wmarks.metric);
	/* higher than high watermark or lower than low watermark */
	if (metric > scheme->wmarks.high || scheme->wmarks.low > metric) {
		if (scheme->wmarks.activated)
			pr_debug("deactivate a scheme (%d) for %s wmark\n",
					scheme->action,
					metric > scheme->wmarks.high ?
					"high" : "low");
		scheme->wmarks.activated = false;
		return scheme->wmarks.interval;
	}

	/* inactive and higher than middle watermark */
	if ((scheme->wmarks.high >= metric && metric >= scheme->wmarks.mid) &&
			!scheme->wmarks.activated)
		return scheme->wmarks.interval;

	if (!scheme->wmarks.activated)
		pr_debug("activate a scheme (%d)\n", scheme->action);
	scheme->wmarks.activated = true;
	return 0;
}

static void kdamond_usleep(unsigned long usecs)
{
<<<<<<< HEAD
	if (usecs > 100 * 1000)
		schedule_timeout_interruptible(usecs_to_jiffies(usecs));
	else
		usleep_range(usecs, usecs + 1);
=======
	/* See Documentation/timers/timers-howto.rst for the thresholds */
	if (usecs > 20 * USEC_PER_MSEC)
		schedule_timeout_idle(usecs_to_jiffies(usecs));
	else
		usleep_idle_range(usecs, usecs + 1);
>>>>>>> 33a5c279
}

/* Returns negative error code if it's not activated but should return */
static int kdamond_wait_activation(struct damon_ctx *ctx)
{
	struct damos *s;
	unsigned long wait_time;
	unsigned long min_wait_time = 0;

	while (!kdamond_need_stop(ctx)) {
		damon_for_each_scheme(s, ctx) {
			wait_time = damos_wmark_wait_us(s);
			if (!min_wait_time || wait_time < min_wait_time)
				min_wait_time = wait_time;
		}
		if (!min_wait_time)
			return 0;

		kdamond_usleep(min_wait_time);
	}
	return -EBUSY;
}

/*
 * The monitoring daemon that runs as a kernel thread
 */
static int kdamond_fn(void *data)
{
	struct damon_ctx *ctx = (struct damon_ctx *)data;
	struct damon_target *t;
	struct damon_region *r, *next;
	unsigned int max_nr_accesses = 0;
	unsigned long sz_limit = 0;
	bool done = false;

	pr_debug("kdamond (%d) starts\n", current->pid);

	if (ctx->primitive.init)
		ctx->primitive.init(ctx);
	if (ctx->callback.before_start && ctx->callback.before_start(ctx))
		done = true;

	sz_limit = damon_region_sz_limit(ctx);

	while (!kdamond_need_stop(ctx) && !done) {
		if (kdamond_wait_activation(ctx))
			continue;

		if (ctx->primitive.prepare_access_checks)
			ctx->primitive.prepare_access_checks(ctx);
		if (ctx->callback.after_sampling &&
				ctx->callback.after_sampling(ctx))
			done = true;

		kdamond_usleep(ctx->sample_interval);

		if (ctx->primitive.check_accesses)
			max_nr_accesses = ctx->primitive.check_accesses(ctx);

		if (kdamond_aggregate_interval_passed(ctx)) {
			kdamond_merge_regions(ctx,
					max_nr_accesses / 10,
					sz_limit);
			if (ctx->callback.after_aggregation &&
					ctx->callback.after_aggregation(ctx))
				done = true;
			kdamond_apply_schemes(ctx);
			kdamond_reset_aggregated(ctx);
			kdamond_split_regions(ctx);
			if (ctx->primitive.reset_aggregated)
				ctx->primitive.reset_aggregated(ctx);
		}

		if (kdamond_need_update_primitive(ctx)) {
			if (ctx->primitive.update)
				ctx->primitive.update(ctx);
			sz_limit = damon_region_sz_limit(ctx);
		}
	}
	damon_for_each_target(t, ctx) {
		damon_for_each_region_safe(r, next, t)
			damon_destroy_region(r, t);
	}

	if (ctx->callback.before_terminate)
		ctx->callback.before_terminate(ctx);
	if (ctx->primitive.cleanup)
		ctx->primitive.cleanup(ctx);

	pr_debug("kdamond (%d) finishes\n", current->pid);
	mutex_lock(&ctx->kdamond_lock);
	ctx->kdamond = NULL;
	mutex_unlock(&ctx->kdamond_lock);

	mutex_lock(&damon_lock);
	nr_running_ctxs--;
	mutex_unlock(&damon_lock);

	return 0;
}

#include "core-test.h"<|MERGE_RESOLUTION|>--- conflicted
+++ resolved
@@ -973,18 +973,11 @@
 
 static void kdamond_usleep(unsigned long usecs)
 {
-<<<<<<< HEAD
-	if (usecs > 100 * 1000)
-		schedule_timeout_interruptible(usecs_to_jiffies(usecs));
-	else
-		usleep_range(usecs, usecs + 1);
-=======
 	/* See Documentation/timers/timers-howto.rst for the thresholds */
 	if (usecs > 20 * USEC_PER_MSEC)
 		schedule_timeout_idle(usecs_to_jiffies(usecs));
 	else
 		usleep_idle_range(usecs, usecs + 1);
->>>>>>> 33a5c279
 }
 
 /* Returns negative error code if it's not activated but should return */
