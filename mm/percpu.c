--- conflicted
+++ resolved
@@ -1295,16 +1295,11 @@
 		void *va = (void *)addr;
 
 		if (va >= start && va < start + static_size) {
-<<<<<<< HEAD
-			if (can_addr)
-				*can_addr = (unsigned long) (va - start);
-=======
 			if (can_addr) {
 				*can_addr = (unsigned long) (va - start);
 				*can_addr += (unsigned long)
 					per_cpu_ptr(base, get_boot_cpu_id());
 			}
->>>>>>> 9343ab61
 			return true;
 		}
 	}
