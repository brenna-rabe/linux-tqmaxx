--- conflicted
+++ resolved
@@ -45,113 +45,16 @@
 /* How many pages do we try to swap or page in/out together? */
 int page_cluster;
 
-#ifdef CONFIG_PREEMPT_RT
-DEFINE_STATIC_KEY_TRUE(use_pvec_lock);
-#else
-DEFINE_STATIC_KEY_FALSE(use_pvec_lock);
-#endif
-
-struct swap_pagevec {
-	spinlock_t	lock;
-	struct pagevec	pvec;
-};
-
-#define DEFINE_PER_CPU_PAGEVEC(lvar)				\
-	DEFINE_PER_CPU(struct swap_pagevec, lvar) = {		\
-		.lock = __SPIN_LOCK_UNLOCKED((lvar).lock) }
-
-static DEFINE_PER_CPU_PAGEVEC(lru_add_pvec);
-static DEFINE_PER_CPU_PAGEVEC(lru_rotate_pvecs);
-static DEFINE_PER_CPU_PAGEVEC(lru_deactivate_file_pvecs);
-static DEFINE_PER_CPU_PAGEVEC(lru_deactivate_pvecs);
-static DEFINE_PER_CPU_PAGEVEC(lru_lazyfree_pvecs);
+static DEFINE_PER_CPU(struct pagevec, lru_add_pvec);
+static DEFINE_PER_CPU(struct pagevec, lru_rotate_pvecs);
+static DEFINE_PER_CPU(struct pagevec, lru_deactivate_file_pvecs);
+static DEFINE_PER_CPU(struct pagevec, lru_deactivate_pvecs);
+static DEFINE_PER_CPU(struct pagevec, lru_lazyfree_pvecs);
 #ifdef CONFIG_SMP
-static DEFINE_PER_CPU_PAGEVEC(activate_page_pvecs);
+static DEFINE_PER_CPU(struct pagevec, activate_page_pvecs);
 #endif
 static DEFINE_LOCAL_IRQ_LOCK(rotate_lock);
 DEFINE_LOCAL_IRQ_LOCK(swapvec_lock);
-
-static inline
-struct swap_pagevec *lock_swap_pvec(struct swap_pagevec __percpu *p)
-{
-	struct swap_pagevec *swpvec;
-
-	if (static_branch_likely(&use_pvec_lock)) {
-		swpvec = raw_cpu_ptr(p);
-
-		spin_lock(&swpvec->lock);
-	} else {
-		swpvec = &get_cpu_var(*p);
-	}
-	return swpvec;
-}
-
-static inline struct swap_pagevec *
-lock_swap_pvec_cpu(struct swap_pagevec __percpu *p, int cpu)
-{
-	struct swap_pagevec *swpvec = per_cpu_ptr(p, cpu);
-
-	if (static_branch_likely(&use_pvec_lock))
-		spin_lock(&swpvec->lock);
-
-	return swpvec;
-}
-
-static inline struct swap_pagevec *
-lock_swap_pvec_irqsave(struct swap_pagevec __percpu *p, unsigned long *flags)
-{
-	struct swap_pagevec *swpvec;
-
-	if (static_branch_likely(&use_pvec_lock)) {
-		swpvec = raw_cpu_ptr(p);
-
-		spin_lock_irqsave(&swpvec->lock, (*flags));
-	} else {
-		local_irq_save(*flags);
-
-		swpvec = this_cpu_ptr(p);
-	}
-	return swpvec;
-}
-
-static inline struct swap_pagevec *
-lock_swap_pvec_cpu_irqsave(struct swap_pagevec __percpu *p, int cpu,
-			   unsigned long *flags)
-{
-	struct swap_pagevec *swpvec = per_cpu_ptr(p, cpu);
-
-	if (static_branch_likely(&use_pvec_lock))
-		spin_lock_irqsave(&swpvec->lock, *flags);
-	else
-		local_irq_save(*flags);
-
-	return swpvec;
-}
-
-static inline void unlock_swap_pvec(struct swap_pagevec *swpvec,
-				    struct swap_pagevec __percpu *p)
-{
-	if (static_branch_likely(&use_pvec_lock))
-		spin_unlock(&swpvec->lock);
-	else
-		put_cpu_var(*p);
-
-}
-
-static inline void unlock_swap_pvec_cpu(struct swap_pagevec *swpvec)
-{
-	if (static_branch_likely(&use_pvec_lock))
-		spin_unlock(&swpvec->lock);
-}
-
-static inline void
-unlock_swap_pvec_irqrestore(struct swap_pagevec *swpvec, unsigned long flags)
-{
-	if (static_branch_likely(&use_pvec_lock))
-		spin_unlock_irqrestore(&swpvec->lock, flags);
-	else
-		local_irq_restore(flags);
-}
 
 /*
  * This path almost never happens for VM activity - pages are normally
@@ -350,25 +253,15 @@
 {
 	if (!PageLocked(page) && !PageDirty(page) &&
 	    !PageUnevictable(page) && PageLRU(page)) {
-		struct swap_pagevec *swpvec;
 		struct pagevec *pvec;
 		unsigned long flags;
 
 		get_page(page);
-<<<<<<< HEAD
-
-		swpvec = lock_swap_pvec_irqsave(&lru_rotate_pvecs, &flags);
-		pvec = &swpvec->pvec;
-		if (!pagevec_add(pvec, page) || PageCompound(page))
-			pagevec_move_tail(pvec);
-		unlock_swap_pvec_irqrestore(swpvec, flags);
-=======
 		local_lock_irqsave(rotate_lock, flags);
 		pvec = this_cpu_ptr(&lru_rotate_pvecs);
 		if (!pagevec_add(pvec, page) || PageCompound(page))
 			pagevec_move_tail(pvec);
 		local_unlock_irqrestore(rotate_lock, flags);
->>>>>>> 5fbf1e70
 	}
 }
 
@@ -403,41 +296,28 @@
 #ifdef CONFIG_SMP
 static void activate_page_drain(int cpu)
 {
-	struct swap_pagevec *swpvec = lock_swap_pvec_cpu(&activate_page_pvecs, cpu);
-	struct pagevec *pvec = &swpvec->pvec;
+	struct pagevec *pvec = &per_cpu(activate_page_pvecs, cpu);
 
 	if (pagevec_count(pvec))
 		pagevec_lru_move_fn(pvec, __activate_page, NULL);
-	unlock_swap_pvec_cpu(swpvec);
 }
 
 static bool need_activate_page_drain(int cpu)
 {
-	return pagevec_count(per_cpu_ptr(&activate_page_pvecs.pvec, cpu)) != 0;
+	return pagevec_count(&per_cpu(activate_page_pvecs, cpu)) != 0;
 }
 
 void activate_page(struct page *page)
 {
 	page = compound_head(page);
 	if (PageLRU(page) && !PageActive(page) && !PageUnevictable(page)) {
-<<<<<<< HEAD
-		struct swap_pagevec *swpvec;
-		struct pagevec *pvec;
-=======
 		struct pagevec *pvec = &get_locked_var(swapvec_lock,
 						       activate_page_pvecs);
->>>>>>> 5fbf1e70
 
 		get_page(page);
-		swpvec = lock_swap_pvec(&activate_page_pvecs);
-		pvec = &swpvec->pvec;
 		if (!pagevec_add(pvec, page) || PageCompound(page))
 			pagevec_lru_move_fn(pvec, __activate_page, NULL);
-<<<<<<< HEAD
-		unlock_swap_pvec(swpvec, &activate_page_pvecs);
-=======
 		put_locked_var(swapvec_lock, activate_page_pvecs);
->>>>>>> 5fbf1e70
 	}
 }
 
@@ -459,12 +339,7 @@
 
 static void __lru_cache_activate_page(struct page *page)
 {
-<<<<<<< HEAD
-	struct swap_pagevec *swpvec = lock_swap_pvec(&lru_add_pvec);
-	struct pagevec *pvec = &swpvec->pvec;
-=======
 	struct pagevec *pvec = &get_locked_var(swapvec_lock, lru_add_pvec);
->>>>>>> 5fbf1e70
 	int i;
 
 	/*
@@ -486,11 +361,7 @@
 		}
 	}
 
-<<<<<<< HEAD
-	unlock_swap_pvec(swpvec, &lru_add_pvec);
-=======
 	put_locked_var(swapvec_lock, lru_add_pvec);
->>>>>>> 5fbf1e70
 }
 
 /*
@@ -532,21 +403,12 @@
 
 static void __lru_cache_add(struct page *page)
 {
-<<<<<<< HEAD
-	struct swap_pagevec *swpvec = lock_swap_pvec(&lru_add_pvec);
-	struct pagevec *pvec = &swpvec->pvec;
-=======
 	struct pagevec *pvec = &get_locked_var(swapvec_lock, lru_add_pvec);
->>>>>>> 5fbf1e70
 
 	get_page(page);
 	if (!pagevec_add(pvec, page) || PageCompound(page))
 		__pagevec_lru_add(pvec);
-<<<<<<< HEAD
-	unlock_swap_pvec(swpvec, &lru_add_pvec);
-=======
 	put_locked_var(swapvec_lock, lru_add_pvec);
->>>>>>> 5fbf1e70
 }
 
 /**
@@ -730,22 +592,16 @@
  */
 void lru_add_drain_cpu(int cpu)
 {
-	struct swap_pagevec *swpvec = lock_swap_pvec_cpu(&lru_add_pvec, cpu);
-	struct pagevec *pvec = &swpvec->pvec;
-	unsigned long flags;
+	struct pagevec *pvec = &per_cpu(lru_add_pvec, cpu);
 
 	if (pagevec_count(pvec))
 		__pagevec_lru_add(pvec);
-	unlock_swap_pvec_cpu(swpvec);
-
-	swpvec = lock_swap_pvec_cpu_irqsave(&lru_rotate_pvecs, cpu, &flags);
-	pvec = &swpvec->pvec;
+
+	pvec = &per_cpu(lru_rotate_pvecs, cpu);
 	if (pagevec_count(pvec)) {
+		unsigned long flags;
 
 		/* No harm done if a racing interrupt already did this */
-<<<<<<< HEAD
-		pagevec_move_tail(pvec);
-=======
 #ifdef CONFIG_PREEMPT_RT
 		local_lock_irqsave_on(rotate_lock, flags, cpu);
 		pagevec_move_tail(pvec);
@@ -755,27 +611,19 @@
 		pagevec_move_tail(pvec);
 		local_unlock_irqrestore(rotate_lock, flags);
 #endif
->>>>>>> 5fbf1e70
-	}
-	unlock_swap_pvec_irqrestore(swpvec, flags);
-
-	swpvec = lock_swap_pvec_cpu(&lru_deactivate_file_pvecs, cpu);
-	pvec = &swpvec->pvec;
+	}
+
+	pvec = &per_cpu(lru_deactivate_file_pvecs, cpu);
 	if (pagevec_count(pvec))
 		pagevec_lru_move_fn(pvec, lru_deactivate_file_fn, NULL);
-	unlock_swap_pvec_cpu(swpvec);
-
-	swpvec = lock_swap_pvec_cpu(&lru_deactivate_pvecs, cpu);
-	pvec = &swpvec->pvec;
+
+	pvec = &per_cpu(lru_deactivate_pvecs, cpu);
 	if (pagevec_count(pvec))
 		pagevec_lru_move_fn(pvec, lru_deactivate_fn, NULL);
-	unlock_swap_pvec_cpu(swpvec);
-
-	swpvec = lock_swap_pvec_cpu(&lru_lazyfree_pvecs, cpu);
-	pvec = &swpvec->pvec;
+
+	pvec = &per_cpu(lru_lazyfree_pvecs, cpu);
 	if (pagevec_count(pvec))
 		pagevec_lru_move_fn(pvec, lru_lazyfree_fn, NULL);
-	unlock_swap_pvec_cpu(swpvec);
 
 	activate_page_drain(cpu);
 }
@@ -790,9 +638,6 @@
  */
 void deactivate_file_page(struct page *page)
 {
-	struct swap_pagevec *swpvec;
-	struct pagevec *pvec;
-
 	/*
 	 * In a workload with many unevictable page such as mprotect,
 	 * unevictable page deactivation for accelerating reclaim is pointless.
@@ -801,21 +646,12 @@
 		return;
 
 	if (likely(get_page_unless_zero(page))) {
-<<<<<<< HEAD
-		swpvec = lock_swap_pvec(&lru_deactivate_file_pvecs);
-		pvec = &swpvec->pvec;
-
-		if (!pagevec_add(pvec, page) || PageCompound(page))
-			pagevec_lru_move_fn(pvec, lru_deactivate_file_fn, NULL);
-		unlock_swap_pvec(swpvec, &lru_deactivate_file_pvecs);
-=======
 		struct pagevec *pvec = &get_locked_var(swapvec_lock,
 						       lru_deactivate_file_pvecs);
 
 		if (!pagevec_add(pvec, page) || PageCompound(page))
 			pagevec_lru_move_fn(pvec, lru_deactivate_file_fn, NULL);
 		put_locked_var(swapvec_lock, lru_deactivate_file_pvecs);
->>>>>>> 5fbf1e70
 	}
 }
 
@@ -830,16 +666,12 @@
 void deactivate_page(struct page *page)
 {
 	if (PageLRU(page) && PageActive(page) && !PageUnevictable(page)) {
-		struct swap_pagevec *swpvec;
-		struct pagevec *pvec;
-
-		swpvec = lock_swap_pvec(&lru_deactivate_pvecs);
-		pvec = &swpvec->pvec;
+		struct pagevec *pvec = &get_cpu_var(lru_deactivate_pvecs);
 
 		get_page(page);
 		if (!pagevec_add(pvec, page) || PageCompound(page))
 			pagevec_lru_move_fn(pvec, lru_deactivate_fn, NULL);
-		unlock_swap_pvec(swpvec, &lru_deactivate_pvecs);
+		put_cpu_var(lru_deactivate_pvecs);
 	}
 }
 
@@ -852,43 +684,22 @@
  */
 void mark_page_lazyfree(struct page *page)
 {
-	struct swap_pagevec *swpvec;
-	struct pagevec *pvec;
-
 	if (PageLRU(page) && PageAnon(page) && PageSwapBacked(page) &&
 	    !PageSwapCache(page) && !PageUnevictable(page)) {
-<<<<<<< HEAD
-		swpvec = lock_swap_pvec(&lru_lazyfree_pvecs);
-		pvec = &swpvec->pvec;
-=======
 		struct pagevec *pvec = &get_locked_var(swapvec_lock,
 						       lru_lazyfree_pvecs);
->>>>>>> 5fbf1e70
 
 		get_page(page);
 		if (!pagevec_add(pvec, page) || PageCompound(page))
 			pagevec_lru_move_fn(pvec, lru_lazyfree_fn, NULL);
-<<<<<<< HEAD
-		unlock_swap_pvec(swpvec, &lru_lazyfree_pvecs);
-=======
 		put_locked_var(swapvec_lock, lru_lazyfree_pvecs);
->>>>>>> 5fbf1e70
 	}
 }
 
 void lru_add_drain(void)
 {
-<<<<<<< HEAD
-	if (static_branch_likely(&use_pvec_lock)) {
-		lru_add_drain_cpu(raw_smp_processor_id());
-	} else {
-		lru_add_drain_cpu(get_cpu());
-		put_cpu();
-	}
-=======
 	lru_add_drain_cpu(local_lock_cpu(swapvec_lock));
 	local_unlock_cpu(swapvec_lock);
->>>>>>> 5fbf1e70
 }
 
 #ifdef CONFIG_SMP
@@ -929,53 +740,17 @@
  */
 void lru_add_drain_all(void)
 {
-	if (static_branch_likely(&use_pvec_lock)) {
-		int cpu;
-
-		for_each_online_cpu(cpu) {
-			if (pagevec_count(&per_cpu(lru_add_pvec.pvec, cpu)) ||
-			    pagevec_count(&per_cpu(lru_rotate_pvecs.pvec, cpu)) ||
-			    pagevec_count(&per_cpu(lru_deactivate_file_pvecs.pvec, cpu)) ||
-			    pagevec_count(&per_cpu(lru_deactivate_pvecs.pvec, cpu)) ||
-			    pagevec_count(&per_cpu(lru_lazyfree_pvecs.pvec, cpu)) ||
-			    need_activate_page_drain(cpu)) {
-				lru_add_drain_cpu(cpu);
-			}
-		}
-	} else {
-		static DEFINE_MUTEX(lock);
-		static struct cpumask has_work;
-		int cpu;
-
-<<<<<<< HEAD
-		/*
-		 * Make sure nobody triggers this path before mm_percpu_wq
-		 * is fully initialized.
-		 */
-		if (WARN_ON(!mm_percpu_wq))
-			return;
-
-		mutex_lock(&lock);
-		cpumask_clear(&has_work);
-
-		for_each_online_cpu(cpu) {
-			struct work_struct *work = &per_cpu(lru_add_drain_work, cpu);
-
-			if (pagevec_count(&per_cpu(lru_add_pvec.pvec, cpu)) ||
-			    pagevec_count(&per_cpu(lru_rotate_pvecs.pvec, cpu)) ||
-			    pagevec_count(&per_cpu(lru_deactivate_file_pvecs.pvec, cpu)) ||
-			    pagevec_count(&per_cpu(lru_deactivate_pvecs.pvec, cpu)) ||
-			    pagevec_count(&per_cpu(lru_lazyfree_pvecs.pvec, cpu)) ||
-			    need_activate_page_drain(cpu)) {
-				INIT_WORK(work, lru_add_drain_per_cpu);
-				queue_work_on(cpu, mm_percpu_wq, work);
-				cpumask_set_cpu(cpu, &has_work);
-			}
-		}
-
-		for_each_cpu(cpu, &has_work)
-			flush_work(&per_cpu(lru_add_drain_work, cpu));
-=======
+	static DEFINE_MUTEX(lock);
+	static struct cpumask has_work;
+	int cpu;
+
+	/*
+	 * Make sure nobody triggers this path before mm_percpu_wq is fully
+	 * initialized.
+	 */
+	if (WARN_ON(!mm_percpu_wq))
+		return;
+
 	mutex_lock(&lock);
 	cpumask_clear(&has_work);
 
@@ -994,10 +769,8 @@
 	for_each_cpu(cpu, &has_work)
 		flush_work(&per_cpu(lru_add_drain_work, cpu));
 #endif
->>>>>>> 5fbf1e70
-
-		mutex_unlock(&lock);
-	}
+
+	mutex_unlock(&lock);
 }
 #else
 void lru_add_drain_all(void)
