--- conflicted
+++ resolved
@@ -206,10 +206,6 @@
 	}
 }
 
-<<<<<<< HEAD
-#ifndef CONFIG_PREEMPT_RT_FULL
-=======
->>>>>>> 84a2c307
 /*
  * If ksoftirqd is scheduled, we do not want to process pending softirqs
  * right now. Let ksoftirqd handle this at its own rate, to get fairness.
@@ -221,10 +217,7 @@
 	return tsk && (tsk->state == TASK_RUNNING);
 }
 
-<<<<<<< HEAD
-=======
 #ifndef CONFIG_PREEMPT_RT_FULL
->>>>>>> 84a2c307
 static inline int ksoftirqd_softirq_pending(void)
 {
 	return local_softirq_pending();
@@ -801,14 +794,10 @@
 
 static inline void invoke_softirq(void)
 {
-<<<<<<< HEAD
-#ifndef CONFIG_PREEMPT_RT_FULL
-=======
 #ifdef CONFIG_PREEMPT_RT_FULL
 	unsigned long flags;
 #endif
 
->>>>>>> 84a2c307
 	if (ksoftirqd_running())
 		return;
 #ifndef CONFIG_PREEMPT_RT_FULL
@@ -832,10 +821,6 @@
 		wakeup_softirqd();
 	}
 #else /* PREEMPT_RT_FULL */
-<<<<<<< HEAD
-	unsigned long flags;
-=======
->>>>>>> 84a2c307
 
 	local_irq_save(flags);
 	if (__this_cpu_read(ksoftirqd) &&
