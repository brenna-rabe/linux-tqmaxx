--- conflicted
+++ resolved
@@ -3677,10 +3677,6 @@
 	struct trace_buffer *buffer;
 	struct ring_buffer_event *event;
 	struct ftrace_entry *entry;
-<<<<<<< HEAD
-	unsigned long flags;
-=======
->>>>>>> bcfd8f02
 	unsigned int trace_ctx;
 	long disabled;
 	int cpu;
