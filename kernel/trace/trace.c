// SPDX-License-Identifier: GPL-2.0
/*
 * ring buffer based function tracer
 *
 * Copyright (C) 2007-2012 Steven Rostedt <srostedt@redhat.com>
 * Copyright (C) 2008 Ingo Molnar <mingo@redhat.com>
 *
 * Originally taken from the RT patch by:
 *    Arnaldo Carvalho de Melo <acme@redhat.com>
 *
 * Based on code from the latency_tracer, that is:
 *  Copyright (C) 2004-2006 Ingo Molnar
 *  Copyright (C) 2004 Nadia Yvette Chambers
 */
#include <linux/ring_buffer.h>
#include <generated/utsrelease.h>
#include <linux/stacktrace.h>
#include <linux/writeback.h>
#include <linux/kallsyms.h>
#include <linux/security.h>
#include <linux/seq_file.h>
#include <linux/notifier.h>
#include <linux/irqflags.h>
#include <linux/debugfs.h>
#include <linux/tracefs.h>
#include <linux/pagemap.h>
#include <linux/hardirq.h>
#include <linux/linkage.h>
#include <linux/uaccess.h>
#include <linux/vmalloc.h>
#include <linux/ftrace.h>
#include <linux/module.h>
#include <linux/percpu.h>
#include <linux/splice.h>
#include <linux/kdebug.h>
#include <linux/string.h>
#include <linux/mount.h>
#include <linux/rwsem.h>
#include <linux/slab.h>
#include <linux/ctype.h>
#include <linux/init.h>
#include <linux/poll.h>
#include <linux/nmi.h>
#include <linux/fs.h>
#include <linux/trace.h>
#include <linux/sched/clock.h>
#include <linux/sched/rt.h>

#include "trace.h"
#include "trace_output.h"

/*
 * On boot up, the ring buffer is set to the minimum size, so that
 * we do not waste memory on systems that are not using tracing.
 */
bool ring_buffer_expanded;

/*
 * We need to change this state when a selftest is running.
 * A selftest will lurk into the ring-buffer to count the
 * entries inserted during the selftest although some concurrent
 * insertions into the ring-buffer such as trace_printk could occurred
 * at the same time, giving false positive or negative results.
 */
static bool __read_mostly tracing_selftest_running;

/*
 * If a tracer is running, we do not want to run SELFTEST.
 */
bool __read_mostly tracing_selftest_disabled;

/* Pipe tracepoints to printk */
struct trace_iterator *tracepoint_print_iter;
int tracepoint_printk;
static DEFINE_STATIC_KEY_FALSE(tracepoint_printk_key);

/* For tracers that don't implement custom flags */
static struct tracer_opt dummy_tracer_opt[] = {
	{ }
};

static int
dummy_set_flag(struct trace_array *tr, u32 old_flags, u32 bit, int set)
{
	return 0;
}

/*
 * To prevent the comm cache from being overwritten when no
 * tracing is active, only save the comm when a trace event
 * occurred.
 */
static DEFINE_PER_CPU(bool, trace_taskinfo_save);

/*
 * Kill all tracing for good (never come back).
 * It is initialized to 1 but will turn to zero if the initialization
 * of the tracer is successful. But that is the only place that sets
 * this back to zero.
 */
static int tracing_disabled = 1;

cpumask_var_t __read_mostly	tracing_buffer_mask;

/*
 * ftrace_dump_on_oops - variable to dump ftrace buffer on oops
 *
 * If there is an oops (or kernel panic) and the ftrace_dump_on_oops
 * is set, then ftrace_dump is called. This will output the contents
 * of the ftrace buffers to the console.  This is very useful for
 * capturing traces that lead to crashes and outputing it to a
 * serial console.
 *
 * It is default off, but you can enable it with either specifying
 * "ftrace_dump_on_oops" in the kernel command line, or setting
 * /proc/sys/kernel/ftrace_dump_on_oops
 * Set 1 if you want to dump buffers of all CPUs
 * Set 2 if you want to dump the buffer of the CPU that triggered oops
 */

enum ftrace_dump_mode ftrace_dump_on_oops;

/* When set, tracing will stop when a WARN*() is hit */
int __disable_trace_on_warning;

#ifdef CONFIG_TRACE_EVAL_MAP_FILE
/* Map of enums to their values, for "eval_map" file */
struct trace_eval_map_head {
	struct module			*mod;
	unsigned long			length;
};

union trace_eval_map_item;

struct trace_eval_map_tail {
	/*
	 * "end" is first and points to NULL as it must be different
	 * than "mod" or "eval_string"
	 */
	union trace_eval_map_item	*next;
	const char			*end;	/* points to NULL */
};

static DEFINE_MUTEX(trace_eval_mutex);

/*
 * The trace_eval_maps are saved in an array with two extra elements,
 * one at the beginning, and one at the end. The beginning item contains
 * the count of the saved maps (head.length), and the module they
 * belong to if not built in (head.mod). The ending item contains a
 * pointer to the next array of saved eval_map items.
 */
union trace_eval_map_item {
	struct trace_eval_map		map;
	struct trace_eval_map_head	head;
	struct trace_eval_map_tail	tail;
};

static union trace_eval_map_item *trace_eval_maps;
#endif /* CONFIG_TRACE_EVAL_MAP_FILE */

static int tracing_set_tracer(struct trace_array *tr, const char *buf);
static void ftrace_trace_userstack(struct ring_buffer *buffer,
				   unsigned long flags, int pc);

#define MAX_TRACER_SIZE		100
static char bootup_tracer_buf[MAX_TRACER_SIZE] __initdata;
static char *default_bootup_tracer;

static bool allocate_snapshot;

static int __init set_cmdline_ftrace(char *str)
{
	strlcpy(bootup_tracer_buf, str, MAX_TRACER_SIZE);
	default_bootup_tracer = bootup_tracer_buf;
	/* We are using ftrace early, expand it */
	ring_buffer_expanded = true;
	return 1;
}
__setup("ftrace=", set_cmdline_ftrace);

static int __init set_ftrace_dump_on_oops(char *str)
{
	if (*str++ != '=' || !*str) {
		ftrace_dump_on_oops = DUMP_ALL;
		return 1;
	}

	if (!strcmp("orig_cpu", str)) {
		ftrace_dump_on_oops = DUMP_ORIG;
                return 1;
        }

        return 0;
}
__setup("ftrace_dump_on_oops", set_ftrace_dump_on_oops);

static int __init stop_trace_on_warning(char *str)
{
	if ((strcmp(str, "=0") != 0 && strcmp(str, "=off") != 0))
		__disable_trace_on_warning = 1;
	return 1;
}
__setup("traceoff_on_warning", stop_trace_on_warning);

static int __init boot_alloc_snapshot(char *str)
{
	allocate_snapshot = true;
	/* We also need the main ring buffer expanded */
	ring_buffer_expanded = true;
	return 1;
}
__setup("alloc_snapshot", boot_alloc_snapshot);


static char trace_boot_options_buf[MAX_TRACER_SIZE] __initdata;

static int __init set_trace_boot_options(char *str)
{
	strlcpy(trace_boot_options_buf, str, MAX_TRACER_SIZE);
	return 0;
}
__setup("trace_options=", set_trace_boot_options);

static char trace_boot_clock_buf[MAX_TRACER_SIZE] __initdata;
static char *trace_boot_clock __initdata;

static int __init set_trace_boot_clock(char *str)
{
	strlcpy(trace_boot_clock_buf, str, MAX_TRACER_SIZE);
	trace_boot_clock = trace_boot_clock_buf;
	return 0;
}
__setup("trace_clock=", set_trace_boot_clock);

static int __init set_tracepoint_printk(char *str)
{
	if ((strcmp(str, "=0") != 0 && strcmp(str, "=off") != 0))
		tracepoint_printk = 1;
	return 1;
}
__setup("tp_printk", set_tracepoint_printk);

unsigned long long ns2usecs(u64 nsec)
{
	nsec += 500;
	do_div(nsec, 1000);
	return nsec;
}

/* trace_flags holds trace_options default values */
#define TRACE_DEFAULT_FLAGS						\
	(FUNCTION_DEFAULT_FLAGS |					\
	 TRACE_ITER_PRINT_PARENT | TRACE_ITER_PRINTK |			\
	 TRACE_ITER_ANNOTATE | TRACE_ITER_CONTEXT_INFO |		\
	 TRACE_ITER_RECORD_CMD | TRACE_ITER_OVERWRITE |			\
	 TRACE_ITER_IRQ_INFO | TRACE_ITER_MARKERS)

/* trace_options that are only supported by global_trace */
#define TOP_LEVEL_TRACE_FLAGS (TRACE_ITER_PRINTK |			\
	       TRACE_ITER_PRINTK_MSGONLY | TRACE_ITER_RECORD_CMD)

/* trace_flags that are default zero for instances */
#define ZEROED_TRACE_FLAGS \
	(TRACE_ITER_EVENT_FORK | TRACE_ITER_FUNC_FORK)

/*
 * The global_trace is the descriptor that holds the top-level tracing
 * buffers for the live tracing.
 */
static struct trace_array global_trace = {
	.trace_flags = TRACE_DEFAULT_FLAGS,
};

LIST_HEAD(ftrace_trace_arrays);

int trace_array_get(struct trace_array *this_tr)
{
	struct trace_array *tr;
	int ret = -ENODEV;

	mutex_lock(&trace_types_lock);
	list_for_each_entry(tr, &ftrace_trace_arrays, list) {
		if (tr == this_tr) {
			tr->ref++;
			ret = 0;
			break;
		}
	}
	mutex_unlock(&trace_types_lock);

	return ret;
}

static void __trace_array_put(struct trace_array *this_tr)
{
	WARN_ON(!this_tr->ref);
	this_tr->ref--;
}

void trace_array_put(struct trace_array *this_tr)
{
	mutex_lock(&trace_types_lock);
	__trace_array_put(this_tr);
	mutex_unlock(&trace_types_lock);
}

int tracing_check_open_get_tr(struct trace_array *tr)
{
	int ret;

	ret = security_locked_down(LOCKDOWN_TRACEFS);
	if (ret)
		return ret;

	if (tracing_disabled)
		return -ENODEV;

	if (tr && trace_array_get(tr) < 0)
		return -ENODEV;

	return 0;
}

int call_filter_check_discard(struct trace_event_call *call, void *rec,
			      struct ring_buffer *buffer,
			      struct ring_buffer_event *event)
{
	if (unlikely(call->flags & TRACE_EVENT_FL_FILTERED) &&
	    !filter_match_preds(call->filter, rec)) {
		__trace_event_discard_commit(buffer, event);
		return 1;
	}

	return 0;
}

void trace_free_pid_list(struct trace_pid_list *pid_list)
{
	vfree(pid_list->pids);
	kfree(pid_list);
}

/**
 * trace_find_filtered_pid - check if a pid exists in a filtered_pid list
 * @filtered_pids: The list of pids to check
 * @search_pid: The PID to find in @filtered_pids
 *
 * Returns true if @search_pid is fonud in @filtered_pids, and false otherwis.
 */
bool
trace_find_filtered_pid(struct trace_pid_list *filtered_pids, pid_t search_pid)
{
	/*
	 * If pid_max changed after filtered_pids was created, we
	 * by default ignore all pids greater than the previous pid_max.
	 */
	if (search_pid >= filtered_pids->pid_max)
		return false;

	return test_bit(search_pid, filtered_pids->pids);
}

/**
 * trace_ignore_this_task - should a task be ignored for tracing
 * @filtered_pids: The list of pids to check
 * @task: The task that should be ignored if not filtered
 *
 * Checks if @task should be traced or not from @filtered_pids.
 * Returns true if @task should *NOT* be traced.
 * Returns false if @task should be traced.
 */
bool
trace_ignore_this_task(struct trace_pid_list *filtered_pids, struct task_struct *task)
{
	/*
	 * Return false, because if filtered_pids does not exist,
	 * all pids are good to trace.
	 */
	if (!filtered_pids)
		return false;

	return !trace_find_filtered_pid(filtered_pids, task->pid);
}

/**
 * trace_filter_add_remove_task - Add or remove a task from a pid_list
 * @pid_list: The list to modify
 * @self: The current task for fork or NULL for exit
 * @task: The task to add or remove
 *
 * If adding a task, if @self is defined, the task is only added if @self
 * is also included in @pid_list. This happens on fork and tasks should
 * only be added when the parent is listed. If @self is NULL, then the
 * @task pid will be removed from the list, which would happen on exit
 * of a task.
 */
void trace_filter_add_remove_task(struct trace_pid_list *pid_list,
				  struct task_struct *self,
				  struct task_struct *task)
{
	if (!pid_list)
		return;

	/* For forks, we only add if the forking task is listed */
	if (self) {
		if (!trace_find_filtered_pid(pid_list, self->pid))
			return;
	}

	/* Sorry, but we don't support pid_max changing after setting */
	if (task->pid >= pid_list->pid_max)
		return;

	/* "self" is set for forks, and NULL for exits */
	if (self)
		set_bit(task->pid, pid_list->pids);
	else
		clear_bit(task->pid, pid_list->pids);
}

/**
 * trace_pid_next - Used for seq_file to get to the next pid of a pid_list
 * @pid_list: The pid list to show
 * @v: The last pid that was shown (+1 the actual pid to let zero be displayed)
 * @pos: The position of the file
 *
 * This is used by the seq_file "next" operation to iterate the pids
 * listed in a trace_pid_list structure.
 *
 * Returns the pid+1 as we want to display pid of zero, but NULL would
 * stop the iteration.
 */
void *trace_pid_next(struct trace_pid_list *pid_list, void *v, loff_t *pos)
{
	unsigned long pid = (unsigned long)v;

	(*pos)++;

	/* pid already is +1 of the actual prevous bit */
	pid = find_next_bit(pid_list->pids, pid_list->pid_max, pid);

	/* Return pid + 1 to allow zero to be represented */
	if (pid < pid_list->pid_max)
		return (void *)(pid + 1);

	return NULL;
}

/**
 * trace_pid_start - Used for seq_file to start reading pid lists
 * @pid_list: The pid list to show
 * @pos: The position of the file
 *
 * This is used by seq_file "start" operation to start the iteration
 * of listing pids.
 *
 * Returns the pid+1 as we want to display pid of zero, but NULL would
 * stop the iteration.
 */
void *trace_pid_start(struct trace_pid_list *pid_list, loff_t *pos)
{
	unsigned long pid;
	loff_t l = 0;

	pid = find_first_bit(pid_list->pids, pid_list->pid_max);
	if (pid >= pid_list->pid_max)
		return NULL;

	/* Return pid + 1 so that zero can be the exit value */
	for (pid++; pid && l < *pos;
	     pid = (unsigned long)trace_pid_next(pid_list, (void *)pid, &l))
		;
	return (void *)pid;
}

/**
 * trace_pid_show - show the current pid in seq_file processing
 * @m: The seq_file structure to write into
 * @v: A void pointer of the pid (+1) value to display
 *
 * Can be directly used by seq_file operations to display the current
 * pid value.
 */
int trace_pid_show(struct seq_file *m, void *v)
{
	unsigned long pid = (unsigned long)v - 1;

	seq_printf(m, "%lu\n", pid);
	return 0;
}

/* 128 should be much more than enough */
#define PID_BUF_SIZE		127

int trace_pid_write(struct trace_pid_list *filtered_pids,
		    struct trace_pid_list **new_pid_list,
		    const char __user *ubuf, size_t cnt)
{
	struct trace_pid_list *pid_list;
	struct trace_parser parser;
	unsigned long val;
	int nr_pids = 0;
	ssize_t read = 0;
	ssize_t ret = 0;
	loff_t pos;
	pid_t pid;

	if (trace_parser_get_init(&parser, PID_BUF_SIZE + 1))
		return -ENOMEM;

	/*
	 * Always recreate a new array. The write is an all or nothing
	 * operation. Always create a new array when adding new pids by
	 * the user. If the operation fails, then the current list is
	 * not modified.
	 */
	pid_list = kmalloc(sizeof(*pid_list), GFP_KERNEL);
	if (!pid_list) {
		trace_parser_put(&parser);
		return -ENOMEM;
	}

	pid_list->pid_max = READ_ONCE(pid_max);

	/* Only truncating will shrink pid_max */
	if (filtered_pids && filtered_pids->pid_max > pid_list->pid_max)
		pid_list->pid_max = filtered_pids->pid_max;

	pid_list->pids = vzalloc((pid_list->pid_max + 7) >> 3);
	if (!pid_list->pids) {
		trace_parser_put(&parser);
		kfree(pid_list);
		return -ENOMEM;
	}

	if (filtered_pids) {
		/* copy the current bits to the new max */
		for_each_set_bit(pid, filtered_pids->pids,
				 filtered_pids->pid_max) {
			set_bit(pid, pid_list->pids);
			nr_pids++;
		}
	}

	while (cnt > 0) {

		pos = 0;

		ret = trace_get_user(&parser, ubuf, cnt, &pos);
		if (ret < 0 || !trace_parser_loaded(&parser))
			break;

		read += ret;
		ubuf += ret;
		cnt -= ret;

		ret = -EINVAL;
		if (kstrtoul(parser.buffer, 0, &val))
			break;
		if (val >= pid_list->pid_max)
			break;

		pid = (pid_t)val;

		set_bit(pid, pid_list->pids);
		nr_pids++;

		trace_parser_clear(&parser);
		ret = 0;
	}
	trace_parser_put(&parser);

	if (ret < 0) {
		trace_free_pid_list(pid_list);
		return ret;
	}

	if (!nr_pids) {
		/* Cleared the list of pids */
		trace_free_pid_list(pid_list);
		read = ret;
		pid_list = NULL;
	}

	*new_pid_list = pid_list;

	return read;
}

static u64 buffer_ftrace_now(struct trace_buffer *buf, int cpu)
{
	u64 ts;

	/* Early boot up does not have a buffer yet */
	if (!buf->buffer)
		return trace_clock_local();

	ts = ring_buffer_time_stamp(buf->buffer, cpu);
	ring_buffer_normalize_time_stamp(buf->buffer, cpu, &ts);

	return ts;
}

u64 ftrace_now(int cpu)
{
	return buffer_ftrace_now(&global_trace.trace_buffer, cpu);
}

/**
 * tracing_is_enabled - Show if global_trace has been disabled
 *
 * Shows if the global trace has been enabled or not. It uses the
 * mirror flag "buffer_disabled" to be used in fast paths such as for
 * the irqsoff tracer. But it may be inaccurate due to races. If you
 * need to know the accurate state, use tracing_is_on() which is a little
 * slower, but accurate.
 */
int tracing_is_enabled(void)
{
	/*
	 * For quick access (irqsoff uses this in fast path), just
	 * return the mirror variable of the state of the ring buffer.
	 * It's a little racy, but we don't really care.
	 */
	smp_rmb();
	return !global_trace.buffer_disabled;
}

/*
 * trace_buf_size is the size in bytes that is allocated
 * for a buffer. Note, the number of bytes is always rounded
 * to page size.
 *
 * This number is purposely set to a low number of 16384.
 * If the dump on oops happens, it will be much appreciated
 * to not have to wait for all that output. Anyway this can be
 * boot time and run time configurable.
 */
#define TRACE_BUF_SIZE_DEFAULT	1441792UL /* 16384 * 88 (sizeof(entry)) */

static unsigned long		trace_buf_size = TRACE_BUF_SIZE_DEFAULT;

/* trace_types holds a link list of available tracers. */
static struct tracer		*trace_types __read_mostly;

/*
 * trace_types_lock is used to protect the trace_types list.
 */
DEFINE_MUTEX(trace_types_lock);

/*
 * serialize the access of the ring buffer
 *
 * ring buffer serializes readers, but it is low level protection.
 * The validity of the events (which returns by ring_buffer_peek() ..etc)
 * are not protected by ring buffer.
 *
 * The content of events may become garbage if we allow other process consumes
 * these events concurrently:
 *   A) the page of the consumed events may become a normal page
 *      (not reader page) in ring buffer, and this page will be rewrited
 *      by events producer.
 *   B) The page of the consumed events may become a page for splice_read,
 *      and this page will be returned to system.
 *
 * These primitives allow multi process access to different cpu ring buffer
 * concurrently.
 *
 * These primitives don't distinguish read-only and read-consume access.
 * Multi read-only access are also serialized.
 */

#ifdef CONFIG_SMP
static DECLARE_RWSEM(all_cpu_access_lock);
static DEFINE_PER_CPU(struct mutex, cpu_access_lock);

static inline void trace_access_lock(int cpu)
{
	if (cpu == RING_BUFFER_ALL_CPUS) {
		/* gain it for accessing the whole ring buffer. */
		down_write(&all_cpu_access_lock);
	} else {
		/* gain it for accessing a cpu ring buffer. */

		/* Firstly block other trace_access_lock(RING_BUFFER_ALL_CPUS). */
		down_read(&all_cpu_access_lock);

		/* Secondly block other access to this @cpu ring buffer. */
		mutex_lock(&per_cpu(cpu_access_lock, cpu));
	}
}

static inline void trace_access_unlock(int cpu)
{
	if (cpu == RING_BUFFER_ALL_CPUS) {
		up_write(&all_cpu_access_lock);
	} else {
		mutex_unlock(&per_cpu(cpu_access_lock, cpu));
		up_read(&all_cpu_access_lock);
	}
}

static inline void trace_access_lock_init(void)
{
	int cpu;

	for_each_possible_cpu(cpu)
		mutex_init(&per_cpu(cpu_access_lock, cpu));
}

#else

static DEFINE_MUTEX(access_lock);

static inline void trace_access_lock(int cpu)
{
	(void)cpu;
	mutex_lock(&access_lock);
}

static inline void trace_access_unlock(int cpu)
{
	(void)cpu;
	mutex_unlock(&access_lock);
}

static inline void trace_access_lock_init(void)
{
}

#endif

#ifdef CONFIG_STACKTRACE
static void __ftrace_trace_stack(struct ring_buffer *buffer,
				 unsigned long flags,
				 int skip, int pc, struct pt_regs *regs);
static inline void ftrace_trace_stack(struct trace_array *tr,
				      struct ring_buffer *buffer,
				      unsigned long flags,
				      int skip, int pc, struct pt_regs *regs);

#else
static inline void __ftrace_trace_stack(struct ring_buffer *buffer,
					unsigned long flags,
					int skip, int pc, struct pt_regs *regs)
{
}
static inline void ftrace_trace_stack(struct trace_array *tr,
				      struct ring_buffer *buffer,
				      unsigned long flags,
				      int skip, int pc, struct pt_regs *regs)
{
}

#endif

static __always_inline void
trace_event_setup(struct ring_buffer_event *event,
		  int type, unsigned long flags, int pc)
{
	struct trace_entry *ent = ring_buffer_event_data(event);

	tracing_generic_entry_update(ent, type, flags, pc);
}

static __always_inline struct ring_buffer_event *
__trace_buffer_lock_reserve(struct ring_buffer *buffer,
			  int type,
			  unsigned long len,
			  unsigned long flags, int pc)
{
	struct ring_buffer_event *event;

	event = ring_buffer_lock_reserve(buffer, len);
	if (event != NULL)
		trace_event_setup(event, type, flags, pc);

	return event;
}

void tracer_tracing_on(struct trace_array *tr)
{
	if (tr->trace_buffer.buffer)
		ring_buffer_record_on(tr->trace_buffer.buffer);
	/*
	 * This flag is looked at when buffers haven't been allocated
	 * yet, or by some tracers (like irqsoff), that just want to
	 * know if the ring buffer has been disabled, but it can handle
	 * races of where it gets disabled but we still do a record.
	 * As the check is in the fast path of the tracers, it is more
	 * important to be fast than accurate.
	 */
	tr->buffer_disabled = 0;
	/* Make the flag seen by readers */
	smp_wmb();
}

/**
 * tracing_on - enable tracing buffers
 *
 * This function enables tracing buffers that may have been
 * disabled with tracing_off.
 */
void tracing_on(void)
{
	tracer_tracing_on(&global_trace);
}
EXPORT_SYMBOL_GPL(tracing_on);


static __always_inline void
__buffer_unlock_commit(struct ring_buffer *buffer, struct ring_buffer_event *event)
{
	__this_cpu_write(trace_taskinfo_save, true);

	/* If this is the temp buffer, we need to commit fully */
	if (this_cpu_read(trace_buffered_event) == event) {
		/* Length is in event->array[0] */
		ring_buffer_write(buffer, event->array[0], &event->array[1]);
		/* Release the temp buffer */
		this_cpu_dec(trace_buffered_event_cnt);
	} else
		ring_buffer_unlock_commit(buffer, event);
}

/**
 * __trace_puts - write a constant string into the trace buffer.
 * @ip:	   The address of the caller
 * @str:   The constant string to write
 * @size:  The size of the string.
 */
int __trace_puts(unsigned long ip, const char *str, int size)
{
	struct ring_buffer_event *event;
	struct ring_buffer *buffer;
	struct print_entry *entry;
	unsigned long irq_flags;
	int alloc;
	int pc;

	if (!(global_trace.trace_flags & TRACE_ITER_PRINTK))
		return 0;

	pc = preempt_count();

	if (unlikely(tracing_selftest_running || tracing_disabled))
		return 0;

	alloc = sizeof(*entry) + size + 2; /* possible \n added */

	local_save_flags(irq_flags);
	buffer = global_trace.trace_buffer.buffer;
	event = __trace_buffer_lock_reserve(buffer, TRACE_PRINT, alloc, 
					    irq_flags, pc);
	if (!event)
		return 0;

	entry = ring_buffer_event_data(event);
	entry->ip = ip;

	memcpy(&entry->buf, str, size);

	/* Add a newline if necessary */
	if (entry->buf[size - 1] != '\n') {
		entry->buf[size] = '\n';
		entry->buf[size + 1] = '\0';
	} else
		entry->buf[size] = '\0';

	__buffer_unlock_commit(buffer, event);
	ftrace_trace_stack(&global_trace, buffer, irq_flags, 4, pc, NULL);

	return size;
}
EXPORT_SYMBOL_GPL(__trace_puts);

/**
 * __trace_bputs - write the pointer to a constant string into trace buffer
 * @ip:	   The address of the caller
 * @str:   The constant string to write to the buffer to
 */
int __trace_bputs(unsigned long ip, const char *str)
{
	struct ring_buffer_event *event;
	struct ring_buffer *buffer;
	struct bputs_entry *entry;
	unsigned long irq_flags;
	int size = sizeof(struct bputs_entry);
	int pc;

	if (!(global_trace.trace_flags & TRACE_ITER_PRINTK))
		return 0;

	pc = preempt_count();

	if (unlikely(tracing_selftest_running || tracing_disabled))
		return 0;

	local_save_flags(irq_flags);
	buffer = global_trace.trace_buffer.buffer;
	event = __trace_buffer_lock_reserve(buffer, TRACE_BPUTS, size,
					    irq_flags, pc);
	if (!event)
		return 0;

	entry = ring_buffer_event_data(event);
	entry->ip			= ip;
	entry->str			= str;

	__buffer_unlock_commit(buffer, event);
	ftrace_trace_stack(&global_trace, buffer, irq_flags, 4, pc, NULL);

	return 1;
}
EXPORT_SYMBOL_GPL(__trace_bputs);

#ifdef CONFIG_TRACER_SNAPSHOT
void tracing_snapshot_instance_cond(struct trace_array *tr, void *cond_data)
{
	struct tracer *tracer = tr->current_trace;
	unsigned long flags;

	if (in_nmi()) {
		internal_trace_puts("*** SNAPSHOT CALLED FROM NMI CONTEXT ***\n");
		internal_trace_puts("*** snapshot is being ignored        ***\n");
		return;
	}

	if (!tr->allocated_snapshot) {
		internal_trace_puts("*** SNAPSHOT NOT ALLOCATED ***\n");
		internal_trace_puts("*** stopping trace here!   ***\n");
		tracing_off();
		return;
	}

	/* Note, snapshot can not be used when the tracer uses it */
	if (tracer->use_max_tr) {
		internal_trace_puts("*** LATENCY TRACER ACTIVE ***\n");
		internal_trace_puts("*** Can not use snapshot (sorry) ***\n");
		return;
	}

	local_irq_save(flags);
	update_max_tr(tr, current, smp_processor_id(), cond_data);
	local_irq_restore(flags);
}

void tracing_snapshot_instance(struct trace_array *tr)
{
	tracing_snapshot_instance_cond(tr, NULL);
}

/**
 * tracing_snapshot - take a snapshot of the current buffer.
 *
 * This causes a swap between the snapshot buffer and the current live
 * tracing buffer. You can use this to take snapshots of the live
 * trace when some condition is triggered, but continue to trace.
 *
 * Note, make sure to allocate the snapshot with either
 * a tracing_snapshot_alloc(), or by doing it manually
 * with: echo 1 > /sys/kernel/debug/tracing/snapshot
 *
 * If the snapshot buffer is not allocated, it will stop tracing.
 * Basically making a permanent snapshot.
 */
void tracing_snapshot(void)
{
	struct trace_array *tr = &global_trace;

	tracing_snapshot_instance(tr);
}
EXPORT_SYMBOL_GPL(tracing_snapshot);

/**
 * tracing_snapshot_cond - conditionally take a snapshot of the current buffer.
 * @tr:		The tracing instance to snapshot
 * @cond_data:	The data to be tested conditionally, and possibly saved
 *
 * This is the same as tracing_snapshot() except that the snapshot is
 * conditional - the snapshot will only happen if the
 * cond_snapshot.update() implementation receiving the cond_data
 * returns true, which means that the trace array's cond_snapshot
 * update() operation used the cond_data to determine whether the
 * snapshot should be taken, and if it was, presumably saved it along
 * with the snapshot.
 */
void tracing_snapshot_cond(struct trace_array *tr, void *cond_data)
{
	tracing_snapshot_instance_cond(tr, cond_data);
}
EXPORT_SYMBOL_GPL(tracing_snapshot_cond);

/**
 * tracing_snapshot_cond_data - get the user data associated with a snapshot
 * @tr:		The tracing instance
 *
 * When the user enables a conditional snapshot using
 * tracing_snapshot_cond_enable(), the user-defined cond_data is saved
 * with the snapshot.  This accessor is used to retrieve it.
 *
 * Should not be called from cond_snapshot.update(), since it takes
 * the tr->max_lock lock, which the code calling
 * cond_snapshot.update() has already done.
 *
 * Returns the cond_data associated with the trace array's snapshot.
 */
void *tracing_cond_snapshot_data(struct trace_array *tr)
{
	void *cond_data = NULL;

	arch_spin_lock(&tr->max_lock);

	if (tr->cond_snapshot)
		cond_data = tr->cond_snapshot->cond_data;

	arch_spin_unlock(&tr->max_lock);

	return cond_data;
}
EXPORT_SYMBOL_GPL(tracing_cond_snapshot_data);

static int resize_buffer_duplicate_size(struct trace_buffer *trace_buf,
					struct trace_buffer *size_buf, int cpu_id);
static void set_buffer_entries(struct trace_buffer *buf, unsigned long val);

int tracing_alloc_snapshot_instance(struct trace_array *tr)
{
	int ret;

	if (!tr->allocated_snapshot) {

		/* allocate spare buffer */
		ret = resize_buffer_duplicate_size(&tr->max_buffer,
				   &tr->trace_buffer, RING_BUFFER_ALL_CPUS);
		if (ret < 0)
			return ret;

		tr->allocated_snapshot = true;
	}

	return 0;
}

static void free_snapshot(struct trace_array *tr)
{
	/*
	 * We don't free the ring buffer. instead, resize it because
	 * The max_tr ring buffer has some state (e.g. ring->clock) and
	 * we want preserve it.
	 */
	ring_buffer_resize(tr->max_buffer.buffer, 1, RING_BUFFER_ALL_CPUS);
	set_buffer_entries(&tr->max_buffer, 1);
	tracing_reset_online_cpus(&tr->max_buffer);
	tr->allocated_snapshot = false;
}

/**
 * tracing_alloc_snapshot - allocate snapshot buffer.
 *
 * This only allocates the snapshot buffer if it isn't already
 * allocated - it doesn't also take a snapshot.
 *
 * This is meant to be used in cases where the snapshot buffer needs
 * to be set up for events that can't sleep but need to be able to
 * trigger a snapshot.
 */
int tracing_alloc_snapshot(void)
{
	struct trace_array *tr = &global_trace;
	int ret;

	ret = tracing_alloc_snapshot_instance(tr);
	WARN_ON(ret < 0);

	return ret;
}
EXPORT_SYMBOL_GPL(tracing_alloc_snapshot);

/**
 * tracing_snapshot_alloc - allocate and take a snapshot of the current buffer.
 *
 * This is similar to tracing_snapshot(), but it will allocate the
 * snapshot buffer if it isn't already allocated. Use this only
 * where it is safe to sleep, as the allocation may sleep.
 *
 * This causes a swap between the snapshot buffer and the current live
 * tracing buffer. You can use this to take snapshots of the live
 * trace when some condition is triggered, but continue to trace.
 */
void tracing_snapshot_alloc(void)
{
	int ret;

	ret = tracing_alloc_snapshot();
	if (ret < 0)
		return;

	tracing_snapshot();
}
EXPORT_SYMBOL_GPL(tracing_snapshot_alloc);

/**
 * tracing_snapshot_cond_enable - enable conditional snapshot for an instance
 * @tr:		The tracing instance
 * @cond_data:	User data to associate with the snapshot
 * @update:	Implementation of the cond_snapshot update function
 *
 * Check whether the conditional snapshot for the given instance has
 * already been enabled, or if the current tracer is already using a
 * snapshot; if so, return -EBUSY, else create a cond_snapshot and
 * save the cond_data and update function inside.
 *
 * Returns 0 if successful, error otherwise.
 */
int tracing_snapshot_cond_enable(struct trace_array *tr, void *cond_data,
				 cond_update_fn_t update)
{
	struct cond_snapshot *cond_snapshot;
	int ret = 0;

	cond_snapshot = kzalloc(sizeof(*cond_snapshot), GFP_KERNEL);
	if (!cond_snapshot)
		return -ENOMEM;

	cond_snapshot->cond_data = cond_data;
	cond_snapshot->update = update;

	mutex_lock(&trace_types_lock);

	ret = tracing_alloc_snapshot_instance(tr);
	if (ret)
		goto fail_unlock;

	if (tr->current_trace->use_max_tr) {
		ret = -EBUSY;
		goto fail_unlock;
	}

	/*
	 * The cond_snapshot can only change to NULL without the
	 * trace_types_lock. We don't care if we race with it going
	 * to NULL, but we want to make sure that it's not set to
	 * something other than NULL when we get here, which we can
	 * do safely with only holding the trace_types_lock and not
	 * having to take the max_lock.
	 */
	if (tr->cond_snapshot) {
		ret = -EBUSY;
		goto fail_unlock;
	}

	arch_spin_lock(&tr->max_lock);
	tr->cond_snapshot = cond_snapshot;
	arch_spin_unlock(&tr->max_lock);

	mutex_unlock(&trace_types_lock);

	return ret;

 fail_unlock:
	mutex_unlock(&trace_types_lock);
	kfree(cond_snapshot);
	return ret;
}
EXPORT_SYMBOL_GPL(tracing_snapshot_cond_enable);

/**
 * tracing_snapshot_cond_disable - disable conditional snapshot for an instance
 * @tr:		The tracing instance
 *
 * Check whether the conditional snapshot for the given instance is
 * enabled; if so, free the cond_snapshot associated with it,
 * otherwise return -EINVAL.
 *
 * Returns 0 if successful, error otherwise.
 */
int tracing_snapshot_cond_disable(struct trace_array *tr)
{
	int ret = 0;

	arch_spin_lock(&tr->max_lock);

	if (!tr->cond_snapshot)
		ret = -EINVAL;
	else {
		kfree(tr->cond_snapshot);
		tr->cond_snapshot = NULL;
	}

	arch_spin_unlock(&tr->max_lock);

	return ret;
}
EXPORT_SYMBOL_GPL(tracing_snapshot_cond_disable);
#else
void tracing_snapshot(void)
{
	WARN_ONCE(1, "Snapshot feature not enabled, but internal snapshot used");
}
EXPORT_SYMBOL_GPL(tracing_snapshot);
void tracing_snapshot_cond(struct trace_array *tr, void *cond_data)
{
	WARN_ONCE(1, "Snapshot feature not enabled, but internal conditional snapshot used");
}
EXPORT_SYMBOL_GPL(tracing_snapshot_cond);
int tracing_alloc_snapshot(void)
{
	WARN_ONCE(1, "Snapshot feature not enabled, but snapshot allocation used");
	return -ENODEV;
}
EXPORT_SYMBOL_GPL(tracing_alloc_snapshot);
void tracing_snapshot_alloc(void)
{
	/* Give warning */
	tracing_snapshot();
}
EXPORT_SYMBOL_GPL(tracing_snapshot_alloc);
void *tracing_cond_snapshot_data(struct trace_array *tr)
{
	return NULL;
}
EXPORT_SYMBOL_GPL(tracing_cond_snapshot_data);
int tracing_snapshot_cond_enable(struct trace_array *tr, void *cond_data, cond_update_fn_t update)
{
	return -ENODEV;
}
EXPORT_SYMBOL_GPL(tracing_snapshot_cond_enable);
int tracing_snapshot_cond_disable(struct trace_array *tr)
{
	return false;
}
EXPORT_SYMBOL_GPL(tracing_snapshot_cond_disable);
#endif /* CONFIG_TRACER_SNAPSHOT */

void tracer_tracing_off(struct trace_array *tr)
{
	if (tr->trace_buffer.buffer)
		ring_buffer_record_off(tr->trace_buffer.buffer);
	/*
	 * This flag is looked at when buffers haven't been allocated
	 * yet, or by some tracers (like irqsoff), that just want to
	 * know if the ring buffer has been disabled, but it can handle
	 * races of where it gets disabled but we still do a record.
	 * As the check is in the fast path of the tracers, it is more
	 * important to be fast than accurate.
	 */
	tr->buffer_disabled = 1;
	/* Make the flag seen by readers */
	smp_wmb();
}

/**
 * tracing_off - turn off tracing buffers
 *
 * This function stops the tracing buffers from recording data.
 * It does not disable any overhead the tracers themselves may
 * be causing. This function simply causes all recording to
 * the ring buffers to fail.
 */
void tracing_off(void)
{
	tracer_tracing_off(&global_trace);
}
EXPORT_SYMBOL_GPL(tracing_off);

void disable_trace_on_warning(void)
{
	if (__disable_trace_on_warning)
		tracing_off();
}

/**
 * tracer_tracing_is_on - show real state of ring buffer enabled
 * @tr : the trace array to know if ring buffer is enabled
 *
 * Shows real state of the ring buffer if it is enabled or not.
 */
bool tracer_tracing_is_on(struct trace_array *tr)
{
	if (tr->trace_buffer.buffer)
		return ring_buffer_record_is_on(tr->trace_buffer.buffer);
	return !tr->buffer_disabled;
}

/**
 * tracing_is_on - show state of ring buffers enabled
 */
int tracing_is_on(void)
{
	return tracer_tracing_is_on(&global_trace);
}
EXPORT_SYMBOL_GPL(tracing_is_on);

static int __init set_buf_size(char *str)
{
	unsigned long buf_size;

	if (!str)
		return 0;
	buf_size = memparse(str, &str);
	/* nr_entries can not be zero */
	if (buf_size == 0)
		return 0;
	trace_buf_size = buf_size;
	return 1;
}
__setup("trace_buf_size=", set_buf_size);

static int __init set_tracing_thresh(char *str)
{
	unsigned long threshold;
	int ret;

	if (!str)
		return 0;
	ret = kstrtoul(str, 0, &threshold);
	if (ret < 0)
		return 0;
	tracing_thresh = threshold * 1000;
	return 1;
}
__setup("tracing_thresh=", set_tracing_thresh);

unsigned long nsecs_to_usecs(unsigned long nsecs)
{
	return nsecs / 1000;
}

/*
 * TRACE_FLAGS is defined as a tuple matching bit masks with strings.
 * It uses C(a, b) where 'a' is the eval (enum) name and 'b' is the string that
 * matches it. By defining "C(a, b) b", TRACE_FLAGS becomes a list
 * of strings in the order that the evals (enum) were defined.
 */
#undef C
#define C(a, b) b

/* These must match the bit postions in trace_iterator_flags */
static const char *trace_options[] = {
	TRACE_FLAGS
	NULL
};

static struct {
	u64 (*func)(void);
	const char *name;
	int in_ns;		/* is this clock in nanoseconds? */
} trace_clocks[] = {
	{ trace_clock_local,		"local",	1 },
	{ trace_clock_global,		"global",	1 },
	{ trace_clock_counter,		"counter",	0 },
	{ trace_clock_jiffies,		"uptime",	0 },
	{ trace_clock,			"perf",		1 },
	{ ktime_get_mono_fast_ns,	"mono",		1 },
	{ ktime_get_raw_fast_ns,	"mono_raw",	1 },
	{ ktime_get_boot_fast_ns,	"boot",		1 },
	ARCH_TRACE_CLOCKS
};

bool trace_clock_in_ns(struct trace_array *tr)
{
	if (trace_clocks[tr->clock_id].in_ns)
		return true;

	return false;
}

/*
 * trace_parser_get_init - gets the buffer for trace parser
 */
int trace_parser_get_init(struct trace_parser *parser, int size)
{
	memset(parser, 0, sizeof(*parser));

	parser->buffer = kmalloc(size, GFP_KERNEL);
	if (!parser->buffer)
		return 1;

	parser->size = size;
	return 0;
}

/*
 * trace_parser_put - frees the buffer for trace parser
 */
void trace_parser_put(struct trace_parser *parser)
{
	kfree(parser->buffer);
	parser->buffer = NULL;
}

/*
 * trace_get_user - reads the user input string separated by  space
 * (matched by isspace(ch))
 *
 * For each string found the 'struct trace_parser' is updated,
 * and the function returns.
 *
 * Returns number of bytes read.
 *
 * See kernel/trace/trace.h for 'struct trace_parser' details.
 */
int trace_get_user(struct trace_parser *parser, const char __user *ubuf,
	size_t cnt, loff_t *ppos)
{
	char ch;
	size_t read = 0;
	ssize_t ret;

	if (!*ppos)
		trace_parser_clear(parser);

	ret = get_user(ch, ubuf++);
	if (ret)
		goto out;

	read++;
	cnt--;

	/*
	 * The parser is not finished with the last write,
	 * continue reading the user input without skipping spaces.
	 */
	if (!parser->cont) {
		/* skip white space */
		while (cnt && isspace(ch)) {
			ret = get_user(ch, ubuf++);
			if (ret)
				goto out;
			read++;
			cnt--;
		}

		parser->idx = 0;

		/* only spaces were written */
		if (isspace(ch) || !ch) {
			*ppos += read;
			ret = read;
			goto out;
		}
	}

	/* read the non-space input */
	while (cnt && !isspace(ch) && ch) {
		if (parser->idx < parser->size - 1)
			parser->buffer[parser->idx++] = ch;
		else {
			ret = -EINVAL;
			goto out;
		}
		ret = get_user(ch, ubuf++);
		if (ret)
			goto out;
		read++;
		cnt--;
	}

	/* We either got finished input or we have to wait for another call. */
	if (isspace(ch) || !ch) {
		parser->buffer[parser->idx] = 0;
		parser->cont = false;
	} else if (parser->idx < parser->size - 1) {
		parser->cont = true;
		parser->buffer[parser->idx++] = ch;
		/* Make sure the parsed string always terminates with '\0'. */
		parser->buffer[parser->idx] = 0;
	} else {
		ret = -EINVAL;
		goto out;
	}

	*ppos += read;
	ret = read;

out:
	return ret;
}

/* TODO add a seq_buf_to_buffer() */
static ssize_t trace_seq_to_buffer(struct trace_seq *s, void *buf, size_t cnt)
{
	int len;

	if (trace_seq_used(s) <= s->seq.readpos)
		return -EBUSY;

	len = trace_seq_used(s) - s->seq.readpos;
	if (cnt > len)
		cnt = len;
	memcpy(buf, s->buffer + s->seq.readpos, cnt);

	s->seq.readpos += cnt;
	return cnt;
}

unsigned long __read_mostly	tracing_thresh;

#ifdef CONFIG_TRACER_MAX_TRACE
/*
 * Copy the new maximum trace into the separate maximum-trace
 * structure. (this way the maximum trace is permanently saved,
 * for later retrieval via /sys/kernel/tracing/tracing_max_latency)
 */
static void
__update_max_tr(struct trace_array *tr, struct task_struct *tsk, int cpu)
{
	struct trace_buffer *trace_buf = &tr->trace_buffer;
	struct trace_buffer *max_buf = &tr->max_buffer;
	struct trace_array_cpu *data = per_cpu_ptr(trace_buf->data, cpu);
	struct trace_array_cpu *max_data = per_cpu_ptr(max_buf->data, cpu);

	max_buf->cpu = cpu;
	max_buf->time_start = data->preempt_timestamp;

	max_data->saved_latency = tr->max_latency;
	max_data->critical_start = data->critical_start;
	max_data->critical_end = data->critical_end;

	strncpy(max_data->comm, tsk->comm, TASK_COMM_LEN);
	max_data->pid = tsk->pid;
	/*
	 * If tsk == current, then use current_uid(), as that does not use
	 * RCU. The irq tracer can be called out of RCU scope.
	 */
	if (tsk == current)
		max_data->uid = current_uid();
	else
		max_data->uid = task_uid(tsk);

	max_data->nice = tsk->static_prio - 20 - MAX_RT_PRIO;
	max_data->policy = tsk->policy;
	max_data->rt_priority = tsk->rt_priority;

	/* record this tasks comm */
	tracing_record_cmdline(tsk);
}

/**
 * update_max_tr - snapshot all trace buffers from global_trace to max_tr
 * @tr: tracer
 * @tsk: the task with the latency
 * @cpu: The cpu that initiated the trace.
 * @cond_data: User data associated with a conditional snapshot
 *
 * Flip the buffers between the @tr and the max_tr and record information
 * about which task was the cause of this latency.
 */
void
update_max_tr(struct trace_array *tr, struct task_struct *tsk, int cpu,
	      void *cond_data)
{
	if (tr->stop_count)
		return;

	WARN_ON_ONCE(!irqs_disabled());

	if (!tr->allocated_snapshot) {
		/* Only the nop tracer should hit this when disabling */
		WARN_ON_ONCE(tr->current_trace != &nop_trace);
		return;
	}

	arch_spin_lock(&tr->max_lock);

	/* Inherit the recordable setting from trace_buffer */
	if (ring_buffer_record_is_set_on(tr->trace_buffer.buffer))
		ring_buffer_record_on(tr->max_buffer.buffer);
	else
		ring_buffer_record_off(tr->max_buffer.buffer);

#ifdef CONFIG_TRACER_SNAPSHOT
	if (tr->cond_snapshot && !tr->cond_snapshot->update(tr, cond_data))
		goto out_unlock;
#endif
	swap(tr->trace_buffer.buffer, tr->max_buffer.buffer);

	__update_max_tr(tr, tsk, cpu);

 out_unlock:
	arch_spin_unlock(&tr->max_lock);
}

/**
 * update_max_tr_single - only copy one trace over, and reset the rest
 * @tr: tracer
 * @tsk: task with the latency
 * @cpu: the cpu of the buffer to copy.
 *
 * Flip the trace of a single CPU buffer between the @tr and the max_tr.
 */
void
update_max_tr_single(struct trace_array *tr, struct task_struct *tsk, int cpu)
{
	int ret;

	if (tr->stop_count)
		return;

	WARN_ON_ONCE(!irqs_disabled());
	if (!tr->allocated_snapshot) {
		/* Only the nop tracer should hit this when disabling */
		WARN_ON_ONCE(tr->current_trace != &nop_trace);
		return;
	}

	arch_spin_lock(&tr->max_lock);

	ret = ring_buffer_swap_cpu(tr->max_buffer.buffer, tr->trace_buffer.buffer, cpu);

	if (ret == -EBUSY) {
		/*
		 * We failed to swap the buffer due to a commit taking
		 * place on this CPU. We fail to record, but we reset
		 * the max trace buffer (no one writes directly to it)
		 * and flag that it failed.
		 */
		trace_array_printk_buf(tr->max_buffer.buffer, _THIS_IP_,
			"Failed to swap buffers due to commit in progress\n");
	}

	WARN_ON_ONCE(ret && ret != -EAGAIN && ret != -EBUSY);

	__update_max_tr(tr, tsk, cpu);
	arch_spin_unlock(&tr->max_lock);
}
#endif /* CONFIG_TRACER_MAX_TRACE */

static int wait_on_pipe(struct trace_iterator *iter, int full)
{
	/* Iterators are static, they should be filled or empty */
	if (trace_buffer_iter(iter, iter->cpu_file))
		return 0;

	return ring_buffer_wait(iter->trace_buffer->buffer, iter->cpu_file,
				full);
}

#ifdef CONFIG_FTRACE_STARTUP_TEST
static bool selftests_can_run;

struct trace_selftests {
	struct list_head		list;
	struct tracer			*type;
};

static LIST_HEAD(postponed_selftests);

static int save_selftest(struct tracer *type)
{
	struct trace_selftests *selftest;

	selftest = kmalloc(sizeof(*selftest), GFP_KERNEL);
	if (!selftest)
		return -ENOMEM;

	selftest->type = type;
	list_add(&selftest->list, &postponed_selftests);
	return 0;
}

static int run_tracer_selftest(struct tracer *type)
{
	struct trace_array *tr = &global_trace;
	struct tracer *saved_tracer = tr->current_trace;
	int ret;

	if (!type->selftest || tracing_selftest_disabled)
		return 0;

	/*
	 * If a tracer registers early in boot up (before scheduling is
	 * initialized and such), then do not run its selftests yet.
	 * Instead, run it a little later in the boot process.
	 */
	if (!selftests_can_run)
		return save_selftest(type);

	/*
	 * Run a selftest on this tracer.
	 * Here we reset the trace buffer, and set the current
	 * tracer to be this tracer. The tracer can then run some
	 * internal tracing to verify that everything is in order.
	 * If we fail, we do not register this tracer.
	 */
	tracing_reset_online_cpus(&tr->trace_buffer);

	tr->current_trace = type;

#ifdef CONFIG_TRACER_MAX_TRACE
	if (type->use_max_tr) {
		/* If we expanded the buffers, make sure the max is expanded too */
		if (ring_buffer_expanded)
			ring_buffer_resize(tr->max_buffer.buffer, trace_buf_size,
					   RING_BUFFER_ALL_CPUS);
		tr->allocated_snapshot = true;
	}
#endif

	/* the test is responsible for initializing and enabling */
	pr_info("Testing tracer %s: ", type->name);
	ret = type->selftest(type, tr);
	/* the test is responsible for resetting too */
	tr->current_trace = saved_tracer;
	if (ret) {
		printk(KERN_CONT "FAILED!\n");
		/* Add the warning after printing 'FAILED' */
		WARN_ON(1);
		return -1;
	}
	/* Only reset on passing, to avoid touching corrupted buffers */
	tracing_reset_online_cpus(&tr->trace_buffer);

#ifdef CONFIG_TRACER_MAX_TRACE
	if (type->use_max_tr) {
		tr->allocated_snapshot = false;

		/* Shrink the max buffer again */
		if (ring_buffer_expanded)
			ring_buffer_resize(tr->max_buffer.buffer, 1,
					   RING_BUFFER_ALL_CPUS);
	}
#endif

	printk(KERN_CONT "PASSED\n");
	return 0;
}

static __init int init_trace_selftests(void)
{
	struct trace_selftests *p, *n;
	struct tracer *t, **last;
	int ret;

	selftests_can_run = true;

	mutex_lock(&trace_types_lock);

	if (list_empty(&postponed_selftests))
		goto out;

	pr_info("Running postponed tracer tests:\n");

	tracing_selftest_running = true;
	list_for_each_entry_safe(p, n, &postponed_selftests, list) {
		/* This loop can take minutes when sanitizers are enabled, so
		 * lets make sure we allow RCU processing.
		 */
		cond_resched();
		ret = run_tracer_selftest(p->type);
		/* If the test fails, then warn and remove from available_tracers */
		if (ret < 0) {
			WARN(1, "tracer: %s failed selftest, disabling\n",
			     p->type->name);
			last = &trace_types;
			for (t = trace_types; t; t = t->next) {
				if (t == p->type) {
					*last = t->next;
					break;
				}
				last = &t->next;
			}
		}
		list_del(&p->list);
		kfree(p);
	}
	tracing_selftest_running = false;

 out:
	mutex_unlock(&trace_types_lock);

	return 0;
}
core_initcall(init_trace_selftests);
#else
static inline int run_tracer_selftest(struct tracer *type)
{
	return 0;
}
#endif /* CONFIG_FTRACE_STARTUP_TEST */

static void add_tracer_options(struct trace_array *tr, struct tracer *t);

static void __init apply_trace_boot_options(void);

/**
 * register_tracer - register a tracer with the ftrace system.
 * @type: the plugin for the tracer
 *
 * Register a new plugin tracer.
 */
int __init register_tracer(struct tracer *type)
{
	struct tracer *t;
	int ret = 0;

	if (!type->name) {
		pr_info("Tracer must have a name\n");
		return -1;
	}

	if (strlen(type->name) >= MAX_TRACER_SIZE) {
		pr_info("Tracer has a name longer than %d\n", MAX_TRACER_SIZE);
		return -1;
	}

	if (security_locked_down(LOCKDOWN_TRACEFS)) {
		pr_warning("Can not register tracer %s due to lockdown\n",
			   type->name);
		return -EPERM;
	}

	mutex_lock(&trace_types_lock);

	tracing_selftest_running = true;

	for (t = trace_types; t; t = t->next) {
		if (strcmp(type->name, t->name) == 0) {
			/* already found */
			pr_info("Tracer %s already registered\n",
				type->name);
			ret = -1;
			goto out;
		}
	}

	if (!type->set_flag)
		type->set_flag = &dummy_set_flag;
	if (!type->flags) {
		/*allocate a dummy tracer_flags*/
		type->flags = kmalloc(sizeof(*type->flags), GFP_KERNEL);
		if (!type->flags) {
			ret = -ENOMEM;
			goto out;
		}
		type->flags->val = 0;
		type->flags->opts = dummy_tracer_opt;
	} else
		if (!type->flags->opts)
			type->flags->opts = dummy_tracer_opt;

	/* store the tracer for __set_tracer_option */
	type->flags->trace = type;

	ret = run_tracer_selftest(type);
	if (ret < 0)
		goto out;

	type->next = trace_types;
	trace_types = type;
	add_tracer_options(&global_trace, type);

 out:
	tracing_selftest_running = false;
	mutex_unlock(&trace_types_lock);

	if (ret || !default_bootup_tracer)
		goto out_unlock;

	if (strncmp(default_bootup_tracer, type->name, MAX_TRACER_SIZE))
		goto out_unlock;

	printk(KERN_INFO "Starting tracer '%s'\n", type->name);
	/* Do we want this tracer to start on bootup? */
	tracing_set_tracer(&global_trace, type->name);
	default_bootup_tracer = NULL;

	apply_trace_boot_options();

	/* disable other selftests, since this will break it. */
	tracing_selftest_disabled = true;
#ifdef CONFIG_FTRACE_STARTUP_TEST
	printk(KERN_INFO "Disabling FTRACE selftests due to running tracer '%s'\n",
	       type->name);
#endif

 out_unlock:
	return ret;
}

static void tracing_reset_cpu(struct trace_buffer *buf, int cpu)
{
	struct ring_buffer *buffer = buf->buffer;

	if (!buffer)
		return;

	ring_buffer_record_disable(buffer);

	/* Make sure all commits have finished */
	synchronize_rcu();
	ring_buffer_reset_cpu(buffer, cpu);

	ring_buffer_record_enable(buffer);
}

void tracing_reset_online_cpus(struct trace_buffer *buf)
{
	struct ring_buffer *buffer = buf->buffer;
	int cpu;

	if (!buffer)
		return;

	ring_buffer_record_disable(buffer);

	/* Make sure all commits have finished */
	synchronize_rcu();

	buf->time_start = buffer_ftrace_now(buf, buf->cpu);

	for_each_online_cpu(cpu)
		ring_buffer_reset_cpu(buffer, cpu);

	ring_buffer_record_enable(buffer);
}

/* Must have trace_types_lock held */
void tracing_reset_all_online_cpus(void)
{
	struct trace_array *tr;

	list_for_each_entry(tr, &ftrace_trace_arrays, list) {
		if (!tr->clear_trace)
			continue;
		tr->clear_trace = false;
		tracing_reset_online_cpus(&tr->trace_buffer);
#ifdef CONFIG_TRACER_MAX_TRACE
		tracing_reset_online_cpus(&tr->max_buffer);
#endif
	}
}

static int *tgid_map;

#define SAVED_CMDLINES_DEFAULT 128
#define NO_CMDLINE_MAP UINT_MAX
static arch_spinlock_t trace_cmdline_lock = __ARCH_SPIN_LOCK_UNLOCKED;
struct saved_cmdlines_buffer {
	unsigned map_pid_to_cmdline[PID_MAX_DEFAULT+1];
	unsigned *map_cmdline_to_pid;
	unsigned cmdline_num;
	int cmdline_idx;
	char *saved_cmdlines;
};
static struct saved_cmdlines_buffer *savedcmd;

/* temporary disable recording */
static atomic_t trace_record_taskinfo_disabled __read_mostly;

static inline char *get_saved_cmdlines(int idx)
{
	return &savedcmd->saved_cmdlines[idx * TASK_COMM_LEN];
}

static inline void set_cmdline(int idx, const char *cmdline)
{
	strncpy(get_saved_cmdlines(idx), cmdline, TASK_COMM_LEN);
}

static int allocate_cmdlines_buffer(unsigned int val,
				    struct saved_cmdlines_buffer *s)
{
	s->map_cmdline_to_pid = kmalloc_array(val,
					      sizeof(*s->map_cmdline_to_pid),
					      GFP_KERNEL);
	if (!s->map_cmdline_to_pid)
		return -ENOMEM;

	s->saved_cmdlines = kmalloc_array(TASK_COMM_LEN, val, GFP_KERNEL);
	if (!s->saved_cmdlines) {
		kfree(s->map_cmdline_to_pid);
		return -ENOMEM;
	}

	s->cmdline_idx = 0;
	s->cmdline_num = val;
	memset(&s->map_pid_to_cmdline, NO_CMDLINE_MAP,
	       sizeof(s->map_pid_to_cmdline));
	memset(s->map_cmdline_to_pid, NO_CMDLINE_MAP,
	       val * sizeof(*s->map_cmdline_to_pid));

	return 0;
}

static int trace_create_savedcmd(void)
{
	int ret;

	savedcmd = kmalloc(sizeof(*savedcmd), GFP_KERNEL);
	if (!savedcmd)
		return -ENOMEM;

	ret = allocate_cmdlines_buffer(SAVED_CMDLINES_DEFAULT, savedcmd);
	if (ret < 0) {
		kfree(savedcmd);
		savedcmd = NULL;
		return -ENOMEM;
	}

	return 0;
}

int is_tracing_stopped(void)
{
	return global_trace.stop_count;
}

/**
 * tracing_start - quick start of the tracer
 *
 * If tracing is enabled but was stopped by tracing_stop,
 * this will start the tracer back up.
 */
void tracing_start(void)
{
	struct ring_buffer *buffer;
	unsigned long flags;

	if (tracing_disabled)
		return;

	raw_spin_lock_irqsave(&global_trace.start_lock, flags);
	if (--global_trace.stop_count) {
		if (global_trace.stop_count < 0) {
			/* Someone screwed up their debugging */
			WARN_ON_ONCE(1);
			global_trace.stop_count = 0;
		}
		goto out;
	}

	/* Prevent the buffers from switching */
	arch_spin_lock(&global_trace.max_lock);

	buffer = global_trace.trace_buffer.buffer;
	if (buffer)
		ring_buffer_record_enable(buffer);

#ifdef CONFIG_TRACER_MAX_TRACE
	buffer = global_trace.max_buffer.buffer;
	if (buffer)
		ring_buffer_record_enable(buffer);
#endif

	arch_spin_unlock(&global_trace.max_lock);

 out:
	raw_spin_unlock_irqrestore(&global_trace.start_lock, flags);
}

static void tracing_start_tr(struct trace_array *tr)
{
	struct ring_buffer *buffer;
	unsigned long flags;

	if (tracing_disabled)
		return;

	/* If global, we need to also start the max tracer */
	if (tr->flags & TRACE_ARRAY_FL_GLOBAL)
		return tracing_start();

	raw_spin_lock_irqsave(&tr->start_lock, flags);

	if (--tr->stop_count) {
		if (tr->stop_count < 0) {
			/* Someone screwed up their debugging */
			WARN_ON_ONCE(1);
			tr->stop_count = 0;
		}
		goto out;
	}

	buffer = tr->trace_buffer.buffer;
	if (buffer)
		ring_buffer_record_enable(buffer);

 out:
	raw_spin_unlock_irqrestore(&tr->start_lock, flags);
}

/**
 * tracing_stop - quick stop of the tracer
 *
 * Light weight way to stop tracing. Use in conjunction with
 * tracing_start.
 */
void tracing_stop(void)
{
	struct ring_buffer *buffer;
	unsigned long flags;

	raw_spin_lock_irqsave(&global_trace.start_lock, flags);
	if (global_trace.stop_count++)
		goto out;

	/* Prevent the buffers from switching */
	arch_spin_lock(&global_trace.max_lock);

	buffer = global_trace.trace_buffer.buffer;
	if (buffer)
		ring_buffer_record_disable(buffer);

#ifdef CONFIG_TRACER_MAX_TRACE
	buffer = global_trace.max_buffer.buffer;
	if (buffer)
		ring_buffer_record_disable(buffer);
#endif

	arch_spin_unlock(&global_trace.max_lock);

 out:
	raw_spin_unlock_irqrestore(&global_trace.start_lock, flags);
}

static void tracing_stop_tr(struct trace_array *tr)
{
	struct ring_buffer *buffer;
	unsigned long flags;

	/* If global, we need to also stop the max tracer */
	if (tr->flags & TRACE_ARRAY_FL_GLOBAL)
		return tracing_stop();

	raw_spin_lock_irqsave(&tr->start_lock, flags);
	if (tr->stop_count++)
		goto out;

	buffer = tr->trace_buffer.buffer;
	if (buffer)
		ring_buffer_record_disable(buffer);

 out:
	raw_spin_unlock_irqrestore(&tr->start_lock, flags);
}

static int trace_save_cmdline(struct task_struct *tsk)
{
	unsigned pid, idx;

	/* treat recording of idle task as a success */
	if (!tsk->pid)
		return 1;

	if (unlikely(tsk->pid > PID_MAX_DEFAULT))
		return 0;

	/*
	 * It's not the end of the world if we don't get
	 * the lock, but we also don't want to spin
	 * nor do we want to disable interrupts,
	 * so if we miss here, then better luck next time.
	 */
	if (!arch_spin_trylock(&trace_cmdline_lock))
		return 0;

	idx = savedcmd->map_pid_to_cmdline[tsk->pid];
	if (idx == NO_CMDLINE_MAP) {
		idx = (savedcmd->cmdline_idx + 1) % savedcmd->cmdline_num;

		/*
		 * Check whether the cmdline buffer at idx has a pid
		 * mapped. We are going to overwrite that entry so we
		 * need to clear the map_pid_to_cmdline. Otherwise we
		 * would read the new comm for the old pid.
		 */
		pid = savedcmd->map_cmdline_to_pid[idx];
		if (pid != NO_CMDLINE_MAP)
			savedcmd->map_pid_to_cmdline[pid] = NO_CMDLINE_MAP;

		savedcmd->map_cmdline_to_pid[idx] = tsk->pid;
		savedcmd->map_pid_to_cmdline[tsk->pid] = idx;

		savedcmd->cmdline_idx = idx;
	}

	set_cmdline(idx, tsk->comm);

	arch_spin_unlock(&trace_cmdline_lock);

	return 1;
}

static void __trace_find_cmdline(int pid, char comm[])
{
	unsigned map;

	if (!pid) {
		strcpy(comm, "<idle>");
		return;
	}

	if (WARN_ON_ONCE(pid < 0)) {
		strcpy(comm, "<XXX>");
		return;
	}

	if (pid > PID_MAX_DEFAULT) {
		strcpy(comm, "<...>");
		return;
	}

	map = savedcmd->map_pid_to_cmdline[pid];
	if (map != NO_CMDLINE_MAP)
		strlcpy(comm, get_saved_cmdlines(map), TASK_COMM_LEN);
	else
		strcpy(comm, "<...>");
}

void trace_find_cmdline(int pid, char comm[])
{
	preempt_disable();
	arch_spin_lock(&trace_cmdline_lock);

	__trace_find_cmdline(pid, comm);

	arch_spin_unlock(&trace_cmdline_lock);
	preempt_enable();
}

int trace_find_tgid(int pid)
{
	if (unlikely(!tgid_map || !pid || pid > PID_MAX_DEFAULT))
		return 0;

	return tgid_map[pid];
}

static int trace_save_tgid(struct task_struct *tsk)
{
	/* treat recording of idle task as a success */
	if (!tsk->pid)
		return 1;

	if (unlikely(!tgid_map || tsk->pid > PID_MAX_DEFAULT))
		return 0;

	tgid_map[tsk->pid] = tsk->tgid;
	return 1;
}

static bool tracing_record_taskinfo_skip(int flags)
{
	if (unlikely(!(flags & (TRACE_RECORD_CMDLINE | TRACE_RECORD_TGID))))
		return true;
	if (atomic_read(&trace_record_taskinfo_disabled) || !tracing_is_on())
		return true;
	if (!__this_cpu_read(trace_taskinfo_save))
		return true;
	return false;
}

/**
 * tracing_record_taskinfo - record the task info of a task
 *
 * @task:  task to record
 * @flags: TRACE_RECORD_CMDLINE for recording comm
 *         TRACE_RECORD_TGID for recording tgid
 */
void tracing_record_taskinfo(struct task_struct *task, int flags)
{
	bool done;

	if (tracing_record_taskinfo_skip(flags))
		return;

	/*
	 * Record as much task information as possible. If some fail, continue
	 * to try to record the others.
	 */
	done = !(flags & TRACE_RECORD_CMDLINE) || trace_save_cmdline(task);
	done &= !(flags & TRACE_RECORD_TGID) || trace_save_tgid(task);

	/* If recording any information failed, retry again soon. */
	if (!done)
		return;

	__this_cpu_write(trace_taskinfo_save, false);
}

/**
 * tracing_record_taskinfo_sched_switch - record task info for sched_switch
 *
 * @prev: previous task during sched_switch
 * @next: next task during sched_switch
 * @flags: TRACE_RECORD_CMDLINE for recording comm
 *         TRACE_RECORD_TGID for recording tgid
 */
void tracing_record_taskinfo_sched_switch(struct task_struct *prev,
					  struct task_struct *next, int flags)
{
	bool done;

	if (tracing_record_taskinfo_skip(flags))
		return;

	/*
	 * Record as much task information as possible. If some fail, continue
	 * to try to record the others.
	 */
	done  = !(flags & TRACE_RECORD_CMDLINE) || trace_save_cmdline(prev);
	done &= !(flags & TRACE_RECORD_CMDLINE) || trace_save_cmdline(next);
	done &= !(flags & TRACE_RECORD_TGID) || trace_save_tgid(prev);
	done &= !(flags & TRACE_RECORD_TGID) || trace_save_tgid(next);

	/* If recording any information failed, retry again soon. */
	if (!done)
		return;

	__this_cpu_write(trace_taskinfo_save, false);
}

/* Helpers to record a specific task information */
void tracing_record_cmdline(struct task_struct *task)
{
	tracing_record_taskinfo(task, TRACE_RECORD_CMDLINE);
}

void tracing_record_tgid(struct task_struct *task)
{
	tracing_record_taskinfo(task, TRACE_RECORD_TGID);
}

/*
 * Several functions return TRACE_TYPE_PARTIAL_LINE if the trace_seq
 * overflowed, and TRACE_TYPE_HANDLED otherwise. This helper function
 * simplifies those functions and keeps them in sync.
 */
enum print_line_t trace_handle_return(struct trace_seq *s)
{
	return trace_seq_has_overflowed(s) ?
		TRACE_TYPE_PARTIAL_LINE : TRACE_TYPE_HANDLED;
}
EXPORT_SYMBOL_GPL(trace_handle_return);

void
tracing_generic_entry_update(struct trace_entry *entry, unsigned short type,
			     unsigned long flags, int pc)
{
	struct task_struct *tsk = current;

	entry->preempt_count		= pc & 0xff;
	entry->preempt_lazy_count	= preempt_lazy_count();
	entry->pid			= (tsk) ? tsk->pid : 0;
	entry->type			= type;
	entry->flags =
#ifdef CONFIG_TRACE_IRQFLAGS_SUPPORT
		(irqs_disabled_flags(flags) ? TRACE_FLAG_IRQS_OFF : 0) |
#else
		TRACE_FLAG_IRQS_NOSUPPORT |
#endif
		((pc & NMI_MASK    ) ? TRACE_FLAG_NMI     : 0) |
		((pc & HARDIRQ_MASK) ? TRACE_FLAG_HARDIRQ : 0) |
		((pc & SOFTIRQ_OFFSET) ? TRACE_FLAG_SOFTIRQ : 0) |
		(tif_need_resched_now() ? TRACE_FLAG_NEED_RESCHED : 0) |
		(need_resched_lazy() ? TRACE_FLAG_NEED_RESCHED_LAZY : 0) |
		(test_preempt_need_resched() ? TRACE_FLAG_PREEMPT_RESCHED : 0);

	entry->migrate_disable = (tsk) ? __migrate_disabled(tsk) & 0xFF : 0;
}
EXPORT_SYMBOL_GPL(tracing_generic_entry_update);

struct ring_buffer_event *
trace_buffer_lock_reserve(struct ring_buffer *buffer,
			  int type,
			  unsigned long len,
			  unsigned long flags, int pc)
{
	return __trace_buffer_lock_reserve(buffer, type, len, flags, pc);
}

DEFINE_PER_CPU(struct ring_buffer_event *, trace_buffered_event);
DEFINE_PER_CPU(int, trace_buffered_event_cnt);
static int trace_buffered_event_ref;

/**
 * trace_buffered_event_enable - enable buffering events
 *
 * When events are being filtered, it is quicker to use a temporary
 * buffer to write the event data into if there's a likely chance
 * that it will not be committed. The discard of the ring buffer
 * is not as fast as committing, and is much slower than copying
 * a commit.
 *
 * When an event is to be filtered, allocate per cpu buffers to
 * write the event data into, and if the event is filtered and discarded
 * it is simply dropped, otherwise, the entire data is to be committed
 * in one shot.
 */
void trace_buffered_event_enable(void)
{
	struct ring_buffer_event *event;
	struct page *page;
	int cpu;

	WARN_ON_ONCE(!mutex_is_locked(&event_mutex));

	if (trace_buffered_event_ref++)
		return;

	for_each_tracing_cpu(cpu) {
		page = alloc_pages_node(cpu_to_node(cpu),
					GFP_KERNEL | __GFP_NORETRY, 0);
		if (!page)
			goto failed;

		event = page_address(page);
		memset(event, 0, sizeof(*event));

		per_cpu(trace_buffered_event, cpu) = event;

		preempt_disable();
		if (cpu == smp_processor_id() &&
		    this_cpu_read(trace_buffered_event) !=
		    per_cpu(trace_buffered_event, cpu))
			WARN_ON_ONCE(1);
		preempt_enable();
	}

	return;
 failed:
	trace_buffered_event_disable();
}

static void enable_trace_buffered_event(void *data)
{
	/* Probably not needed, but do it anyway */
	smp_rmb();
	this_cpu_dec(trace_buffered_event_cnt);
}

static void disable_trace_buffered_event(void *data)
{
	this_cpu_inc(trace_buffered_event_cnt);
}

/**
 * trace_buffered_event_disable - disable buffering events
 *
 * When a filter is removed, it is faster to not use the buffered
 * events, and to commit directly into the ring buffer. Free up
 * the temp buffers when there are no more users. This requires
 * special synchronization with current events.
 */
void trace_buffered_event_disable(void)
{
	int cpu;

	WARN_ON_ONCE(!mutex_is_locked(&event_mutex));

	if (WARN_ON_ONCE(!trace_buffered_event_ref))
		return;

	if (--trace_buffered_event_ref)
		return;

	preempt_disable();
	/* For each CPU, set the buffer as used. */
	smp_call_function_many(tracing_buffer_mask,
			       disable_trace_buffered_event, NULL, 1);
	preempt_enable();

	/* Wait for all current users to finish */
	synchronize_rcu();

	for_each_tracing_cpu(cpu) {
		free_page((unsigned long)per_cpu(trace_buffered_event, cpu));
		per_cpu(trace_buffered_event, cpu) = NULL;
	}
	/*
	 * Make sure trace_buffered_event is NULL before clearing
	 * trace_buffered_event_cnt.
	 */
	smp_wmb();

	preempt_disable();
	/* Do the work on each cpu */
	smp_call_function_many(tracing_buffer_mask,
			       enable_trace_buffered_event, NULL, 1);
	preempt_enable();
}

static struct ring_buffer *temp_buffer;

struct ring_buffer_event *
trace_event_buffer_lock_reserve(struct ring_buffer **current_rb,
			  struct trace_event_file *trace_file,
			  int type, unsigned long len,
			  unsigned long flags, int pc)
{
	struct ring_buffer_event *entry;
	int val;

	*current_rb = trace_file->tr->trace_buffer.buffer;

	if (!ring_buffer_time_stamp_abs(*current_rb) && (trace_file->flags &
	     (EVENT_FILE_FL_SOFT_DISABLED | EVENT_FILE_FL_FILTERED)) &&
	    (entry = this_cpu_read(trace_buffered_event))) {
		/* Try to use the per cpu buffer first */
		val = this_cpu_inc_return(trace_buffered_event_cnt);
		if (val == 1) {
			trace_event_setup(entry, type, flags, pc);
			entry->array[0] = len;
			return entry;
		}
		this_cpu_dec(trace_buffered_event_cnt);
	}

	entry = __trace_buffer_lock_reserve(*current_rb,
					    type, len, flags, pc);
	/*
	 * If tracing is off, but we have triggers enabled
	 * we still need to look at the event data. Use the temp_buffer
	 * to store the trace event for the tigger to use. It's recusive
	 * safe and will not be recorded anywhere.
	 */
	if (!entry && trace_file->flags & EVENT_FILE_FL_TRIGGER_COND) {
		*current_rb = temp_buffer;
		entry = __trace_buffer_lock_reserve(*current_rb,
						    type, len, flags, pc);
	}
	return entry;
}
EXPORT_SYMBOL_GPL(trace_event_buffer_lock_reserve);

static DEFINE_SPINLOCK(tracepoint_iter_lock);
static DEFINE_MUTEX(tracepoint_printk_mutex);

static void output_printk(struct trace_event_buffer *fbuffer)
{
	struct trace_event_call *event_call;
	struct trace_event *event;
	unsigned long flags;
	struct trace_iterator *iter = tracepoint_print_iter;

	/* We should never get here if iter is NULL */
	if (WARN_ON_ONCE(!iter))
		return;

	event_call = fbuffer->trace_file->event_call;
	if (!event_call || !event_call->event.funcs ||
	    !event_call->event.funcs->trace)
		return;

	event = &fbuffer->trace_file->event_call->event;

	spin_lock_irqsave(&tracepoint_iter_lock, flags);
	trace_seq_init(&iter->seq);
	iter->ent = fbuffer->entry;
	event_call->event.funcs->trace(iter, 0, event);
	trace_seq_putc(&iter->seq, 0);
	printk("%s", iter->seq.buffer);

	spin_unlock_irqrestore(&tracepoint_iter_lock, flags);
}

int tracepoint_printk_sysctl(struct ctl_table *table, int write,
			     void __user *buffer, size_t *lenp,
			     loff_t *ppos)
{
	int save_tracepoint_printk;
	int ret;

	mutex_lock(&tracepoint_printk_mutex);
	save_tracepoint_printk = tracepoint_printk;

	ret = proc_dointvec(table, write, buffer, lenp, ppos);

	/*
	 * This will force exiting early, as tracepoint_printk
	 * is always zero when tracepoint_printk_iter is not allocated
	 */
	if (!tracepoint_print_iter)
		tracepoint_printk = 0;

	if (save_tracepoint_printk == tracepoint_printk)
		goto out;

	if (tracepoint_printk)
		static_key_enable(&tracepoint_printk_key.key);
	else
		static_key_disable(&tracepoint_printk_key.key);

 out:
	mutex_unlock(&tracepoint_printk_mutex);

	return ret;
}

void trace_event_buffer_commit(struct trace_event_buffer *fbuffer)
{
	if (static_key_false(&tracepoint_printk_key.key))
		output_printk(fbuffer);

	event_trigger_unlock_commit(fbuffer->trace_file, fbuffer->buffer,
				    fbuffer->event, fbuffer->entry,
				    fbuffer->flags, fbuffer->pc);
}
EXPORT_SYMBOL_GPL(trace_event_buffer_commit);

/*
 * Skip 3:
 *
 *   trace_buffer_unlock_commit_regs()
 *   trace_event_buffer_commit()
 *   trace_event_raw_event_xxx()
 */
# define STACK_SKIP 3

void trace_buffer_unlock_commit_regs(struct trace_array *tr,
				     struct ring_buffer *buffer,
				     struct ring_buffer_event *event,
				     unsigned long flags, int pc,
				     struct pt_regs *regs)
{
	__buffer_unlock_commit(buffer, event);

	/*
	 * If regs is not set, then skip the necessary functions.
	 * Note, we can still get here via blktrace, wakeup tracer
	 * and mmiotrace, but that's ok if they lose a function or
	 * two. They are not that meaningful.
	 */
	ftrace_trace_stack(tr, buffer, flags, regs ? 0 : STACK_SKIP, pc, regs);
	ftrace_trace_userstack(buffer, flags, pc);
}

/*
 * Similar to trace_buffer_unlock_commit_regs() but do not dump stack.
 */
void
trace_buffer_unlock_commit_nostack(struct ring_buffer *buffer,
				   struct ring_buffer_event *event)
{
	__buffer_unlock_commit(buffer, event);
}

static void
trace_process_export(struct trace_export *export,
	       struct ring_buffer_event *event)
{
	struct trace_entry *entry;
	unsigned int size = 0;

	entry = ring_buffer_event_data(event);
	size = ring_buffer_event_length(event);
	export->write(export, entry, size);
}

static DEFINE_MUTEX(ftrace_export_lock);

static struct trace_export __rcu *ftrace_exports_list __read_mostly;

static DEFINE_STATIC_KEY_FALSE(ftrace_exports_enabled);

static inline void ftrace_exports_enable(void)
{
	static_branch_enable(&ftrace_exports_enabled);
}

static inline void ftrace_exports_disable(void)
{
	static_branch_disable(&ftrace_exports_enabled);
}

static void ftrace_exports(struct ring_buffer_event *event)
{
	struct trace_export *export;

	preempt_disable_notrace();

	export = rcu_dereference_raw_check(ftrace_exports_list);
	while (export) {
		trace_process_export(export, event);
		export = rcu_dereference_raw_check(export->next);
	}

	preempt_enable_notrace();
}

static inline void
add_trace_export(struct trace_export **list, struct trace_export *export)
{
	rcu_assign_pointer(export->next, *list);
	/*
	 * We are entering export into the list but another
	 * CPU might be walking that list. We need to make sure
	 * the export->next pointer is valid before another CPU sees
	 * the export pointer included into the list.
	 */
	rcu_assign_pointer(*list, export);
}

static inline int
rm_trace_export(struct trace_export **list, struct trace_export *export)
{
	struct trace_export **p;

	for (p = list; *p != NULL; p = &(*p)->next)
		if (*p == export)
			break;

	if (*p != export)
		return -1;

	rcu_assign_pointer(*p, (*p)->next);

	return 0;
}

static inline void
add_ftrace_export(struct trace_export **list, struct trace_export *export)
{
	if (*list == NULL)
		ftrace_exports_enable();

	add_trace_export(list, export);
}

static inline int
rm_ftrace_export(struct trace_export **list, struct trace_export *export)
{
	int ret;

	ret = rm_trace_export(list, export);
	if (*list == NULL)
		ftrace_exports_disable();

	return ret;
}

int register_ftrace_export(struct trace_export *export)
{
	if (WARN_ON_ONCE(!export->write))
		return -1;

	mutex_lock(&ftrace_export_lock);

	add_ftrace_export(&ftrace_exports_list, export);

	mutex_unlock(&ftrace_export_lock);

	return 0;
}
EXPORT_SYMBOL_GPL(register_ftrace_export);

int unregister_ftrace_export(struct trace_export *export)
{
	int ret;

	mutex_lock(&ftrace_export_lock);

	ret = rm_ftrace_export(&ftrace_exports_list, export);

	mutex_unlock(&ftrace_export_lock);

	return ret;
}
EXPORT_SYMBOL_GPL(unregister_ftrace_export);

void
trace_function(struct trace_array *tr,
	       unsigned long ip, unsigned long parent_ip, unsigned long flags,
	       int pc)
{
	struct trace_event_call *call = &event_function;
	struct ring_buffer *buffer = tr->trace_buffer.buffer;
	struct ring_buffer_event *event;
	struct ftrace_entry *entry;

	event = __trace_buffer_lock_reserve(buffer, TRACE_FN, sizeof(*entry),
					    flags, pc);
	if (!event)
		return;
	entry	= ring_buffer_event_data(event);
	entry->ip			= ip;
	entry->parent_ip		= parent_ip;

	if (!call_filter_check_discard(call, entry, buffer, event)) {
		if (static_branch_unlikely(&ftrace_exports_enabled))
			ftrace_exports(event);
		__buffer_unlock_commit(buffer, event);
	}
}

#ifdef CONFIG_STACKTRACE

/* Allow 4 levels of nesting: normal, softirq, irq, NMI */
#define FTRACE_KSTACK_NESTING	4

#define FTRACE_KSTACK_ENTRIES	(PAGE_SIZE / FTRACE_KSTACK_NESTING)

struct ftrace_stack {
	unsigned long		calls[FTRACE_KSTACK_ENTRIES];
};


struct ftrace_stacks {
	struct ftrace_stack	stacks[FTRACE_KSTACK_NESTING];
};

static DEFINE_PER_CPU(struct ftrace_stacks, ftrace_stacks);
static DEFINE_PER_CPU(int, ftrace_stack_reserve);

static void __ftrace_trace_stack(struct ring_buffer *buffer,
				 unsigned long flags,
				 int skip, int pc, struct pt_regs *regs)
{
	struct trace_event_call *call = &event_kernel_stack;
	struct ring_buffer_event *event;
	unsigned int size, nr_entries;
	struct ftrace_stack *fstack;
	struct stack_entry *entry;
	int stackidx;

	/*
	 * Add one, for this function and the call to save_stack_trace()
	 * If regs is set, then these functions will not be in the way.
	 */
#ifndef CONFIG_UNWINDER_ORC
	if (!regs)
		skip++;
#endif

	/*
	 * Since events can happen in NMIs there's no safe way to
	 * use the per cpu ftrace_stacks. We reserve it and if an interrupt
	 * or NMI comes in, it will just have to use the default
	 * FTRACE_STACK_SIZE.
	 */
	preempt_disable_notrace();

	stackidx = __this_cpu_inc_return(ftrace_stack_reserve) - 1;

	/* This should never happen. If it does, yell once and skip */
	if (WARN_ON_ONCE(stackidx > FTRACE_KSTACK_NESTING))
		goto out;

	/*
	 * The above __this_cpu_inc_return() is 'atomic' cpu local. An
	 * interrupt will either see the value pre increment or post
	 * increment. If the interrupt happens pre increment it will have
	 * restored the counter when it returns.  We just need a barrier to
	 * keep gcc from moving things around.
	 */
	barrier();

	fstack = this_cpu_ptr(ftrace_stacks.stacks) + stackidx;
	size = ARRAY_SIZE(fstack->calls);

	if (regs) {
		nr_entries = stack_trace_save_regs(regs, fstack->calls,
						   size, skip);
	} else {
		nr_entries = stack_trace_save(fstack->calls, size, skip);
	}

	size = nr_entries * sizeof(unsigned long);
	event = __trace_buffer_lock_reserve(buffer, TRACE_STACK,
					    sizeof(*entry) + size, flags, pc);
	if (!event)
		goto out;
	entry = ring_buffer_event_data(event);

	memcpy(&entry->caller, fstack->calls, size);
	entry->size = nr_entries;

	if (!call_filter_check_discard(call, entry, buffer, event))
		__buffer_unlock_commit(buffer, event);

 out:
	/* Again, don't let gcc optimize things here */
	barrier();
	__this_cpu_dec(ftrace_stack_reserve);
	preempt_enable_notrace();

}

static inline void ftrace_trace_stack(struct trace_array *tr,
				      struct ring_buffer *buffer,
				      unsigned long flags,
				      int skip, int pc, struct pt_regs *regs)
{
	if (!(tr->trace_flags & TRACE_ITER_STACKTRACE))
		return;

	__ftrace_trace_stack(buffer, flags, skip, pc, regs);
}

void __trace_stack(struct trace_array *tr, unsigned long flags, int skip,
		   int pc)
{
	struct ring_buffer *buffer = tr->trace_buffer.buffer;

	if (rcu_is_watching()) {
		__ftrace_trace_stack(buffer, flags, skip, pc, NULL);
		return;
	}

	/*
	 * When an NMI triggers, RCU is enabled via rcu_nmi_enter(),
	 * but if the above rcu_is_watching() failed, then the NMI
	 * triggered someplace critical, and rcu_irq_enter() should
	 * not be called from NMI.
	 */
	if (unlikely(in_nmi()))
		return;

	rcu_irq_enter_irqson();
	__ftrace_trace_stack(buffer, flags, skip, pc, NULL);
	rcu_irq_exit_irqson();
}

/**
 * trace_dump_stack - record a stack back trace in the trace buffer
 * @skip: Number of functions to skip (helper handlers)
 */
void trace_dump_stack(int skip)
{
	unsigned long flags;

	if (tracing_disabled || tracing_selftest_running)
		return;

	local_save_flags(flags);

#ifndef CONFIG_UNWINDER_ORC
	/* Skip 1 to skip this function. */
	skip++;
#endif
	__ftrace_trace_stack(global_trace.trace_buffer.buffer,
			     flags, skip, preempt_count(), NULL);
}
EXPORT_SYMBOL_GPL(trace_dump_stack);

#ifdef CONFIG_USER_STACKTRACE_SUPPORT
static DEFINE_PER_CPU(int, user_stack_count);

static void
ftrace_trace_userstack(struct ring_buffer *buffer, unsigned long flags, int pc)
{
	struct trace_event_call *call = &event_user_stack;
	struct ring_buffer_event *event;
	struct userstack_entry *entry;

	if (!(global_trace.trace_flags & TRACE_ITER_USERSTACKTRACE))
		return;

	/*
	 * NMIs can not handle page faults, even with fix ups.
	 * The save user stack can (and often does) fault.
	 */
	if (unlikely(in_nmi()))
		return;

	/*
	 * prevent recursion, since the user stack tracing may
	 * trigger other kernel events.
	 */
	preempt_disable();
	if (__this_cpu_read(user_stack_count))
		goto out;

	__this_cpu_inc(user_stack_count);

	event = __trace_buffer_lock_reserve(buffer, TRACE_USER_STACK,
					    sizeof(*entry), flags, pc);
	if (!event)
		goto out_drop_count;
	entry	= ring_buffer_event_data(event);

	entry->tgid		= current->tgid;
	memset(&entry->caller, 0, sizeof(entry->caller));

	stack_trace_save_user(entry->caller, FTRACE_STACK_ENTRIES);
	if (!call_filter_check_discard(call, entry, buffer, event))
		__buffer_unlock_commit(buffer, event);

 out_drop_count:
	__this_cpu_dec(user_stack_count);
 out:
	preempt_enable();
}
#else /* CONFIG_USER_STACKTRACE_SUPPORT */
static void ftrace_trace_userstack(struct ring_buffer *buffer,
				   unsigned long flags, int pc)
{
}
#endif /* !CONFIG_USER_STACKTRACE_SUPPORT */

#endif /* CONFIG_STACKTRACE */

/* created for use with alloc_percpu */
struct trace_buffer_struct {
	int nesting;
	char buffer[4][TRACE_BUF_SIZE];
};

static struct trace_buffer_struct *trace_percpu_buffer;

/*
 * Thise allows for lockless recording.  If we're nested too deeply, then
 * this returns NULL.
 */
static char *get_trace_buf(void)
{
	struct trace_buffer_struct *buffer = this_cpu_ptr(trace_percpu_buffer);

	if (!buffer || buffer->nesting >= 4)
		return NULL;

	buffer->nesting++;

	/* Interrupts must see nesting incremented before we use the buffer */
	barrier();
	return &buffer->buffer[buffer->nesting][0];
}

static void put_trace_buf(void)
{
	/* Don't let the decrement of nesting leak before this */
	barrier();
	this_cpu_dec(trace_percpu_buffer->nesting);
}

static int alloc_percpu_trace_buffer(void)
{
	struct trace_buffer_struct *buffers;

	buffers = alloc_percpu(struct trace_buffer_struct);
	if (WARN(!buffers, "Could not allocate percpu trace_printk buffer"))
		return -ENOMEM;

	trace_percpu_buffer = buffers;
	return 0;
}

static int buffers_allocated;

void trace_printk_init_buffers(void)
{
	if (buffers_allocated)
		return;

	if (alloc_percpu_trace_buffer())
		return;

	/* trace_printk() is for debug use only. Don't use it in production. */

	pr_warn("\n");
	pr_warn("**********************************************************\n");
	pr_warn("**   NOTICE NOTICE NOTICE NOTICE NOTICE NOTICE NOTICE   **\n");
	pr_warn("**                                                      **\n");
	pr_warn("** trace_printk() being used. Allocating extra memory.  **\n");
	pr_warn("**                                                      **\n");
	pr_warn("** This means that this is a DEBUG kernel and it is     **\n");
	pr_warn("** unsafe for production use.                           **\n");
	pr_warn("**                                                      **\n");
	pr_warn("** If you see this message and you are not debugging    **\n");
	pr_warn("** the kernel, report this immediately to your vendor!  **\n");
	pr_warn("**                                                      **\n");
	pr_warn("**   NOTICE NOTICE NOTICE NOTICE NOTICE NOTICE NOTICE   **\n");
	pr_warn("**********************************************************\n");

	/* Expand the buffers to set size */
	tracing_update_buffers();

	buffers_allocated = 1;

	/*
	 * trace_printk_init_buffers() can be called by modules.
	 * If that happens, then we need to start cmdline recording
	 * directly here. If the global_trace.buffer is already
	 * allocated here, then this was called by module code.
	 */
	if (global_trace.trace_buffer.buffer)
		tracing_start_cmdline_record();
}
EXPORT_SYMBOL_GPL(trace_printk_init_buffers);

void trace_printk_start_comm(void)
{
	/* Start tracing comms if trace printk is set */
	if (!buffers_allocated)
		return;
	tracing_start_cmdline_record();
}

static void trace_printk_start_stop_comm(int enabled)
{
	if (!buffers_allocated)
		return;

	if (enabled)
		tracing_start_cmdline_record();
	else
		tracing_stop_cmdline_record();
}

/**
 * trace_vbprintk - write binary msg to tracing buffer
 * @ip:    The address of the caller
 * @fmt:   The string format to write to the buffer
 * @args:  Arguments for @fmt
 */
int trace_vbprintk(unsigned long ip, const char *fmt, va_list args)
{
	struct trace_event_call *call = &event_bprint;
	struct ring_buffer_event *event;
	struct ring_buffer *buffer;
	struct trace_array *tr = &global_trace;
	struct bprint_entry *entry;
	unsigned long flags;
	char *tbuffer;
	int len = 0, size, pc;

	if (unlikely(tracing_selftest_running || tracing_disabled))
		return 0;

	/* Don't pollute graph traces with trace_vprintk internals */
	pause_graph_tracing();

	pc = preempt_count();
	preempt_disable_notrace();

	tbuffer = get_trace_buf();
	if (!tbuffer) {
		len = 0;
		goto out_nobuffer;
	}

	len = vbin_printf((u32 *)tbuffer, TRACE_BUF_SIZE/sizeof(int), fmt, args);

	if (len > TRACE_BUF_SIZE/sizeof(int) || len < 0)
		goto out;

	local_save_flags(flags);
	size = sizeof(*entry) + sizeof(u32) * len;
	buffer = tr->trace_buffer.buffer;
	event = __trace_buffer_lock_reserve(buffer, TRACE_BPRINT, size,
					    flags, pc);
	if (!event)
		goto out;
	entry = ring_buffer_event_data(event);
	entry->ip			= ip;
	entry->fmt			= fmt;

	memcpy(entry->buf, tbuffer, sizeof(u32) * len);
	if (!call_filter_check_discard(call, entry, buffer, event)) {
		__buffer_unlock_commit(buffer, event);
		ftrace_trace_stack(tr, buffer, flags, 6, pc, NULL);
	}

out:
	put_trace_buf();

out_nobuffer:
	preempt_enable_notrace();
	unpause_graph_tracing();

	return len;
}
EXPORT_SYMBOL_GPL(trace_vbprintk);

__printf(3, 0)
static int
__trace_array_vprintk(struct ring_buffer *buffer,
		      unsigned long ip, const char *fmt, va_list args)
{
	struct trace_event_call *call = &event_print;
	struct ring_buffer_event *event;
	int len = 0, size, pc;
	struct print_entry *entry;
	unsigned long flags;
	char *tbuffer;

	if (tracing_disabled || tracing_selftest_running)
		return 0;

	/* Don't pollute graph traces with trace_vprintk internals */
	pause_graph_tracing();

	pc = preempt_count();
	preempt_disable_notrace();


	tbuffer = get_trace_buf();
	if (!tbuffer) {
		len = 0;
		goto out_nobuffer;
	}

	len = vscnprintf(tbuffer, TRACE_BUF_SIZE, fmt, args);

	local_save_flags(flags);
	size = sizeof(*entry) + len + 1;
	event = __trace_buffer_lock_reserve(buffer, TRACE_PRINT, size,
					    flags, pc);
	if (!event)
		goto out;
	entry = ring_buffer_event_data(event);
	entry->ip = ip;

	memcpy(&entry->buf, tbuffer, len + 1);
	if (!call_filter_check_discard(call, entry, buffer, event)) {
		__buffer_unlock_commit(buffer, event);
		ftrace_trace_stack(&global_trace, buffer, flags, 6, pc, NULL);
	}

out:
	put_trace_buf();

out_nobuffer:
	preempt_enable_notrace();
	unpause_graph_tracing();

	return len;
}

__printf(3, 0)
int trace_array_vprintk(struct trace_array *tr,
			unsigned long ip, const char *fmt, va_list args)
{
	return __trace_array_vprintk(tr->trace_buffer.buffer, ip, fmt, args);
}

__printf(3, 0)
int trace_array_printk(struct trace_array *tr,
		       unsigned long ip, const char *fmt, ...)
{
	int ret;
	va_list ap;

	if (!(global_trace.trace_flags & TRACE_ITER_PRINTK))
		return 0;

	if (!tr)
		return -ENOENT;

	va_start(ap, fmt);
	ret = trace_array_vprintk(tr, ip, fmt, ap);
	va_end(ap);
	return ret;
}
EXPORT_SYMBOL_GPL(trace_array_printk);

__printf(3, 4)
int trace_array_printk_buf(struct ring_buffer *buffer,
			   unsigned long ip, const char *fmt, ...)
{
	int ret;
	va_list ap;

	if (!(global_trace.trace_flags & TRACE_ITER_PRINTK))
		return 0;

	va_start(ap, fmt);
	ret = __trace_array_vprintk(buffer, ip, fmt, ap);
	va_end(ap);
	return ret;
}

__printf(2, 0)
int trace_vprintk(unsigned long ip, const char *fmt, va_list args)
{
	return trace_array_vprintk(&global_trace, ip, fmt, args);
}
EXPORT_SYMBOL_GPL(trace_vprintk);

static void trace_iterator_increment(struct trace_iterator *iter)
{
	struct ring_buffer_iter *buf_iter = trace_buffer_iter(iter, iter->cpu);

	iter->idx++;
	if (buf_iter)
		ring_buffer_read(buf_iter, NULL);
}

static struct trace_entry *
peek_next_entry(struct trace_iterator *iter, int cpu, u64 *ts,
		unsigned long *lost_events)
{
	struct ring_buffer_event *event;
	struct ring_buffer_iter *buf_iter = trace_buffer_iter(iter, cpu);

	if (buf_iter)
		event = ring_buffer_iter_peek(buf_iter, ts);
	else
		event = ring_buffer_peek(iter->trace_buffer->buffer, cpu, ts,
					 lost_events);

	if (event) {
		iter->ent_size = ring_buffer_event_length(event);
		return ring_buffer_event_data(event);
	}
	iter->ent_size = 0;
	return NULL;
}

static struct trace_entry *
__find_next_entry(struct trace_iterator *iter, int *ent_cpu,
		  unsigned long *missing_events, u64 *ent_ts)
{
	struct ring_buffer *buffer = iter->trace_buffer->buffer;
	struct trace_entry *ent, *next = NULL;
	unsigned long lost_events = 0, next_lost = 0;
	int cpu_file = iter->cpu_file;
	u64 next_ts = 0, ts;
	int next_cpu = -1;
	int next_size = 0;
	int cpu;

	/*
	 * If we are in a per_cpu trace file, don't bother by iterating over
	 * all cpu and peek directly.
	 */
	if (cpu_file > RING_BUFFER_ALL_CPUS) {
		if (ring_buffer_empty_cpu(buffer, cpu_file))
			return NULL;
		ent = peek_next_entry(iter, cpu_file, ent_ts, missing_events);
		if (ent_cpu)
			*ent_cpu = cpu_file;

		return ent;
	}

	for_each_tracing_cpu(cpu) {

		if (ring_buffer_empty_cpu(buffer, cpu))
			continue;

		ent = peek_next_entry(iter, cpu, &ts, &lost_events);

		/*
		 * Pick the entry with the smallest timestamp:
		 */
		if (ent && (!next || ts < next_ts)) {
			next = ent;
			next_cpu = cpu;
			next_ts = ts;
			next_lost = lost_events;
			next_size = iter->ent_size;
		}
	}

	iter->ent_size = next_size;

	if (ent_cpu)
		*ent_cpu = next_cpu;

	if (ent_ts)
		*ent_ts = next_ts;

	if (missing_events)
		*missing_events = next_lost;

	return next;
}

/* Find the next real entry, without updating the iterator itself */
struct trace_entry *trace_find_next_entry(struct trace_iterator *iter,
					  int *ent_cpu, u64 *ent_ts)
{
	return __find_next_entry(iter, ent_cpu, NULL, ent_ts);
}

/* Find the next real entry, and increment the iterator to the next entry */
void *trace_find_next_entry_inc(struct trace_iterator *iter)
{
	iter->ent = __find_next_entry(iter, &iter->cpu,
				      &iter->lost_events, &iter->ts);

	if (iter->ent)
		trace_iterator_increment(iter);

	return iter->ent ? iter : NULL;
}

static void trace_consume(struct trace_iterator *iter)
{
	ring_buffer_consume(iter->trace_buffer->buffer, iter->cpu, &iter->ts,
			    &iter->lost_events);
}

static void *s_next(struct seq_file *m, void *v, loff_t *pos)
{
	struct trace_iterator *iter = m->private;
	int i = (int)*pos;
	void *ent;

	WARN_ON_ONCE(iter->leftover);

	(*pos)++;

	/* can't go backwards */
	if (iter->idx > i)
		return NULL;

	if (iter->idx < 0)
		ent = trace_find_next_entry_inc(iter);
	else
		ent = iter;

	while (ent && iter->idx < i)
		ent = trace_find_next_entry_inc(iter);

	iter->pos = *pos;

	return ent;
}

void tracing_iter_reset(struct trace_iterator *iter, int cpu)
{
	struct ring_buffer_event *event;
	struct ring_buffer_iter *buf_iter;
	unsigned long entries = 0;
	u64 ts;

	per_cpu_ptr(iter->trace_buffer->data, cpu)->skipped_entries = 0;

	buf_iter = trace_buffer_iter(iter, cpu);
	if (!buf_iter)
		return;

	ring_buffer_iter_reset(buf_iter);

	/*
	 * We could have the case with the max latency tracers
	 * that a reset never took place on a cpu. This is evident
	 * by the timestamp being before the start of the buffer.
	 */
	while ((event = ring_buffer_iter_peek(buf_iter, &ts))) {
		if (ts >= iter->trace_buffer->time_start)
			break;
		entries++;
		ring_buffer_read(buf_iter, NULL);
	}

	per_cpu_ptr(iter->trace_buffer->data, cpu)->skipped_entries = entries;
}

/*
 * The current tracer is copied to avoid a global locking
 * all around.
 */
static void *s_start(struct seq_file *m, loff_t *pos)
{
	struct trace_iterator *iter = m->private;
	struct trace_array *tr = iter->tr;
	int cpu_file = iter->cpu_file;
	void *p = NULL;
	loff_t l = 0;
	int cpu;

	/*
	 * copy the tracer to avoid using a global lock all around.
	 * iter->trace is a copy of current_trace, the pointer to the
	 * name may be used instead of a strcmp(), as iter->trace->name
	 * will point to the same string as current_trace->name.
	 */
	mutex_lock(&trace_types_lock);
	if (unlikely(tr->current_trace && iter->trace->name != tr->current_trace->name))
		*iter->trace = *tr->current_trace;
	mutex_unlock(&trace_types_lock);

#ifdef CONFIG_TRACER_MAX_TRACE
	if (iter->snapshot && iter->trace->use_max_tr)
		return ERR_PTR(-EBUSY);
#endif

	if (!iter->snapshot)
		atomic_inc(&trace_record_taskinfo_disabled);

	if (*pos != iter->pos) {
		iter->ent = NULL;
		iter->cpu = 0;
		iter->idx = -1;

		if (cpu_file == RING_BUFFER_ALL_CPUS) {
			for_each_tracing_cpu(cpu)
				tracing_iter_reset(iter, cpu);
		} else
			tracing_iter_reset(iter, cpu_file);

		iter->leftover = 0;
		for (p = iter; p && l < *pos; p = s_next(m, p, &l))
			;

	} else {
		/*
		 * If we overflowed the seq_file before, then we want
		 * to just reuse the trace_seq buffer again.
		 */
		if (iter->leftover)
			p = iter;
		else {
			l = *pos - 1;
			p = s_next(m, p, &l);
		}
	}

	trace_event_read_lock();
	trace_access_lock(cpu_file);
	return p;
}

static void s_stop(struct seq_file *m, void *p)
{
	struct trace_iterator *iter = m->private;

#ifdef CONFIG_TRACER_MAX_TRACE
	if (iter->snapshot && iter->trace->use_max_tr)
		return;
#endif

	if (!iter->snapshot)
		atomic_dec(&trace_record_taskinfo_disabled);

	trace_access_unlock(iter->cpu_file);
	trace_event_read_unlock();
}

static void
get_total_entries_cpu(struct trace_buffer *buf, unsigned long *total,
		      unsigned long *entries, int cpu)
{
	unsigned long count;

	count = ring_buffer_entries_cpu(buf->buffer, cpu);
	/*
	 * If this buffer has skipped entries, then we hold all
	 * entries for the trace and we need to ignore the
	 * ones before the time stamp.
	 */
	if (per_cpu_ptr(buf->data, cpu)->skipped_entries) {
		count -= per_cpu_ptr(buf->data, cpu)->skipped_entries;
		/* total is the same as the entries */
		*total = count;
	} else
		*total = count +
			ring_buffer_overrun_cpu(buf->buffer, cpu);
	*entries = count;
}

static void
get_total_entries(struct trace_buffer *buf,
		  unsigned long *total, unsigned long *entries)
{
	unsigned long t, e;
	int cpu;

	*total = 0;
	*entries = 0;

	for_each_tracing_cpu(cpu) {
		get_total_entries_cpu(buf, &t, &e, cpu);
		*total += t;
		*entries += e;
	}
}

unsigned long trace_total_entries_cpu(struct trace_array *tr, int cpu)
{
	unsigned long total, entries;

	if (!tr)
		tr = &global_trace;

	get_total_entries_cpu(&tr->trace_buffer, &total, &entries, cpu);

	return entries;
}

unsigned long trace_total_entries(struct trace_array *tr)
{
	unsigned long total, entries;

	if (!tr)
		tr = &global_trace;

	get_total_entries(&tr->trace_buffer, &total, &entries);

	return entries;
}

static void print_lat_help_header(struct seq_file *m)
{
<<<<<<< HEAD
	seq_puts(m, "#                  _--------=> CPU#              \n"
		    "#                 / _-------=> irqs-off          \n"
		    "#                | / _------=> need-resched      \n"
		    "#                || / _-----=> need-resched_lazy \n"
		    "#                ||| / _----=> hardirq/softirq   \n"
		    "#                |||| / _---=> preempt-depth     \n"
		    "#                ||||| / _--=> preempt-lazy-depth\n"
		    "#                |||||| / _-=> migrate-disable   \n"
		    "#                ||||||| /     delay             \n"
		    "# cmd     pid    |||||||| time   |  caller       \n"
		    "#     \\   /      ||||||||   \\    |  /            \n");
=======
	seq_puts(m, "#                    _------=> CPU#            \n"
		    "#                   / _-----=> irqs-off        \n"
		    "#                  | / _----=> need-resched    \n"
		    "#                  || / _---=> hardirq/softirq \n"
		    "#                  ||| / _--=> preempt-depth   \n"
		    "#                  |||| /     delay            \n"
		    "#  cmd     pid     ||||| time  |   caller      \n"
		    "#     \\   /        |||||  \\    |   /         \n");
>>>>>>> d22f99d2
}

static void print_event_info(struct trace_buffer *buf, struct seq_file *m)
{
	unsigned long total;
	unsigned long entries;

	get_total_entries(buf, &total, &entries);
	seq_printf(m, "# entries-in-buffer/entries-written: %lu/%lu   #P:%d\n",
		   entries, total, num_online_cpus());
	seq_puts(m, "#\n");
}

static void print_func_help_header(struct trace_buffer *buf, struct seq_file *m,
				   unsigned int flags)
{
	bool tgid = flags & TRACE_ITER_RECORD_TGID;

	print_event_info(buf, m);

	seq_printf(m, "#           TASK-PID    %s CPU#     TIMESTAMP  FUNCTION\n", tgid ? "   TGID   " : "");
	seq_printf(m, "#              | |      %s   |         |         |\n",      tgid ? "     |    " : "");
}

static void print_func_help_header_irq(struct trace_buffer *buf, struct seq_file *m,
				       unsigned int flags)
{
	bool tgid = flags & TRACE_ITER_RECORD_TGID;
	const char *space = "            ";
	int prec = tgid ? 12 : 2;

	print_event_info(buf, m);

<<<<<<< HEAD
	seq_printf(m, "#                          %.*s  _-----=> irqs-off\n", prec, space);
	seq_printf(m, "#                          %.*s / _----=> need-resched\n", prec, space);
	seq_printf(m, "#                          %.*s| / _----=> need-resched\n", prec, space);
	seq_printf(m, "#                          %.*s|| / _---=> hardirq/softirq\n", prec, space);
	seq_printf(m, "#                          %.*s||| / _--=> preempt-depth\n", prec, space);
	seq_printf(m, "#                          %.*s||||/     delay\n", prec, space);
	seq_printf(m, "#           TASK-PID %.*sCPU#  |||||   TIMESTAMP  FUNCTION\n", prec, "   TGID   ");
	seq_printf(m, "#              | |   %.*s  |   |||||      |         |\n", prec, "     |    ");
=======
	seq_printf(m, "#                            %.*s  _-----=> irqs-off\n", prec, space);
	seq_printf(m, "#                            %.*s / _----=> need-resched\n", prec, space);
	seq_printf(m, "#                            %.*s| / _---=> hardirq/softirq\n", prec, space);
	seq_printf(m, "#                            %.*s|| / _--=> preempt-depth\n", prec, space);
	seq_printf(m, "#                            %.*s||| /     delay\n", prec, space);
	seq_printf(m, "#           TASK-PID  %.*s CPU#  ||||   TIMESTAMP  FUNCTION\n", prec, "     TGID   ");
	seq_printf(m, "#              | |    %.*s   |   ||||      |         |\n", prec, "       |    ");
>>>>>>> d22f99d2
}

void
print_trace_header(struct seq_file *m, struct trace_iterator *iter)
{
	unsigned long sym_flags = (global_trace.trace_flags & TRACE_ITER_SYM_MASK);
	struct trace_buffer *buf = iter->trace_buffer;
	struct trace_array_cpu *data = per_cpu_ptr(buf->data, buf->cpu);
	struct tracer *type = iter->trace;
	unsigned long entries;
	unsigned long total;
	const char *name = "preemption";

	name = type->name;

	get_total_entries(buf, &total, &entries);

	seq_printf(m, "# %s latency trace v1.1.5 on %s\n",
		   name, UTS_RELEASE);
	seq_puts(m, "# -----------------------------------"
		 "---------------------------------\n");
	seq_printf(m, "# latency: %lu us, #%lu/%lu, CPU#%d |"
		   " (M:%s VP:%d, KP:%d, SP:%d HP:%d",
		   nsecs_to_usecs(data->saved_latency),
		   entries,
		   total,
		   buf->cpu,
#if defined(CONFIG_PREEMPT_NONE)
		   "server",
#elif defined(CONFIG_PREEMPT_VOLUNTARY)
		   "desktop",
#elif defined(CONFIG_PREEMPT)
		   "preempt",
#elif defined(CONFIG_PREEMPT_RT)
		   "preempt_rt",
#else
		   "unknown",
#endif
		   /* These are reserved for later use */
		   0, 0, 0, 0);
#ifdef CONFIG_SMP
	seq_printf(m, " #P:%d)\n", num_online_cpus());
#else
	seq_puts(m, ")\n");
#endif
	seq_puts(m, "#    -----------------\n");
	seq_printf(m, "#    | task: %.16s-%d "
		   "(uid:%d nice:%ld policy:%ld rt_prio:%ld)\n",
		   data->comm, data->pid,
		   from_kuid_munged(seq_user_ns(m), data->uid), data->nice,
		   data->policy, data->rt_priority);
	seq_puts(m, "#    -----------------\n");

	if (data->critical_start) {
		seq_puts(m, "#  => started at: ");
		seq_print_ip_sym(&iter->seq, data->critical_start, sym_flags);
		trace_print_seq(m, &iter->seq);
		seq_puts(m, "\n#  => ended at:   ");
		seq_print_ip_sym(&iter->seq, data->critical_end, sym_flags);
		trace_print_seq(m, &iter->seq);
		seq_puts(m, "\n#\n");
	}

	seq_puts(m, "#\n");
}

static void test_cpu_buff_start(struct trace_iterator *iter)
{
	struct trace_seq *s = &iter->seq;
	struct trace_array *tr = iter->tr;

	if (!(tr->trace_flags & TRACE_ITER_ANNOTATE))
		return;

	if (!(iter->iter_flags & TRACE_FILE_ANNOTATE))
		return;

	if (cpumask_available(iter->started) &&
	    cpumask_test_cpu(iter->cpu, iter->started))
		return;

	if (per_cpu_ptr(iter->trace_buffer->data, iter->cpu)->skipped_entries)
		return;

	if (cpumask_available(iter->started))
		cpumask_set_cpu(iter->cpu, iter->started);

	/* Don't print started cpu buffer for the first entry of the trace */
	if (iter->idx > 1)
		trace_seq_printf(s, "##### CPU %u buffer started ####\n",
				iter->cpu);
}

static enum print_line_t print_trace_fmt(struct trace_iterator *iter)
{
	struct trace_array *tr = iter->tr;
	struct trace_seq *s = &iter->seq;
	unsigned long sym_flags = (tr->trace_flags & TRACE_ITER_SYM_MASK);
	struct trace_entry *entry;
	struct trace_event *event;

	entry = iter->ent;

	test_cpu_buff_start(iter);

	event = ftrace_find_event(entry->type);

	if (tr->trace_flags & TRACE_ITER_CONTEXT_INFO) {
		if (iter->iter_flags & TRACE_FILE_LAT_FMT)
			trace_print_lat_context(iter);
		else
			trace_print_context(iter);
	}

	if (trace_seq_has_overflowed(s))
		return TRACE_TYPE_PARTIAL_LINE;

	if (event)
		return event->funcs->trace(iter, sym_flags, event);

	trace_seq_printf(s, "Unknown type %d\n", entry->type);

	return trace_handle_return(s);
}

static enum print_line_t print_raw_fmt(struct trace_iterator *iter)
{
	struct trace_array *tr = iter->tr;
	struct trace_seq *s = &iter->seq;
	struct trace_entry *entry;
	struct trace_event *event;

	entry = iter->ent;

	if (tr->trace_flags & TRACE_ITER_CONTEXT_INFO)
		trace_seq_printf(s, "%d %d %llu ",
				 entry->pid, iter->cpu, iter->ts);

	if (trace_seq_has_overflowed(s))
		return TRACE_TYPE_PARTIAL_LINE;

	event = ftrace_find_event(entry->type);
	if (event)
		return event->funcs->raw(iter, 0, event);

	trace_seq_printf(s, "%d ?\n", entry->type);

	return trace_handle_return(s);
}

static enum print_line_t print_hex_fmt(struct trace_iterator *iter)
{
	struct trace_array *tr = iter->tr;
	struct trace_seq *s = &iter->seq;
	unsigned char newline = '\n';
	struct trace_entry *entry;
	struct trace_event *event;

	entry = iter->ent;

	if (tr->trace_flags & TRACE_ITER_CONTEXT_INFO) {
		SEQ_PUT_HEX_FIELD(s, entry->pid);
		SEQ_PUT_HEX_FIELD(s, iter->cpu);
		SEQ_PUT_HEX_FIELD(s, iter->ts);
		if (trace_seq_has_overflowed(s))
			return TRACE_TYPE_PARTIAL_LINE;
	}

	event = ftrace_find_event(entry->type);
	if (event) {
		enum print_line_t ret = event->funcs->hex(iter, 0, event);
		if (ret != TRACE_TYPE_HANDLED)
			return ret;
	}

	SEQ_PUT_FIELD(s, newline);

	return trace_handle_return(s);
}

static enum print_line_t print_bin_fmt(struct trace_iterator *iter)
{
	struct trace_array *tr = iter->tr;
	struct trace_seq *s = &iter->seq;
	struct trace_entry *entry;
	struct trace_event *event;

	entry = iter->ent;

	if (tr->trace_flags & TRACE_ITER_CONTEXT_INFO) {
		SEQ_PUT_FIELD(s, entry->pid);
		SEQ_PUT_FIELD(s, iter->cpu);
		SEQ_PUT_FIELD(s, iter->ts);
		if (trace_seq_has_overflowed(s))
			return TRACE_TYPE_PARTIAL_LINE;
	}

	event = ftrace_find_event(entry->type);
	return event ? event->funcs->binary(iter, 0, event) :
		TRACE_TYPE_HANDLED;
}

int trace_empty(struct trace_iterator *iter)
{
	struct ring_buffer_iter *buf_iter;
	int cpu;

	/* If we are looking at one CPU buffer, only check that one */
	if (iter->cpu_file != RING_BUFFER_ALL_CPUS) {
		cpu = iter->cpu_file;
		buf_iter = trace_buffer_iter(iter, cpu);
		if (buf_iter) {
			if (!ring_buffer_iter_empty(buf_iter))
				return 0;
		} else {
			if (!ring_buffer_empty_cpu(iter->trace_buffer->buffer, cpu))
				return 0;
		}
		return 1;
	}

	for_each_tracing_cpu(cpu) {
		buf_iter = trace_buffer_iter(iter, cpu);
		if (buf_iter) {
			if (!ring_buffer_iter_empty(buf_iter))
				return 0;
		} else {
			if (!ring_buffer_empty_cpu(iter->trace_buffer->buffer, cpu))
				return 0;
		}
	}

	return 1;
}

/*  Called with trace_event_read_lock() held. */
enum print_line_t print_trace_line(struct trace_iterator *iter)
{
	struct trace_array *tr = iter->tr;
	unsigned long trace_flags = tr->trace_flags;
	enum print_line_t ret;

	if (iter->lost_events) {
		trace_seq_printf(&iter->seq, "CPU:%d [LOST %lu EVENTS]\n",
				 iter->cpu, iter->lost_events);
		if (trace_seq_has_overflowed(&iter->seq))
			return TRACE_TYPE_PARTIAL_LINE;
	}

	if (iter->trace && iter->trace->print_line) {
		ret = iter->trace->print_line(iter);
		if (ret != TRACE_TYPE_UNHANDLED)
			return ret;
	}

	if (iter->ent->type == TRACE_BPUTS &&
			trace_flags & TRACE_ITER_PRINTK &&
			trace_flags & TRACE_ITER_PRINTK_MSGONLY)
		return trace_print_bputs_msg_only(iter);

	if (iter->ent->type == TRACE_BPRINT &&
			trace_flags & TRACE_ITER_PRINTK &&
			trace_flags & TRACE_ITER_PRINTK_MSGONLY)
		return trace_print_bprintk_msg_only(iter);

	if (iter->ent->type == TRACE_PRINT &&
			trace_flags & TRACE_ITER_PRINTK &&
			trace_flags & TRACE_ITER_PRINTK_MSGONLY)
		return trace_print_printk_msg_only(iter);

	if (trace_flags & TRACE_ITER_BIN)
		return print_bin_fmt(iter);

	if (trace_flags & TRACE_ITER_HEX)
		return print_hex_fmt(iter);

	if (trace_flags & TRACE_ITER_RAW)
		return print_raw_fmt(iter);

	return print_trace_fmt(iter);
}

void trace_latency_header(struct seq_file *m)
{
	struct trace_iterator *iter = m->private;
	struct trace_array *tr = iter->tr;

	/* print nothing if the buffers are empty */
	if (trace_empty(iter))
		return;

	if (iter->iter_flags & TRACE_FILE_LAT_FMT)
		print_trace_header(m, iter);

	if (!(tr->trace_flags & TRACE_ITER_VERBOSE))
		print_lat_help_header(m);
}

void trace_default_header(struct seq_file *m)
{
	struct trace_iterator *iter = m->private;
	struct trace_array *tr = iter->tr;
	unsigned long trace_flags = tr->trace_flags;

	if (!(trace_flags & TRACE_ITER_CONTEXT_INFO))
		return;

	if (iter->iter_flags & TRACE_FILE_LAT_FMT) {
		/* print nothing if the buffers are empty */
		if (trace_empty(iter))
			return;
		print_trace_header(m, iter);
		if (!(trace_flags & TRACE_ITER_VERBOSE))
			print_lat_help_header(m);
	} else {
		if (!(trace_flags & TRACE_ITER_VERBOSE)) {
			if (trace_flags & TRACE_ITER_IRQ_INFO)
				print_func_help_header_irq(iter->trace_buffer,
							   m, trace_flags);
			else
				print_func_help_header(iter->trace_buffer, m,
						       trace_flags);
		}
	}
}

static void test_ftrace_alive(struct seq_file *m)
{
	if (!ftrace_is_dead())
		return;
	seq_puts(m, "# WARNING: FUNCTION TRACING IS CORRUPTED\n"
		    "#          MAY BE MISSING FUNCTION EVENTS\n");
}

#ifdef CONFIG_TRACER_MAX_TRACE
static void show_snapshot_main_help(struct seq_file *m)
{
	seq_puts(m, "# echo 0 > snapshot : Clears and frees snapshot buffer\n"
		    "# echo 1 > snapshot : Allocates snapshot buffer, if not already allocated.\n"
		    "#                      Takes a snapshot of the main buffer.\n"
		    "# echo 2 > snapshot : Clears snapshot buffer (but does not allocate or free)\n"
		    "#                      (Doesn't have to be '2' works with any number that\n"
		    "#                       is not a '0' or '1')\n");
}

static void show_snapshot_percpu_help(struct seq_file *m)
{
	seq_puts(m, "# echo 0 > snapshot : Invalid for per_cpu snapshot file.\n");
#ifdef CONFIG_RING_BUFFER_ALLOW_SWAP
	seq_puts(m, "# echo 1 > snapshot : Allocates snapshot buffer, if not already allocated.\n"
		    "#                      Takes a snapshot of the main buffer for this cpu.\n");
#else
	seq_puts(m, "# echo 1 > snapshot : Not supported with this kernel.\n"
		    "#                     Must use main snapshot file to allocate.\n");
#endif
	seq_puts(m, "# echo 2 > snapshot : Clears this cpu's snapshot buffer (but does not allocate)\n"
		    "#                      (Doesn't have to be '2' works with any number that\n"
		    "#                       is not a '0' or '1')\n");
}

static void print_snapshot_help(struct seq_file *m, struct trace_iterator *iter)
{
	if (iter->tr->allocated_snapshot)
		seq_puts(m, "#\n# * Snapshot is allocated *\n#\n");
	else
		seq_puts(m, "#\n# * Snapshot is freed *\n#\n");

	seq_puts(m, "# Snapshot commands:\n");
	if (iter->cpu_file == RING_BUFFER_ALL_CPUS)
		show_snapshot_main_help(m);
	else
		show_snapshot_percpu_help(m);
}
#else
/* Should never be called */
static inline void print_snapshot_help(struct seq_file *m, struct trace_iterator *iter) { }
#endif

static int s_show(struct seq_file *m, void *v)
{
	struct trace_iterator *iter = v;
	int ret;

	if (iter->ent == NULL) {
		if (iter->tr) {
			seq_printf(m, "# tracer: %s\n", iter->trace->name);
			seq_puts(m, "#\n");
			test_ftrace_alive(m);
		}
		if (iter->snapshot && trace_empty(iter))
			print_snapshot_help(m, iter);
		else if (iter->trace && iter->trace->print_header)
			iter->trace->print_header(m);
		else
			trace_default_header(m);

	} else if (iter->leftover) {
		/*
		 * If we filled the seq_file buffer earlier, we
		 * want to just show it now.
		 */
		ret = trace_print_seq(m, &iter->seq);

		/* ret should this time be zero, but you never know */
		iter->leftover = ret;

	} else {
		print_trace_line(iter);
		ret = trace_print_seq(m, &iter->seq);
		/*
		 * If we overflow the seq_file buffer, then it will
		 * ask us for this data again at start up.
		 * Use that instead.
		 *  ret is 0 if seq_file write succeeded.
		 *        -1 otherwise.
		 */
		iter->leftover = ret;
	}

	return 0;
}

/*
 * Should be used after trace_array_get(), trace_types_lock
 * ensures that i_cdev was already initialized.
 */
static inline int tracing_get_cpu(struct inode *inode)
{
	if (inode->i_cdev) /* See trace_create_cpu_file() */
		return (long)inode->i_cdev - 1;
	return RING_BUFFER_ALL_CPUS;
}

static const struct seq_operations tracer_seq_ops = {
	.start		= s_start,
	.next		= s_next,
	.stop		= s_stop,
	.show		= s_show,
};

static struct trace_iterator *
__tracing_open(struct inode *inode, struct file *file, bool snapshot)
{
	struct trace_array *tr = inode->i_private;
	struct trace_iterator *iter;
	int cpu;

	if (tracing_disabled)
		return ERR_PTR(-ENODEV);

	iter = __seq_open_private(file, &tracer_seq_ops, sizeof(*iter));
	if (!iter)
		return ERR_PTR(-ENOMEM);

	iter->buffer_iter = kcalloc(nr_cpu_ids, sizeof(*iter->buffer_iter),
				    GFP_KERNEL);
	if (!iter->buffer_iter)
		goto release;

	/*
	 * We make a copy of the current tracer to avoid concurrent
	 * changes on it while we are reading.
	 */
	mutex_lock(&trace_types_lock);
	iter->trace = kzalloc(sizeof(*iter->trace), GFP_KERNEL);
	if (!iter->trace)
		goto fail;

	*iter->trace = *tr->current_trace;

	if (!zalloc_cpumask_var(&iter->started, GFP_KERNEL))
		goto fail;

	iter->tr = tr;

#ifdef CONFIG_TRACER_MAX_TRACE
	/* Currently only the top directory has a snapshot */
	if (tr->current_trace->print_max || snapshot)
		iter->trace_buffer = &tr->max_buffer;
	else
#endif
		iter->trace_buffer = &tr->trace_buffer;
	iter->snapshot = snapshot;
	iter->pos = -1;
	iter->cpu_file = tracing_get_cpu(inode);
	mutex_init(&iter->mutex);

	/* Notify the tracer early; before we stop tracing. */
	if (iter->trace && iter->trace->open)
		iter->trace->open(iter);

	/* Annotate start of buffers if we had overruns */
	if (ring_buffer_overruns(iter->trace_buffer->buffer))
		iter->iter_flags |= TRACE_FILE_ANNOTATE;

	/* Output in nanoseconds only if we are using a clock in nanoseconds. */
	if (trace_clocks[tr->clock_id].in_ns)
		iter->iter_flags |= TRACE_FILE_TIME_IN_NS;

	/* stop the trace while dumping if we are not opening "snapshot" */
	if (!iter->snapshot)
		tracing_stop_tr(tr);

	if (iter->cpu_file == RING_BUFFER_ALL_CPUS) {
		for_each_tracing_cpu(cpu) {
			iter->buffer_iter[cpu] =
				ring_buffer_read_prepare(iter->trace_buffer->buffer,
							 cpu, GFP_KERNEL);
		}
		ring_buffer_read_prepare_sync();
		for_each_tracing_cpu(cpu) {
			ring_buffer_read_start(iter->buffer_iter[cpu]);
			tracing_iter_reset(iter, cpu);
		}
	} else {
		cpu = iter->cpu_file;
		iter->buffer_iter[cpu] =
			ring_buffer_read_prepare(iter->trace_buffer->buffer,
						 cpu, GFP_KERNEL);
		ring_buffer_read_prepare_sync();
		ring_buffer_read_start(iter->buffer_iter[cpu]);
		tracing_iter_reset(iter, cpu);
	}

	mutex_unlock(&trace_types_lock);

	return iter;

 fail:
	mutex_unlock(&trace_types_lock);
	kfree(iter->trace);
	kfree(iter->buffer_iter);
release:
	seq_release_private(inode, file);
	return ERR_PTR(-ENOMEM);
}

int tracing_open_generic(struct inode *inode, struct file *filp)
{
	int ret;

	ret = tracing_check_open_get_tr(NULL);
	if (ret)
		return ret;

	filp->private_data = inode->i_private;
	return 0;
}

bool tracing_is_disabled(void)
{
	return (tracing_disabled) ? true: false;
}

/*
 * Open and update trace_array ref count.
 * Must have the current trace_array passed to it.
 */
int tracing_open_generic_tr(struct inode *inode, struct file *filp)
{
	struct trace_array *tr = inode->i_private;
	int ret;

	ret = tracing_check_open_get_tr(tr);
	if (ret)
		return ret;

	filp->private_data = inode->i_private;

	return 0;
}

static int tracing_release(struct inode *inode, struct file *file)
{
	struct trace_array *tr = inode->i_private;
	struct seq_file *m = file->private_data;
	struct trace_iterator *iter;
	int cpu;

	if (!(file->f_mode & FMODE_READ)) {
		trace_array_put(tr);
		return 0;
	}

	/* Writes do not use seq_file */
	iter = m->private;
	mutex_lock(&trace_types_lock);

	for_each_tracing_cpu(cpu) {
		if (iter->buffer_iter[cpu])
			ring_buffer_read_finish(iter->buffer_iter[cpu]);
	}

	if (iter->trace && iter->trace->close)
		iter->trace->close(iter);

	if (!iter->snapshot)
		/* reenable tracing if it was previously enabled */
		tracing_start_tr(tr);

	__trace_array_put(tr);

	mutex_unlock(&trace_types_lock);

	mutex_destroy(&iter->mutex);
	free_cpumask_var(iter->started);
	kfree(iter->trace);
	kfree(iter->buffer_iter);
	seq_release_private(inode, file);

	return 0;
}

static int tracing_release_generic_tr(struct inode *inode, struct file *file)
{
	struct trace_array *tr = inode->i_private;

	trace_array_put(tr);
	return 0;
}

static int tracing_single_release_tr(struct inode *inode, struct file *file)
{
	struct trace_array *tr = inode->i_private;

	trace_array_put(tr);

	return single_release(inode, file);
}

static int tracing_open(struct inode *inode, struct file *file)
{
	struct trace_array *tr = inode->i_private;
	struct trace_iterator *iter;
	int ret;

	ret = tracing_check_open_get_tr(tr);
	if (ret)
		return ret;

	/* If this file was open for write, then erase contents */
	if ((file->f_mode & FMODE_WRITE) && (file->f_flags & O_TRUNC)) {
		int cpu = tracing_get_cpu(inode);
		struct trace_buffer *trace_buf = &tr->trace_buffer;

#ifdef CONFIG_TRACER_MAX_TRACE
		if (tr->current_trace->print_max)
			trace_buf = &tr->max_buffer;
#endif

		if (cpu == RING_BUFFER_ALL_CPUS)
			tracing_reset_online_cpus(trace_buf);
		else
			tracing_reset_cpu(trace_buf, cpu);
	}

	if (file->f_mode & FMODE_READ) {
		iter = __tracing_open(inode, file, false);
		if (IS_ERR(iter))
			ret = PTR_ERR(iter);
		else if (tr->trace_flags & TRACE_ITER_LATENCY_FMT)
			iter->iter_flags |= TRACE_FILE_LAT_FMT;
	}

	if (ret < 0)
		trace_array_put(tr);

	return ret;
}

/*
 * Some tracers are not suitable for instance buffers.
 * A tracer is always available for the global array (toplevel)
 * or if it explicitly states that it is.
 */
static bool
trace_ok_for_array(struct tracer *t, struct trace_array *tr)
{
	return (tr->flags & TRACE_ARRAY_FL_GLOBAL) || t->allow_instances;
}

/* Find the next tracer that this trace array may use */
static struct tracer *
get_tracer_for_array(struct trace_array *tr, struct tracer *t)
{
	while (t && !trace_ok_for_array(t, tr))
		t = t->next;

	return t;
}

static void *
t_next(struct seq_file *m, void *v, loff_t *pos)
{
	struct trace_array *tr = m->private;
	struct tracer *t = v;

	(*pos)++;

	if (t)
		t = get_tracer_for_array(tr, t->next);

	return t;
}

static void *t_start(struct seq_file *m, loff_t *pos)
{
	struct trace_array *tr = m->private;
	struct tracer *t;
	loff_t l = 0;

	mutex_lock(&trace_types_lock);

	t = get_tracer_for_array(tr, trace_types);
	for (; t && l < *pos; t = t_next(m, t, &l))
			;

	return t;
}

static void t_stop(struct seq_file *m, void *p)
{
	mutex_unlock(&trace_types_lock);
}

static int t_show(struct seq_file *m, void *v)
{
	struct tracer *t = v;

	if (!t)
		return 0;

	seq_puts(m, t->name);
	if (t->next)
		seq_putc(m, ' ');
	else
		seq_putc(m, '\n');

	return 0;
}

static const struct seq_operations show_traces_seq_ops = {
	.start		= t_start,
	.next		= t_next,
	.stop		= t_stop,
	.show		= t_show,
};

static int show_traces_open(struct inode *inode, struct file *file)
{
	struct trace_array *tr = inode->i_private;
	struct seq_file *m;
	int ret;

	ret = tracing_check_open_get_tr(tr);
	if (ret)
		return ret;

	ret = seq_open(file, &show_traces_seq_ops);
	if (ret) {
		trace_array_put(tr);
		return ret;
	}

	m = file->private_data;
	m->private = tr;

	return 0;
}

static int show_traces_release(struct inode *inode, struct file *file)
{
	struct trace_array *tr = inode->i_private;

	trace_array_put(tr);
	return seq_release(inode, file);
}

static ssize_t
tracing_write_stub(struct file *filp, const char __user *ubuf,
		   size_t count, loff_t *ppos)
{
	return count;
}

loff_t tracing_lseek(struct file *file, loff_t offset, int whence)
{
	int ret;

	if (file->f_mode & FMODE_READ)
		ret = seq_lseek(file, offset, whence);
	else
		file->f_pos = ret = 0;

	return ret;
}

static const struct file_operations tracing_fops = {
	.open		= tracing_open,
	.read		= seq_read,
	.write		= tracing_write_stub,
	.llseek		= tracing_lseek,
	.release	= tracing_release,
};

static const struct file_operations show_traces_fops = {
	.open		= show_traces_open,
	.read		= seq_read,
	.llseek		= seq_lseek,
	.release	= show_traces_release,
};

static ssize_t
tracing_cpumask_read(struct file *filp, char __user *ubuf,
		     size_t count, loff_t *ppos)
{
	struct trace_array *tr = file_inode(filp)->i_private;
	char *mask_str;
	int len;

	len = snprintf(NULL, 0, "%*pb\n",
		       cpumask_pr_args(tr->tracing_cpumask)) + 1;
	mask_str = kmalloc(len, GFP_KERNEL);
	if (!mask_str)
		return -ENOMEM;

	len = snprintf(mask_str, len, "%*pb\n",
		       cpumask_pr_args(tr->tracing_cpumask));
	if (len >= count) {
		count = -EINVAL;
		goto out_err;
	}
	count = simple_read_from_buffer(ubuf, count, ppos, mask_str, len);

out_err:
	kfree(mask_str);

	return count;
}

static ssize_t
tracing_cpumask_write(struct file *filp, const char __user *ubuf,
		      size_t count, loff_t *ppos)
{
	struct trace_array *tr = file_inode(filp)->i_private;
	cpumask_var_t tracing_cpumask_new;
	int err, cpu;

	if (!alloc_cpumask_var(&tracing_cpumask_new, GFP_KERNEL))
		return -ENOMEM;

	err = cpumask_parse_user(ubuf, count, tracing_cpumask_new);
	if (err)
		goto err_unlock;

	local_irq_disable();
	arch_spin_lock(&tr->max_lock);
	for_each_tracing_cpu(cpu) {
		/*
		 * Increase/decrease the disabled counter if we are
		 * about to flip a bit in the cpumask:
		 */
		if (cpumask_test_cpu(cpu, tr->tracing_cpumask) &&
				!cpumask_test_cpu(cpu, tracing_cpumask_new)) {
			atomic_inc(&per_cpu_ptr(tr->trace_buffer.data, cpu)->disabled);
			ring_buffer_record_disable_cpu(tr->trace_buffer.buffer, cpu);
		}
		if (!cpumask_test_cpu(cpu, tr->tracing_cpumask) &&
				cpumask_test_cpu(cpu, tracing_cpumask_new)) {
			atomic_dec(&per_cpu_ptr(tr->trace_buffer.data, cpu)->disabled);
			ring_buffer_record_enable_cpu(tr->trace_buffer.buffer, cpu);
		}
	}
	arch_spin_unlock(&tr->max_lock);
	local_irq_enable();

	cpumask_copy(tr->tracing_cpumask, tracing_cpumask_new);
	free_cpumask_var(tracing_cpumask_new);

	return count;

err_unlock:
	free_cpumask_var(tracing_cpumask_new);

	return err;
}

static const struct file_operations tracing_cpumask_fops = {
	.open		= tracing_open_generic_tr,
	.read		= tracing_cpumask_read,
	.write		= tracing_cpumask_write,
	.release	= tracing_release_generic_tr,
	.llseek		= generic_file_llseek,
};

static int tracing_trace_options_show(struct seq_file *m, void *v)
{
	struct tracer_opt *trace_opts;
	struct trace_array *tr = m->private;
	u32 tracer_flags;
	int i;

	mutex_lock(&trace_types_lock);
	tracer_flags = tr->current_trace->flags->val;
	trace_opts = tr->current_trace->flags->opts;

	for (i = 0; trace_options[i]; i++) {
		if (tr->trace_flags & (1 << i))
			seq_printf(m, "%s\n", trace_options[i]);
		else
			seq_printf(m, "no%s\n", trace_options[i]);
	}

	for (i = 0; trace_opts[i].name; i++) {
		if (tracer_flags & trace_opts[i].bit)
			seq_printf(m, "%s\n", trace_opts[i].name);
		else
			seq_printf(m, "no%s\n", trace_opts[i].name);
	}
	mutex_unlock(&trace_types_lock);

	return 0;
}

static int __set_tracer_option(struct trace_array *tr,
			       struct tracer_flags *tracer_flags,
			       struct tracer_opt *opts, int neg)
{
	struct tracer *trace = tracer_flags->trace;
	int ret;

	ret = trace->set_flag(tr, tracer_flags->val, opts->bit, !neg);
	if (ret)
		return ret;

	if (neg)
		tracer_flags->val &= ~opts->bit;
	else
		tracer_flags->val |= opts->bit;
	return 0;
}

/* Try to assign a tracer specific option */
static int set_tracer_option(struct trace_array *tr, char *cmp, int neg)
{
	struct tracer *trace = tr->current_trace;
	struct tracer_flags *tracer_flags = trace->flags;
	struct tracer_opt *opts = NULL;
	int i;

	for (i = 0; tracer_flags->opts[i].name; i++) {
		opts = &tracer_flags->opts[i];

		if (strcmp(cmp, opts->name) == 0)
			return __set_tracer_option(tr, trace->flags, opts, neg);
	}

	return -EINVAL;
}

/* Some tracers require overwrite to stay enabled */
int trace_keep_overwrite(struct tracer *tracer, u32 mask, int set)
{
	if (tracer->enabled && (mask & TRACE_ITER_OVERWRITE) && !set)
		return -1;

	return 0;
}

int set_tracer_flag(struct trace_array *tr, unsigned int mask, int enabled)
{
	if ((mask == TRACE_ITER_RECORD_TGID) ||
	    (mask == TRACE_ITER_RECORD_CMD))
		lockdep_assert_held(&event_mutex);

	/* do nothing if flag is already set */
	if (!!(tr->trace_flags & mask) == !!enabled)
		return 0;

	/* Give the tracer a chance to approve the change */
	if (tr->current_trace->flag_changed)
		if (tr->current_trace->flag_changed(tr, mask, !!enabled))
			return -EINVAL;

	if (enabled)
		tr->trace_flags |= mask;
	else
		tr->trace_flags &= ~mask;

	if (mask == TRACE_ITER_RECORD_CMD)
		trace_event_enable_cmd_record(enabled);

	if (mask == TRACE_ITER_RECORD_TGID) {
		if (!tgid_map)
			tgid_map = kvcalloc(PID_MAX_DEFAULT + 1,
					   sizeof(*tgid_map),
					   GFP_KERNEL);
		if (!tgid_map) {
			tr->trace_flags &= ~TRACE_ITER_RECORD_TGID;
			return -ENOMEM;
		}

		trace_event_enable_tgid_record(enabled);
	}

	if (mask == TRACE_ITER_EVENT_FORK)
		trace_event_follow_fork(tr, enabled);

	if (mask == TRACE_ITER_FUNC_FORK)
		ftrace_pid_follow_fork(tr, enabled);

	if (mask == TRACE_ITER_OVERWRITE) {
		ring_buffer_change_overwrite(tr->trace_buffer.buffer, enabled);
#ifdef CONFIG_TRACER_MAX_TRACE
		ring_buffer_change_overwrite(tr->max_buffer.buffer, enabled);
#endif
	}

	if (mask == TRACE_ITER_PRINTK) {
		trace_printk_start_stop_comm(enabled);
		trace_printk_control(enabled);
	}

	return 0;
}

static int trace_set_options(struct trace_array *tr, char *option)
{
	char *cmp;
	int neg = 0;
	int ret;
	size_t orig_len = strlen(option);
	int len;

	cmp = strstrip(option);

	len = str_has_prefix(cmp, "no");
	if (len)
		neg = 1;

	cmp += len;

	mutex_lock(&event_mutex);
	mutex_lock(&trace_types_lock);

	ret = match_string(trace_options, -1, cmp);
	/* If no option could be set, test the specific tracer options */
	if (ret < 0)
		ret = set_tracer_option(tr, cmp, neg);
	else
		ret = set_tracer_flag(tr, 1 << ret, !neg);

	mutex_unlock(&trace_types_lock);
	mutex_unlock(&event_mutex);

	/*
	 * If the first trailing whitespace is replaced with '\0' by strstrip,
	 * turn it back into a space.
	 */
	if (orig_len > strlen(option))
		option[strlen(option)] = ' ';

	return ret;
}

static void __init apply_trace_boot_options(void)
{
	char *buf = trace_boot_options_buf;
	char *option;

	while (true) {
		option = strsep(&buf, ",");

		if (!option)
			break;

		if (*option)
			trace_set_options(&global_trace, option);

		/* Put back the comma to allow this to be called again */
		if (buf)
			*(buf - 1) = ',';
	}
}

static ssize_t
tracing_trace_options_write(struct file *filp, const char __user *ubuf,
			size_t cnt, loff_t *ppos)
{
	struct seq_file *m = filp->private_data;
	struct trace_array *tr = m->private;
	char buf[64];
	int ret;

	if (cnt >= sizeof(buf))
		return -EINVAL;

	if (copy_from_user(buf, ubuf, cnt))
		return -EFAULT;

	buf[cnt] = 0;

	ret = trace_set_options(tr, buf);
	if (ret < 0)
		return ret;

	*ppos += cnt;

	return cnt;
}

static int tracing_trace_options_open(struct inode *inode, struct file *file)
{
	struct trace_array *tr = inode->i_private;
	int ret;

	ret = tracing_check_open_get_tr(tr);
	if (ret)
		return ret;

	ret = single_open(file, tracing_trace_options_show, inode->i_private);
	if (ret < 0)
		trace_array_put(tr);

	return ret;
}

static const struct file_operations tracing_iter_fops = {
	.open		= tracing_trace_options_open,
	.read		= seq_read,
	.llseek		= seq_lseek,
	.release	= tracing_single_release_tr,
	.write		= tracing_trace_options_write,
};

static const char readme_msg[] =
	"tracing mini-HOWTO:\n\n"
	"# echo 0 > tracing_on : quick way to disable tracing\n"
	"# echo 1 > tracing_on : quick way to re-enable tracing\n\n"
	" Important files:\n"
	"  trace\t\t\t- The static contents of the buffer\n"
	"\t\t\t  To clear the buffer write into this file: echo > trace\n"
	"  trace_pipe\t\t- A consuming read to see the contents of the buffer\n"
	"  current_tracer\t- function and latency tracers\n"
	"  available_tracers\t- list of configured tracers for current_tracer\n"
	"  error_log\t- error log for failed commands (that support it)\n"
	"  buffer_size_kb\t- view and modify size of per cpu buffer\n"
	"  buffer_total_size_kb  - view total size of all cpu buffers\n\n"
	"  trace_clock\t\t-change the clock used to order events\n"
	"       local:   Per cpu clock but may not be synced across CPUs\n"
	"      global:   Synced across CPUs but slows tracing down.\n"
	"     counter:   Not a clock, but just an increment\n"
	"      uptime:   Jiffy counter from time of boot\n"
	"        perf:   Same clock that perf events use\n"
#ifdef CONFIG_X86_64
	"     x86-tsc:   TSC cycle counter\n"
#endif
	"\n  timestamp_mode\t-view the mode used to timestamp events\n"
	"       delta:   Delta difference against a buffer-wide timestamp\n"
	"    absolute:   Absolute (standalone) timestamp\n"
	"\n  trace_marker\t\t- Writes into this file writes into the kernel buffer\n"
	"\n  trace_marker_raw\t\t- Writes into this file writes binary data into the kernel buffer\n"
	"  tracing_cpumask\t- Limit which CPUs to trace\n"
	"  instances\t\t- Make sub-buffers with: mkdir instances/foo\n"
	"\t\t\t  Remove sub-buffer with rmdir\n"
	"  trace_options\t\t- Set format or modify how tracing happens\n"
	"\t\t\t  Disable an option by prefixing 'no' to the\n"
	"\t\t\t  option name\n"
	"  saved_cmdlines_size\t- echo command number in here to store comm-pid list\n"
#ifdef CONFIG_DYNAMIC_FTRACE
	"\n  available_filter_functions - list of functions that can be filtered on\n"
	"  set_ftrace_filter\t- echo function name in here to only trace these\n"
	"\t\t\t  functions\n"
	"\t     accepts: func_full_name or glob-matching-pattern\n"
	"\t     modules: Can select a group via module\n"
	"\t      Format: :mod:<module-name>\n"
	"\t     example: echo :mod:ext3 > set_ftrace_filter\n"
	"\t    triggers: a command to perform when function is hit\n"
	"\t      Format: <function>:<trigger>[:count]\n"
	"\t     trigger: traceon, traceoff\n"
	"\t\t      enable_event:<system>:<event>\n"
	"\t\t      disable_event:<system>:<event>\n"
#ifdef CONFIG_STACKTRACE
	"\t\t      stacktrace\n"
#endif
#ifdef CONFIG_TRACER_SNAPSHOT
	"\t\t      snapshot\n"
#endif
	"\t\t      dump\n"
	"\t\t      cpudump\n"
	"\t     example: echo do_fault:traceoff > set_ftrace_filter\n"
	"\t              echo do_trap:traceoff:3 > set_ftrace_filter\n"
	"\t     The first one will disable tracing every time do_fault is hit\n"
	"\t     The second will disable tracing at most 3 times when do_trap is hit\n"
	"\t       The first time do trap is hit and it disables tracing, the\n"
	"\t       counter will decrement to 2. If tracing is already disabled,\n"
	"\t       the counter will not decrement. It only decrements when the\n"
	"\t       trigger did work\n"
	"\t     To remove trigger without count:\n"
	"\t       echo '!<function>:<trigger> > set_ftrace_filter\n"
	"\t     To remove trigger with a count:\n"
	"\t       echo '!<function>:<trigger>:0 > set_ftrace_filter\n"
	"  set_ftrace_notrace\t- echo function name in here to never trace.\n"
	"\t    accepts: func_full_name, *func_end, func_begin*, *func_middle*\n"
	"\t    modules: Can select a group via module command :mod:\n"
	"\t    Does not accept triggers\n"
#endif /* CONFIG_DYNAMIC_FTRACE */
#ifdef CONFIG_FUNCTION_TRACER
	"  set_ftrace_pid\t- Write pid(s) to only function trace those pids\n"
	"\t\t    (function)\n"
#endif
#ifdef CONFIG_FUNCTION_GRAPH_TRACER
	"  set_graph_function\t- Trace the nested calls of a function (function_graph)\n"
	"  set_graph_notrace\t- Do not trace the nested calls of a function (function_graph)\n"
	"  max_graph_depth\t- Trace a limited depth of nested calls (0 is unlimited)\n"
#endif
#ifdef CONFIG_TRACER_SNAPSHOT
	"\n  snapshot\t\t- Like 'trace' but shows the content of the static\n"
	"\t\t\t  snapshot buffer. Read the contents for more\n"
	"\t\t\t  information\n"
#endif
#ifdef CONFIG_STACK_TRACER
	"  stack_trace\t\t- Shows the max stack trace when active\n"
	"  stack_max_size\t- Shows current max stack size that was traced\n"
	"\t\t\t  Write into this file to reset the max size (trigger a\n"
	"\t\t\t  new trace)\n"
#ifdef CONFIG_DYNAMIC_FTRACE
	"  stack_trace_filter\t- Like set_ftrace_filter but limits what stack_trace\n"
	"\t\t\t  traces\n"
#endif
#endif /* CONFIG_STACK_TRACER */
#ifdef CONFIG_DYNAMIC_EVENTS
	"  dynamic_events\t\t- Create/append/remove/show the generic dynamic events\n"
	"\t\t\t  Write into this file to define/undefine new trace events.\n"
#endif
#ifdef CONFIG_KPROBE_EVENTS
	"  kprobe_events\t\t- Create/append/remove/show the kernel dynamic events\n"
	"\t\t\t  Write into this file to define/undefine new trace events.\n"
#endif
#ifdef CONFIG_UPROBE_EVENTS
	"  uprobe_events\t\t- Create/append/remove/show the userspace dynamic events\n"
	"\t\t\t  Write into this file to define/undefine new trace events.\n"
#endif
#if defined(CONFIG_KPROBE_EVENTS) || defined(CONFIG_UPROBE_EVENTS)
	"\t  accepts: event-definitions (one definition per line)\n"
	"\t   Format: p[:[<group>/]<event>] <place> [<args>]\n"
	"\t           r[maxactive][:[<group>/]<event>] <place> [<args>]\n"
#ifdef CONFIG_HIST_TRIGGERS
	"\t           s:[synthetic/]<event> <field> [<field>]\n"
#endif
	"\t           -:[<group>/]<event>\n"
#ifdef CONFIG_KPROBE_EVENTS
	"\t    place: [<module>:]<symbol>[+<offset>]|<memaddr>\n"
  "place (kretprobe): [<module>:]<symbol>[+<offset>]|<memaddr>\n"
#endif
#ifdef CONFIG_UPROBE_EVENTS
  "   place (uprobe): <path>:<offset>[(ref_ctr_offset)]\n"
#endif
	"\t     args: <name>=fetcharg[:type]\n"
	"\t fetcharg: %<register>, @<address>, @<symbol>[+|-<offset>],\n"
#ifdef CONFIG_HAVE_FUNCTION_ARG_ACCESS_API
	"\t           $stack<index>, $stack, $retval, $comm, $arg<N>,\n"
#else
	"\t           $stack<index>, $stack, $retval, $comm,\n"
#endif
	"\t           +|-[u]<offset>(<fetcharg>), \\imm-value, \\\"imm-string\"\n"
	"\t     type: s8/16/32/64, u8/16/32/64, x8/16/32/64, string, symbol,\n"
	"\t           b<bit-width>@<bit-offset>/<container-size>, ustring,\n"
	"\t           <type>\\[<array-size>\\]\n"
#ifdef CONFIG_HIST_TRIGGERS
	"\t    field: <stype> <name>;\n"
	"\t    stype: u8/u16/u32/u64, s8/s16/s32/s64, pid_t,\n"
	"\t           [unsigned] char/int/long\n"
#endif
#endif
	"  events/\t\t- Directory containing all trace event subsystems:\n"
	"      enable\t\t- Write 0/1 to enable/disable tracing of all events\n"
	"  events/<system>/\t- Directory containing all trace events for <system>:\n"
	"      enable\t\t- Write 0/1 to enable/disable tracing of all <system>\n"
	"\t\t\t  events\n"
	"      filter\t\t- If set, only events passing filter are traced\n"
	"  events/<system>/<event>/\t- Directory containing control files for\n"
	"\t\t\t  <event>:\n"
	"      enable\t\t- Write 0/1 to enable/disable tracing of <event>\n"
	"      filter\t\t- If set, only events passing filter are traced\n"
	"      trigger\t\t- If set, a command to perform when event is hit\n"
	"\t    Format: <trigger>[:count][if <filter>]\n"
	"\t   trigger: traceon, traceoff\n"
	"\t            enable_event:<system>:<event>\n"
	"\t            disable_event:<system>:<event>\n"
#ifdef CONFIG_HIST_TRIGGERS
	"\t            enable_hist:<system>:<event>\n"
	"\t            disable_hist:<system>:<event>\n"
#endif
#ifdef CONFIG_STACKTRACE
	"\t\t    stacktrace\n"
#endif
#ifdef CONFIG_TRACER_SNAPSHOT
	"\t\t    snapshot\n"
#endif
#ifdef CONFIG_HIST_TRIGGERS
	"\t\t    hist (see below)\n"
#endif
	"\t   example: echo traceoff > events/block/block_unplug/trigger\n"
	"\t            echo traceoff:3 > events/block/block_unplug/trigger\n"
	"\t            echo 'enable_event:kmem:kmalloc:3 if nr_rq > 1' > \\\n"
	"\t                  events/block/block_unplug/trigger\n"
	"\t   The first disables tracing every time block_unplug is hit.\n"
	"\t   The second disables tracing the first 3 times block_unplug is hit.\n"
	"\t   The third enables the kmalloc event the first 3 times block_unplug\n"
	"\t     is hit and has value of greater than 1 for the 'nr_rq' event field.\n"
	"\t   Like function triggers, the counter is only decremented if it\n"
	"\t    enabled or disabled tracing.\n"
	"\t   To remove a trigger without a count:\n"
	"\t     echo '!<trigger> > <system>/<event>/trigger\n"
	"\t   To remove a trigger with a count:\n"
	"\t     echo '!<trigger>:0 > <system>/<event>/trigger\n"
	"\t   Filters can be ignored when removing a trigger.\n"
#ifdef CONFIG_HIST_TRIGGERS
	"      hist trigger\t- If set, event hits are aggregated into a hash table\n"
	"\t    Format: hist:keys=<field1[,field2,...]>\n"
	"\t            [:values=<field1[,field2,...]>]\n"
	"\t            [:sort=<field1[,field2,...]>]\n"
	"\t            [:size=#entries]\n"
	"\t            [:pause][:continue][:clear]\n"
	"\t            [:name=histname1]\n"
	"\t            [:<handler>.<action>]\n"
	"\t            [if <filter>]\n\n"
	"\t    When a matching event is hit, an entry is added to a hash\n"
	"\t    table using the key(s) and value(s) named, and the value of a\n"
	"\t    sum called 'hitcount' is incremented.  Keys and values\n"
	"\t    correspond to fields in the event's format description.  Keys\n"
	"\t    can be any field, or the special string 'stacktrace'.\n"
	"\t    Compound keys consisting of up to two fields can be specified\n"
	"\t    by the 'keys' keyword.  Values must correspond to numeric\n"
	"\t    fields.  Sort keys consisting of up to two fields can be\n"
	"\t    specified using the 'sort' keyword.  The sort direction can\n"
	"\t    be modified by appending '.descending' or '.ascending' to a\n"
	"\t    sort field.  The 'size' parameter can be used to specify more\n"
	"\t    or fewer than the default 2048 entries for the hashtable size.\n"
	"\t    If a hist trigger is given a name using the 'name' parameter,\n"
	"\t    its histogram data will be shared with other triggers of the\n"
	"\t    same name, and trigger hits will update this common data.\n\n"
	"\t    Reading the 'hist' file for the event will dump the hash\n"
	"\t    table in its entirety to stdout.  If there are multiple hist\n"
	"\t    triggers attached to an event, there will be a table for each\n"
	"\t    trigger in the output.  The table displayed for a named\n"
	"\t    trigger will be the same as any other instance having the\n"
	"\t    same name.  The default format used to display a given field\n"
	"\t    can be modified by appending any of the following modifiers\n"
	"\t    to the field name, as applicable:\n\n"
	"\t            .hex        display a number as a hex value\n"
	"\t            .sym        display an address as a symbol\n"
	"\t            .sym-offset display an address as a symbol and offset\n"
	"\t            .execname   display a common_pid as a program name\n"
	"\t            .syscall    display a syscall id as a syscall name\n"
	"\t            .log2       display log2 value rather than raw number\n"
	"\t            .usecs      display a common_timestamp in microseconds\n\n"
	"\t    The 'pause' parameter can be used to pause an existing hist\n"
	"\t    trigger or to start a hist trigger but not log any events\n"
	"\t    until told to do so.  'continue' can be used to start or\n"
	"\t    restart a paused hist trigger.\n\n"
	"\t    The 'clear' parameter will clear the contents of a running\n"
	"\t    hist trigger and leave its current paused/active state\n"
	"\t    unchanged.\n\n"
	"\t    The enable_hist and disable_hist triggers can be used to\n"
	"\t    have one event conditionally start and stop another event's\n"
	"\t    already-attached hist trigger.  The syntax is analogous to\n"
	"\t    the enable_event and disable_event triggers.\n\n"
	"\t    Hist trigger handlers and actions are executed whenever a\n"
	"\t    a histogram entry is added or updated.  They take the form:\n\n"
	"\t        <handler>.<action>\n\n"
	"\t    The available handlers are:\n\n"
	"\t        onmatch(matching.event)  - invoke on addition or update\n"
	"\t        onmax(var)               - invoke if var exceeds current max\n"
	"\t        onchange(var)            - invoke action if var changes\n\n"
	"\t    The available actions are:\n\n"
	"\t        trace(<synthetic_event>,param list)  - generate synthetic event\n"
	"\t        save(field,...)                      - save current event fields\n"
#ifdef CONFIG_TRACER_SNAPSHOT
	"\t        snapshot()                           - snapshot the trace buffer\n"
#endif
#endif
;

static ssize_t
tracing_readme_read(struct file *filp, char __user *ubuf,
		       size_t cnt, loff_t *ppos)
{
	return simple_read_from_buffer(ubuf, cnt, ppos,
					readme_msg, strlen(readme_msg));
}

static const struct file_operations tracing_readme_fops = {
	.open		= tracing_open_generic,
	.read		= tracing_readme_read,
	.llseek		= generic_file_llseek,
};

static void *saved_tgids_next(struct seq_file *m, void *v, loff_t *pos)
{
	int *ptr = v;

	if (*pos || m->count)
		ptr++;

	(*pos)++;

	for (; ptr <= &tgid_map[PID_MAX_DEFAULT]; ptr++) {
		if (trace_find_tgid(*ptr))
			return ptr;
	}

	return NULL;
}

static void *saved_tgids_start(struct seq_file *m, loff_t *pos)
{
	void *v;
	loff_t l = 0;

	if (!tgid_map)
		return NULL;

	v = &tgid_map[0];
	while (l <= *pos) {
		v = saved_tgids_next(m, v, &l);
		if (!v)
			return NULL;
	}

	return v;
}

static void saved_tgids_stop(struct seq_file *m, void *v)
{
}

static int saved_tgids_show(struct seq_file *m, void *v)
{
	int pid = (int *)v - tgid_map;

	seq_printf(m, "%d %d\n", pid, trace_find_tgid(pid));
	return 0;
}

static const struct seq_operations tracing_saved_tgids_seq_ops = {
	.start		= saved_tgids_start,
	.stop		= saved_tgids_stop,
	.next		= saved_tgids_next,
	.show		= saved_tgids_show,
};

static int tracing_saved_tgids_open(struct inode *inode, struct file *filp)
{
	int ret;

	ret = tracing_check_open_get_tr(NULL);
	if (ret)
		return ret;

	return seq_open(filp, &tracing_saved_tgids_seq_ops);
}


static const struct file_operations tracing_saved_tgids_fops = {
	.open		= tracing_saved_tgids_open,
	.read		= seq_read,
	.llseek		= seq_lseek,
	.release	= seq_release,
};

static void *saved_cmdlines_next(struct seq_file *m, void *v, loff_t *pos)
{
	unsigned int *ptr = v;

	if (*pos || m->count)
		ptr++;

	(*pos)++;

	for (; ptr < &savedcmd->map_cmdline_to_pid[savedcmd->cmdline_num];
	     ptr++) {
		if (*ptr == -1 || *ptr == NO_CMDLINE_MAP)
			continue;

		return ptr;
	}

	return NULL;
}

static void *saved_cmdlines_start(struct seq_file *m, loff_t *pos)
{
	void *v;
	loff_t l = 0;

	preempt_disable();
	arch_spin_lock(&trace_cmdline_lock);

	v = &savedcmd->map_cmdline_to_pid[0];
	while (l <= *pos) {
		v = saved_cmdlines_next(m, v, &l);
		if (!v)
			return NULL;
	}

	return v;
}

static void saved_cmdlines_stop(struct seq_file *m, void *v)
{
	arch_spin_unlock(&trace_cmdline_lock);
	preempt_enable();
}

static int saved_cmdlines_show(struct seq_file *m, void *v)
{
	char buf[TASK_COMM_LEN];
	unsigned int *pid = v;

	__trace_find_cmdline(*pid, buf);
	seq_printf(m, "%d %s\n", *pid, buf);
	return 0;
}

static const struct seq_operations tracing_saved_cmdlines_seq_ops = {
	.start		= saved_cmdlines_start,
	.next		= saved_cmdlines_next,
	.stop		= saved_cmdlines_stop,
	.show		= saved_cmdlines_show,
};

static int tracing_saved_cmdlines_open(struct inode *inode, struct file *filp)
{
	int ret;

	ret = tracing_check_open_get_tr(NULL);
	if (ret)
		return ret;

	return seq_open(filp, &tracing_saved_cmdlines_seq_ops);
}

static const struct file_operations tracing_saved_cmdlines_fops = {
	.open		= tracing_saved_cmdlines_open,
	.read		= seq_read,
	.llseek		= seq_lseek,
	.release	= seq_release,
};

static ssize_t
tracing_saved_cmdlines_size_read(struct file *filp, char __user *ubuf,
				 size_t cnt, loff_t *ppos)
{
	char buf[64];
	int r;

	arch_spin_lock(&trace_cmdline_lock);
	r = scnprintf(buf, sizeof(buf), "%u\n", savedcmd->cmdline_num);
	arch_spin_unlock(&trace_cmdline_lock);

	return simple_read_from_buffer(ubuf, cnt, ppos, buf, r);
}

static void free_saved_cmdlines_buffer(struct saved_cmdlines_buffer *s)
{
	kfree(s->saved_cmdlines);
	kfree(s->map_cmdline_to_pid);
	kfree(s);
}

static int tracing_resize_saved_cmdlines(unsigned int val)
{
	struct saved_cmdlines_buffer *s, *savedcmd_temp;

	s = kmalloc(sizeof(*s), GFP_KERNEL);
	if (!s)
		return -ENOMEM;

	if (allocate_cmdlines_buffer(val, s) < 0) {
		kfree(s);
		return -ENOMEM;
	}

	arch_spin_lock(&trace_cmdline_lock);
	savedcmd_temp = savedcmd;
	savedcmd = s;
	arch_spin_unlock(&trace_cmdline_lock);
	free_saved_cmdlines_buffer(savedcmd_temp);

	return 0;
}

static ssize_t
tracing_saved_cmdlines_size_write(struct file *filp, const char __user *ubuf,
				  size_t cnt, loff_t *ppos)
{
	unsigned long val;
	int ret;

	ret = kstrtoul_from_user(ubuf, cnt, 10, &val);
	if (ret)
		return ret;

	/* must have at least 1 entry or less than PID_MAX_DEFAULT */
	if (!val || val > PID_MAX_DEFAULT)
		return -EINVAL;

	ret = tracing_resize_saved_cmdlines((unsigned int)val);
	if (ret < 0)
		return ret;

	*ppos += cnt;

	return cnt;
}

static const struct file_operations tracing_saved_cmdlines_size_fops = {
	.open		= tracing_open_generic,
	.read		= tracing_saved_cmdlines_size_read,
	.write		= tracing_saved_cmdlines_size_write,
};

#ifdef CONFIG_TRACE_EVAL_MAP_FILE
static union trace_eval_map_item *
update_eval_map(union trace_eval_map_item *ptr)
{
	if (!ptr->map.eval_string) {
		if (ptr->tail.next) {
			ptr = ptr->tail.next;
			/* Set ptr to the next real item (skip head) */
			ptr++;
		} else
			return NULL;
	}
	return ptr;
}

static void *eval_map_next(struct seq_file *m, void *v, loff_t *pos)
{
	union trace_eval_map_item *ptr = v;

	/*
	 * Paranoid! If ptr points to end, we don't want to increment past it.
	 * This really should never happen.
	 */
	ptr = update_eval_map(ptr);
	if (WARN_ON_ONCE(!ptr))
		return NULL;

	ptr++;

	(*pos)++;

	ptr = update_eval_map(ptr);

	return ptr;
}

static void *eval_map_start(struct seq_file *m, loff_t *pos)
{
	union trace_eval_map_item *v;
	loff_t l = 0;

	mutex_lock(&trace_eval_mutex);

	v = trace_eval_maps;
	if (v)
		v++;

	while (v && l < *pos) {
		v = eval_map_next(m, v, &l);
	}

	return v;
}

static void eval_map_stop(struct seq_file *m, void *v)
{
	mutex_unlock(&trace_eval_mutex);
}

static int eval_map_show(struct seq_file *m, void *v)
{
	union trace_eval_map_item *ptr = v;

	seq_printf(m, "%s %ld (%s)\n",
		   ptr->map.eval_string, ptr->map.eval_value,
		   ptr->map.system);

	return 0;
}

static const struct seq_operations tracing_eval_map_seq_ops = {
	.start		= eval_map_start,
	.next		= eval_map_next,
	.stop		= eval_map_stop,
	.show		= eval_map_show,
};

static int tracing_eval_map_open(struct inode *inode, struct file *filp)
{
	int ret;

	ret = tracing_check_open_get_tr(NULL);
	if (ret)
		return ret;

	return seq_open(filp, &tracing_eval_map_seq_ops);
}

static const struct file_operations tracing_eval_map_fops = {
	.open		= tracing_eval_map_open,
	.read		= seq_read,
	.llseek		= seq_lseek,
	.release	= seq_release,
};

static inline union trace_eval_map_item *
trace_eval_jmp_to_tail(union trace_eval_map_item *ptr)
{
	/* Return tail of array given the head */
	return ptr + ptr->head.length + 1;
}

static void
trace_insert_eval_map_file(struct module *mod, struct trace_eval_map **start,
			   int len)
{
	struct trace_eval_map **stop;
	struct trace_eval_map **map;
	union trace_eval_map_item *map_array;
	union trace_eval_map_item *ptr;

	stop = start + len;

	/*
	 * The trace_eval_maps contains the map plus a head and tail item,
	 * where the head holds the module and length of array, and the
	 * tail holds a pointer to the next list.
	 */
	map_array = kmalloc_array(len + 2, sizeof(*map_array), GFP_KERNEL);
	if (!map_array) {
		pr_warn("Unable to allocate trace eval mapping\n");
		return;
	}

	mutex_lock(&trace_eval_mutex);

	if (!trace_eval_maps)
		trace_eval_maps = map_array;
	else {
		ptr = trace_eval_maps;
		for (;;) {
			ptr = trace_eval_jmp_to_tail(ptr);
			if (!ptr->tail.next)
				break;
			ptr = ptr->tail.next;

		}
		ptr->tail.next = map_array;
	}
	map_array->head.mod = mod;
	map_array->head.length = len;
	map_array++;

	for (map = start; (unsigned long)map < (unsigned long)stop; map++) {
		map_array->map = **map;
		map_array++;
	}
	memset(map_array, 0, sizeof(*map_array));

	mutex_unlock(&trace_eval_mutex);
}

static void trace_create_eval_file(struct dentry *d_tracer)
{
	trace_create_file("eval_map", 0444, d_tracer,
			  NULL, &tracing_eval_map_fops);
}

#else /* CONFIG_TRACE_EVAL_MAP_FILE */
static inline void trace_create_eval_file(struct dentry *d_tracer) { }
static inline void trace_insert_eval_map_file(struct module *mod,
			      struct trace_eval_map **start, int len) { }
#endif /* !CONFIG_TRACE_EVAL_MAP_FILE */

static void trace_insert_eval_map(struct module *mod,
				  struct trace_eval_map **start, int len)
{
	struct trace_eval_map **map;

	if (len <= 0)
		return;

	map = start;

	trace_event_eval_update(map, len);

	trace_insert_eval_map_file(mod, start, len);
}

static ssize_t
tracing_set_trace_read(struct file *filp, char __user *ubuf,
		       size_t cnt, loff_t *ppos)
{
	struct trace_array *tr = filp->private_data;
	char buf[MAX_TRACER_SIZE+2];
	int r;

	mutex_lock(&trace_types_lock);
	r = sprintf(buf, "%s\n", tr->current_trace->name);
	mutex_unlock(&trace_types_lock);

	return simple_read_from_buffer(ubuf, cnt, ppos, buf, r);
}

int tracer_init(struct tracer *t, struct trace_array *tr)
{
	tracing_reset_online_cpus(&tr->trace_buffer);
	return t->init(tr);
}

static void set_buffer_entries(struct trace_buffer *buf, unsigned long val)
{
	int cpu;

	for_each_tracing_cpu(cpu)
		per_cpu_ptr(buf->data, cpu)->entries = val;
}

#ifdef CONFIG_TRACER_MAX_TRACE
/* resize @tr's buffer to the size of @size_tr's entries */
static int resize_buffer_duplicate_size(struct trace_buffer *trace_buf,
					struct trace_buffer *size_buf, int cpu_id)
{
	int cpu, ret = 0;

	if (cpu_id == RING_BUFFER_ALL_CPUS) {
		for_each_tracing_cpu(cpu) {
			ret = ring_buffer_resize(trace_buf->buffer,
				 per_cpu_ptr(size_buf->data, cpu)->entries, cpu);
			if (ret < 0)
				break;
			per_cpu_ptr(trace_buf->data, cpu)->entries =
				per_cpu_ptr(size_buf->data, cpu)->entries;
		}
	} else {
		ret = ring_buffer_resize(trace_buf->buffer,
				 per_cpu_ptr(size_buf->data, cpu_id)->entries, cpu_id);
		if (ret == 0)
			per_cpu_ptr(trace_buf->data, cpu_id)->entries =
				per_cpu_ptr(size_buf->data, cpu_id)->entries;
	}

	return ret;
}
#endif /* CONFIG_TRACER_MAX_TRACE */

static int __tracing_resize_ring_buffer(struct trace_array *tr,
					unsigned long size, int cpu)
{
	int ret;

	/*
	 * If kernel or user changes the size of the ring buffer
	 * we use the size that was given, and we can forget about
	 * expanding it later.
	 */
	ring_buffer_expanded = true;

	/* May be called before buffers are initialized */
	if (!tr->trace_buffer.buffer)
		return 0;

	ret = ring_buffer_resize(tr->trace_buffer.buffer, size, cpu);
	if (ret < 0)
		return ret;

#ifdef CONFIG_TRACER_MAX_TRACE
	if (!(tr->flags & TRACE_ARRAY_FL_GLOBAL) ||
	    !tr->current_trace->use_max_tr)
		goto out;

	ret = ring_buffer_resize(tr->max_buffer.buffer, size, cpu);
	if (ret < 0) {
		int r = resize_buffer_duplicate_size(&tr->trace_buffer,
						     &tr->trace_buffer, cpu);
		if (r < 0) {
			/*
			 * AARGH! We are left with different
			 * size max buffer!!!!
			 * The max buffer is our "snapshot" buffer.
			 * When a tracer needs a snapshot (one of the
			 * latency tracers), it swaps the max buffer
			 * with the saved snap shot. We succeeded to
			 * update the size of the main buffer, but failed to
			 * update the size of the max buffer. But when we tried
			 * to reset the main buffer to the original size, we
			 * failed there too. This is very unlikely to
			 * happen, but if it does, warn and kill all
			 * tracing.
			 */
			WARN_ON(1);
			tracing_disabled = 1;
		}
		return ret;
	}

	if (cpu == RING_BUFFER_ALL_CPUS)
		set_buffer_entries(&tr->max_buffer, size);
	else
		per_cpu_ptr(tr->max_buffer.data, cpu)->entries = size;

 out:
#endif /* CONFIG_TRACER_MAX_TRACE */

	if (cpu == RING_BUFFER_ALL_CPUS)
		set_buffer_entries(&tr->trace_buffer, size);
	else
		per_cpu_ptr(tr->trace_buffer.data, cpu)->entries = size;

	return ret;
}

static ssize_t tracing_resize_ring_buffer(struct trace_array *tr,
					  unsigned long size, int cpu_id)
{
	int ret = size;

	mutex_lock(&trace_types_lock);

	if (cpu_id != RING_BUFFER_ALL_CPUS) {
		/* make sure, this cpu is enabled in the mask */
		if (!cpumask_test_cpu(cpu_id, tracing_buffer_mask)) {
			ret = -EINVAL;
			goto out;
		}
	}

	ret = __tracing_resize_ring_buffer(tr, size, cpu_id);
	if (ret < 0)
		ret = -ENOMEM;

out:
	mutex_unlock(&trace_types_lock);

	return ret;
}


/**
 * tracing_update_buffers - used by tracing facility to expand ring buffers
 *
 * To save on memory when the tracing is never used on a system with it
 * configured in. The ring buffers are set to a minimum size. But once
 * a user starts to use the tracing facility, then they need to grow
 * to their default size.
 *
 * This function is to be called when a tracer is about to be used.
 */
int tracing_update_buffers(void)
{
	int ret = 0;

	mutex_lock(&trace_types_lock);
	if (!ring_buffer_expanded)
		ret = __tracing_resize_ring_buffer(&global_trace, trace_buf_size,
						RING_BUFFER_ALL_CPUS);
	mutex_unlock(&trace_types_lock);

	return ret;
}

struct trace_option_dentry;

static void
create_trace_option_files(struct trace_array *tr, struct tracer *tracer);

/*
 * Used to clear out the tracer before deletion of an instance.
 * Must have trace_types_lock held.
 */
static void tracing_set_nop(struct trace_array *tr)
{
	if (tr->current_trace == &nop_trace)
		return;
	
	tr->current_trace->enabled--;

	if (tr->current_trace->reset)
		tr->current_trace->reset(tr);

	tr->current_trace = &nop_trace;
}

static void add_tracer_options(struct trace_array *tr, struct tracer *t)
{
	/* Only enable if the directory has been created already. */
	if (!tr->dir)
		return;

	create_trace_option_files(tr, t);
}

static int tracing_set_tracer(struct trace_array *tr, const char *buf)
{
	struct tracer *t;
#ifdef CONFIG_TRACER_MAX_TRACE
	bool had_max_tr;
#endif
	int ret = 0;

	mutex_lock(&trace_types_lock);

	if (!ring_buffer_expanded) {
		ret = __tracing_resize_ring_buffer(tr, trace_buf_size,
						RING_BUFFER_ALL_CPUS);
		if (ret < 0)
			goto out;
		ret = 0;
	}

	for (t = trace_types; t; t = t->next) {
		if (strcmp(t->name, buf) == 0)
			break;
	}
	if (!t) {
		ret = -EINVAL;
		goto out;
	}
	if (t == tr->current_trace)
		goto out;

#ifdef CONFIG_TRACER_SNAPSHOT
	if (t->use_max_tr) {
		arch_spin_lock(&tr->max_lock);
		if (tr->cond_snapshot)
			ret = -EBUSY;
		arch_spin_unlock(&tr->max_lock);
		if (ret)
			goto out;
	}
#endif
	/* Some tracers won't work on kernel command line */
	if (system_state < SYSTEM_RUNNING && t->noboot) {
		pr_warn("Tracer '%s' is not allowed on command line, ignored\n",
			t->name);
		goto out;
	}

	/* Some tracers are only allowed for the top level buffer */
	if (!trace_ok_for_array(t, tr)) {
		ret = -EINVAL;
		goto out;
	}

	/* If trace pipe files are being read, we can't change the tracer */
	if (tr->trace_ref) {
		ret = -EBUSY;
		goto out;
	}

	trace_branch_disable();

	tr->current_trace->enabled--;

	if (tr->current_trace->reset)
		tr->current_trace->reset(tr);

	/* Current trace needs to be nop_trace before synchronize_rcu */
	tr->current_trace = &nop_trace;

#ifdef CONFIG_TRACER_MAX_TRACE
	had_max_tr = tr->allocated_snapshot;

	if (had_max_tr && !t->use_max_tr) {
		/*
		 * We need to make sure that the update_max_tr sees that
		 * current_trace changed to nop_trace to keep it from
		 * swapping the buffers after we resize it.
		 * The update_max_tr is called from interrupts disabled
		 * so a synchronized_sched() is sufficient.
		 */
		synchronize_rcu();
		free_snapshot(tr);
	}
#endif

#ifdef CONFIG_TRACER_MAX_TRACE
	if (t->use_max_tr && !had_max_tr) {
		ret = tracing_alloc_snapshot_instance(tr);
		if (ret < 0)
			goto out;
	}
#endif

	if (t->init) {
		ret = tracer_init(t, tr);
		if (ret)
			goto out;
	}

	tr->current_trace = t;
	tr->current_trace->enabled++;
	trace_branch_enable(tr);
 out:
	mutex_unlock(&trace_types_lock);

	return ret;
}

static ssize_t
tracing_set_trace_write(struct file *filp, const char __user *ubuf,
			size_t cnt, loff_t *ppos)
{
	struct trace_array *tr = filp->private_data;
	char buf[MAX_TRACER_SIZE+1];
	int i;
	size_t ret;
	int err;

	ret = cnt;

	if (cnt > MAX_TRACER_SIZE)
		cnt = MAX_TRACER_SIZE;

	if (copy_from_user(buf, ubuf, cnt))
		return -EFAULT;

	buf[cnt] = 0;

	/* strip ending whitespace. */
	for (i = cnt - 1; i > 0 && isspace(buf[i]); i--)
		buf[i] = 0;

	err = tracing_set_tracer(tr, buf);
	if (err)
		return err;

	*ppos += ret;

	return ret;
}

static ssize_t
tracing_nsecs_read(unsigned long *ptr, char __user *ubuf,
		   size_t cnt, loff_t *ppos)
{
	char buf[64];
	int r;

	r = snprintf(buf, sizeof(buf), "%ld\n",
		     *ptr == (unsigned long)-1 ? -1 : nsecs_to_usecs(*ptr));
	if (r > sizeof(buf))
		r = sizeof(buf);
	return simple_read_from_buffer(ubuf, cnt, ppos, buf, r);
}

static ssize_t
tracing_nsecs_write(unsigned long *ptr, const char __user *ubuf,
		    size_t cnt, loff_t *ppos)
{
	unsigned long val;
	int ret;

	ret = kstrtoul_from_user(ubuf, cnt, 10, &val);
	if (ret)
		return ret;

	*ptr = val * 1000;

	return cnt;
}

static ssize_t
tracing_thresh_read(struct file *filp, char __user *ubuf,
		    size_t cnt, loff_t *ppos)
{
	return tracing_nsecs_read(&tracing_thresh, ubuf, cnt, ppos);
}

static ssize_t
tracing_thresh_write(struct file *filp, const char __user *ubuf,
		     size_t cnt, loff_t *ppos)
{
	struct trace_array *tr = filp->private_data;
	int ret;

	mutex_lock(&trace_types_lock);
	ret = tracing_nsecs_write(&tracing_thresh, ubuf, cnt, ppos);
	if (ret < 0)
		goto out;

	if (tr->current_trace->update_thresh) {
		ret = tr->current_trace->update_thresh(tr);
		if (ret < 0)
			goto out;
	}

	ret = cnt;
out:
	mutex_unlock(&trace_types_lock);

	return ret;
}

#if defined(CONFIG_TRACER_MAX_TRACE) || defined(CONFIG_HWLAT_TRACER)

static ssize_t
tracing_max_lat_read(struct file *filp, char __user *ubuf,
		     size_t cnt, loff_t *ppos)
{
	return tracing_nsecs_read(filp->private_data, ubuf, cnt, ppos);
}

static ssize_t
tracing_max_lat_write(struct file *filp, const char __user *ubuf,
		      size_t cnt, loff_t *ppos)
{
	return tracing_nsecs_write(filp->private_data, ubuf, cnt, ppos);
}

#endif

static int tracing_open_pipe(struct inode *inode, struct file *filp)
{
	struct trace_array *tr = inode->i_private;
	struct trace_iterator *iter;
	int ret;

	ret = tracing_check_open_get_tr(tr);
	if (ret)
		return ret;

	mutex_lock(&trace_types_lock);

	/* create a buffer to store the information to pass to userspace */
	iter = kzalloc(sizeof(*iter), GFP_KERNEL);
	if (!iter) {
		ret = -ENOMEM;
		__trace_array_put(tr);
		goto out;
	}

	trace_seq_init(&iter->seq);
	iter->trace = tr->current_trace;

	if (!alloc_cpumask_var(&iter->started, GFP_KERNEL)) {
		ret = -ENOMEM;
		goto fail;
	}

	/* trace pipe does not show start of buffer */
	cpumask_setall(iter->started);

	if (tr->trace_flags & TRACE_ITER_LATENCY_FMT)
		iter->iter_flags |= TRACE_FILE_LAT_FMT;

	/* Output in nanoseconds only if we are using a clock in nanoseconds. */
	if (trace_clocks[tr->clock_id].in_ns)
		iter->iter_flags |= TRACE_FILE_TIME_IN_NS;

	iter->tr = tr;
	iter->trace_buffer = &tr->trace_buffer;
	iter->cpu_file = tracing_get_cpu(inode);
	mutex_init(&iter->mutex);
	filp->private_data = iter;

	if (iter->trace->pipe_open)
		iter->trace->pipe_open(iter);

	nonseekable_open(inode, filp);

	tr->trace_ref++;
out:
	mutex_unlock(&trace_types_lock);
	return ret;

fail:
	kfree(iter);
	__trace_array_put(tr);
	mutex_unlock(&trace_types_lock);
	return ret;
}

static int tracing_release_pipe(struct inode *inode, struct file *file)
{
	struct trace_iterator *iter = file->private_data;
	struct trace_array *tr = inode->i_private;

	mutex_lock(&trace_types_lock);

	tr->trace_ref--;

	if (iter->trace->pipe_close)
		iter->trace->pipe_close(iter);

	mutex_unlock(&trace_types_lock);

	free_cpumask_var(iter->started);
	mutex_destroy(&iter->mutex);
	kfree(iter);

	trace_array_put(tr);

	return 0;
}

static __poll_t
trace_poll(struct trace_iterator *iter, struct file *filp, poll_table *poll_table)
{
	struct trace_array *tr = iter->tr;

	/* Iterators are static, they should be filled or empty */
	if (trace_buffer_iter(iter, iter->cpu_file))
		return EPOLLIN | EPOLLRDNORM;

	if (tr->trace_flags & TRACE_ITER_BLOCK)
		/*
		 * Always select as readable when in blocking mode
		 */
		return EPOLLIN | EPOLLRDNORM;
	else
		return ring_buffer_poll_wait(iter->trace_buffer->buffer, iter->cpu_file,
					     filp, poll_table);
}

static __poll_t
tracing_poll_pipe(struct file *filp, poll_table *poll_table)
{
	struct trace_iterator *iter = filp->private_data;

	return trace_poll(iter, filp, poll_table);
}

/* Must be called with iter->mutex held. */
static int tracing_wait_pipe(struct file *filp)
{
	struct trace_iterator *iter = filp->private_data;
	int ret;

	while (trace_empty(iter)) {

		if ((filp->f_flags & O_NONBLOCK)) {
			return -EAGAIN;
		}

		/*
		 * We block until we read something and tracing is disabled.
		 * We still block if tracing is disabled, but we have never
		 * read anything. This allows a user to cat this file, and
		 * then enable tracing. But after we have read something,
		 * we give an EOF when tracing is again disabled.
		 *
		 * iter->pos will be 0 if we haven't read anything.
		 */
		if (!tracer_tracing_is_on(iter->tr) && iter->pos)
			break;

		mutex_unlock(&iter->mutex);

		ret = wait_on_pipe(iter, 0);

		mutex_lock(&iter->mutex);

		if (ret)
			return ret;
	}

	return 1;
}

/*
 * Consumer reader.
 */
static ssize_t
tracing_read_pipe(struct file *filp, char __user *ubuf,
		  size_t cnt, loff_t *ppos)
{
	struct trace_iterator *iter = filp->private_data;
	ssize_t sret;

	/*
	 * Avoid more than one consumer on a single file descriptor
	 * This is just a matter of traces coherency, the ring buffer itself
	 * is protected.
	 */
	mutex_lock(&iter->mutex);

	/* return any leftover data */
	sret = trace_seq_to_user(&iter->seq, ubuf, cnt);
	if (sret != -EBUSY)
		goto out;

	trace_seq_init(&iter->seq);

	if (iter->trace->read) {
		sret = iter->trace->read(iter, filp, ubuf, cnt, ppos);
		if (sret)
			goto out;
	}

waitagain:
	sret = tracing_wait_pipe(filp);
	if (sret <= 0)
		goto out;

	/* stop when tracing is finished */
	if (trace_empty(iter)) {
		sret = 0;
		goto out;
	}

	if (cnt >= PAGE_SIZE)
		cnt = PAGE_SIZE - 1;

	/* reset all but tr, trace, and overruns */
	memset(&iter->seq, 0,
	       sizeof(struct trace_iterator) -
	       offsetof(struct trace_iterator, seq));
	cpumask_clear(iter->started);
	trace_seq_init(&iter->seq);
	iter->pos = -1;

	trace_event_read_lock();
	trace_access_lock(iter->cpu_file);
	while (trace_find_next_entry_inc(iter) != NULL) {
		enum print_line_t ret;
		int save_len = iter->seq.seq.len;

		ret = print_trace_line(iter);
		if (ret == TRACE_TYPE_PARTIAL_LINE) {
			/* don't print partial lines */
			iter->seq.seq.len = save_len;
			break;
		}
		if (ret != TRACE_TYPE_NO_CONSUME)
			trace_consume(iter);

		if (trace_seq_used(&iter->seq) >= cnt)
			break;

		/*
		 * Setting the full flag means we reached the trace_seq buffer
		 * size and we should leave by partial output condition above.
		 * One of the trace_seq_* functions is not used properly.
		 */
		WARN_ONCE(iter->seq.full, "full flag set for trace type %d",
			  iter->ent->type);
	}
	trace_access_unlock(iter->cpu_file);
	trace_event_read_unlock();

	/* Now copy what we have to the user */
	sret = trace_seq_to_user(&iter->seq, ubuf, cnt);
	if (iter->seq.seq.readpos >= trace_seq_used(&iter->seq))
		trace_seq_init(&iter->seq);

	/*
	 * If there was nothing to send to user, in spite of consuming trace
	 * entries, go back to wait for more entries.
	 */
	if (sret == -EBUSY)
		goto waitagain;

out:
	mutex_unlock(&iter->mutex);

	return sret;
}

static void tracing_spd_release_pipe(struct splice_pipe_desc *spd,
				     unsigned int idx)
{
	__free_page(spd->pages[idx]);
}

static const struct pipe_buf_operations tracing_pipe_buf_ops = {
	.confirm		= generic_pipe_buf_confirm,
	.release		= generic_pipe_buf_release,
	.steal			= generic_pipe_buf_steal,
	.get			= generic_pipe_buf_get,
};

static size_t
tracing_fill_pipe_page(size_t rem, struct trace_iterator *iter)
{
	size_t count;
	int save_len;
	int ret;

	/* Seq buffer is page-sized, exactly what we need. */
	for (;;) {
		save_len = iter->seq.seq.len;
		ret = print_trace_line(iter);

		if (trace_seq_has_overflowed(&iter->seq)) {
			iter->seq.seq.len = save_len;
			break;
		}

		/*
		 * This should not be hit, because it should only
		 * be set if the iter->seq overflowed. But check it
		 * anyway to be safe.
		 */
		if (ret == TRACE_TYPE_PARTIAL_LINE) {
			iter->seq.seq.len = save_len;
			break;
		}

		count = trace_seq_used(&iter->seq) - save_len;
		if (rem < count) {
			rem = 0;
			iter->seq.seq.len = save_len;
			break;
		}

		if (ret != TRACE_TYPE_NO_CONSUME)
			trace_consume(iter);
		rem -= count;
		if (!trace_find_next_entry_inc(iter))	{
			rem = 0;
			iter->ent = NULL;
			break;
		}
	}

	return rem;
}

static ssize_t tracing_splice_read_pipe(struct file *filp,
					loff_t *ppos,
					struct pipe_inode_info *pipe,
					size_t len,
					unsigned int flags)
{
	struct page *pages_def[PIPE_DEF_BUFFERS];
	struct partial_page partial_def[PIPE_DEF_BUFFERS];
	struct trace_iterator *iter = filp->private_data;
	struct splice_pipe_desc spd = {
		.pages		= pages_def,
		.partial	= partial_def,
		.nr_pages	= 0, /* This gets updated below. */
		.nr_pages_max	= PIPE_DEF_BUFFERS,
		.ops		= &tracing_pipe_buf_ops,
		.spd_release	= tracing_spd_release_pipe,
	};
	ssize_t ret;
	size_t rem;
	unsigned int i;

	if (splice_grow_spd(pipe, &spd))
		return -ENOMEM;

	mutex_lock(&iter->mutex);

	if (iter->trace->splice_read) {
		ret = iter->trace->splice_read(iter, filp,
					       ppos, pipe, len, flags);
		if (ret)
			goto out_err;
	}

	ret = tracing_wait_pipe(filp);
	if (ret <= 0)
		goto out_err;

	if (!iter->ent && !trace_find_next_entry_inc(iter)) {
		ret = -EFAULT;
		goto out_err;
	}

	trace_event_read_lock();
	trace_access_lock(iter->cpu_file);

	/* Fill as many pages as possible. */
	for (i = 0, rem = len; i < spd.nr_pages_max && rem; i++) {
		spd.pages[i] = alloc_page(GFP_KERNEL);
		if (!spd.pages[i])
			break;

		rem = tracing_fill_pipe_page(rem, iter);

		/* Copy the data into the page, so we can start over. */
		ret = trace_seq_to_buffer(&iter->seq,
					  page_address(spd.pages[i]),
					  trace_seq_used(&iter->seq));
		if (ret < 0) {
			__free_page(spd.pages[i]);
			break;
		}
		spd.partial[i].offset = 0;
		spd.partial[i].len = trace_seq_used(&iter->seq);

		trace_seq_init(&iter->seq);
	}

	trace_access_unlock(iter->cpu_file);
	trace_event_read_unlock();
	mutex_unlock(&iter->mutex);

	spd.nr_pages = i;

	if (i)
		ret = splice_to_pipe(pipe, &spd);
	else
		ret = 0;
out:
	splice_shrink_spd(&spd);
	return ret;

out_err:
	mutex_unlock(&iter->mutex);
	goto out;
}

static ssize_t
tracing_entries_read(struct file *filp, char __user *ubuf,
		     size_t cnt, loff_t *ppos)
{
	struct inode *inode = file_inode(filp);
	struct trace_array *tr = inode->i_private;
	int cpu = tracing_get_cpu(inode);
	char buf[64];
	int r = 0;
	ssize_t ret;

	mutex_lock(&trace_types_lock);

	if (cpu == RING_BUFFER_ALL_CPUS) {
		int cpu, buf_size_same;
		unsigned long size;

		size = 0;
		buf_size_same = 1;
		/* check if all cpu sizes are same */
		for_each_tracing_cpu(cpu) {
			/* fill in the size from first enabled cpu */
			if (size == 0)
				size = per_cpu_ptr(tr->trace_buffer.data, cpu)->entries;
			if (size != per_cpu_ptr(tr->trace_buffer.data, cpu)->entries) {
				buf_size_same = 0;
				break;
			}
		}

		if (buf_size_same) {
			if (!ring_buffer_expanded)
				r = sprintf(buf, "%lu (expanded: %lu)\n",
					    size >> 10,
					    trace_buf_size >> 10);
			else
				r = sprintf(buf, "%lu\n", size >> 10);
		} else
			r = sprintf(buf, "X\n");
	} else
		r = sprintf(buf, "%lu\n", per_cpu_ptr(tr->trace_buffer.data, cpu)->entries >> 10);

	mutex_unlock(&trace_types_lock);

	ret = simple_read_from_buffer(ubuf, cnt, ppos, buf, r);
	return ret;
}

static ssize_t
tracing_entries_write(struct file *filp, const char __user *ubuf,
		      size_t cnt, loff_t *ppos)
{
	struct inode *inode = file_inode(filp);
	struct trace_array *tr = inode->i_private;
	unsigned long val;
	int ret;

	ret = kstrtoul_from_user(ubuf, cnt, 10, &val);
	if (ret)
		return ret;

	/* must have at least 1 entry */
	if (!val)
		return -EINVAL;

	/* value is in KB */
	val <<= 10;
	ret = tracing_resize_ring_buffer(tr, val, tracing_get_cpu(inode));
	if (ret < 0)
		return ret;

	*ppos += cnt;

	return cnt;
}

static ssize_t
tracing_total_entries_read(struct file *filp, char __user *ubuf,
				size_t cnt, loff_t *ppos)
{
	struct trace_array *tr = filp->private_data;
	char buf[64];
	int r, cpu;
	unsigned long size = 0, expanded_size = 0;

	mutex_lock(&trace_types_lock);
	for_each_tracing_cpu(cpu) {
		size += per_cpu_ptr(tr->trace_buffer.data, cpu)->entries >> 10;
		if (!ring_buffer_expanded)
			expanded_size += trace_buf_size >> 10;
	}
	if (ring_buffer_expanded)
		r = sprintf(buf, "%lu\n", size);
	else
		r = sprintf(buf, "%lu (expanded: %lu)\n", size, expanded_size);
	mutex_unlock(&trace_types_lock);

	return simple_read_from_buffer(ubuf, cnt, ppos, buf, r);
}

static ssize_t
tracing_free_buffer_write(struct file *filp, const char __user *ubuf,
			  size_t cnt, loff_t *ppos)
{
	/*
	 * There is no need to read what the user has written, this function
	 * is just to make sure that there is no error when "echo" is used
	 */

	*ppos += cnt;

	return cnt;
}

static int
tracing_free_buffer_release(struct inode *inode, struct file *filp)
{
	struct trace_array *tr = inode->i_private;

	/* disable tracing ? */
	if (tr->trace_flags & TRACE_ITER_STOP_ON_FREE)
		tracer_tracing_off(tr);
	/* resize the ring buffer to 0 */
	tracing_resize_ring_buffer(tr, 0, RING_BUFFER_ALL_CPUS);

	trace_array_put(tr);

	return 0;
}

static ssize_t
tracing_mark_write(struct file *filp, const char __user *ubuf,
					size_t cnt, loff_t *fpos)
{
	struct trace_array *tr = filp->private_data;
	struct ring_buffer_event *event;
	enum event_trigger_type tt = ETT_NONE;
	struct ring_buffer *buffer;
	struct print_entry *entry;
	unsigned long irq_flags;
	ssize_t written;
	int size;
	int len;

/* Used in tracing_mark_raw_write() as well */
#define FAULTED_STR "<faulted>"
#define FAULTED_SIZE (sizeof(FAULTED_STR) - 1) /* '\0' is already accounted for */

	if (tracing_disabled)
		return -EINVAL;

	if (!(tr->trace_flags & TRACE_ITER_MARKERS))
		return -EINVAL;

	if (cnt > TRACE_BUF_SIZE)
		cnt = TRACE_BUF_SIZE;

	BUILD_BUG_ON(TRACE_BUF_SIZE >= PAGE_SIZE);

	local_save_flags(irq_flags);
	size = sizeof(*entry) + cnt + 2; /* add '\0' and possible '\n' */

	/* If less than "<faulted>", then make sure we can still add that */
	if (cnt < FAULTED_SIZE)
		size += FAULTED_SIZE - cnt;

	buffer = tr->trace_buffer.buffer;
	event = __trace_buffer_lock_reserve(buffer, TRACE_PRINT, size,
					    irq_flags, preempt_count());
	if (unlikely(!event))
		/* Ring buffer disabled, return as if not open for write */
		return -EBADF;

	entry = ring_buffer_event_data(event);
	entry->ip = _THIS_IP_;

	len = __copy_from_user_inatomic(&entry->buf, ubuf, cnt);
	if (len) {
		memcpy(&entry->buf, FAULTED_STR, FAULTED_SIZE);
		cnt = FAULTED_SIZE;
		written = -EFAULT;
	} else
		written = cnt;
	len = cnt;

	if (tr->trace_marker_file && !list_empty(&tr->trace_marker_file->triggers)) {
		/* do not add \n before testing triggers, but add \0 */
		entry->buf[cnt] = '\0';
		tt = event_triggers_call(tr->trace_marker_file, entry, event);
	}

	if (entry->buf[cnt - 1] != '\n') {
		entry->buf[cnt] = '\n';
		entry->buf[cnt + 1] = '\0';
	} else
		entry->buf[cnt] = '\0';

	__buffer_unlock_commit(buffer, event);

	if (tt)
		event_triggers_post_call(tr->trace_marker_file, tt);

	if (written > 0)
		*fpos += written;

	return written;
}

/* Limit it for now to 3K (including tag) */
#define RAW_DATA_MAX_SIZE (1024*3)

static ssize_t
tracing_mark_raw_write(struct file *filp, const char __user *ubuf,
					size_t cnt, loff_t *fpos)
{
	struct trace_array *tr = filp->private_data;
	struct ring_buffer_event *event;
	struct ring_buffer *buffer;
	struct raw_data_entry *entry;
	unsigned long irq_flags;
	ssize_t written;
	int size;
	int len;

#define FAULT_SIZE_ID (FAULTED_SIZE + sizeof(int))

	if (tracing_disabled)
		return -EINVAL;

	if (!(tr->trace_flags & TRACE_ITER_MARKERS))
		return -EINVAL;

	/* The marker must at least have a tag id */
	if (cnt < sizeof(unsigned int) || cnt > RAW_DATA_MAX_SIZE)
		return -EINVAL;

	if (cnt > TRACE_BUF_SIZE)
		cnt = TRACE_BUF_SIZE;

	BUILD_BUG_ON(TRACE_BUF_SIZE >= PAGE_SIZE);

	local_save_flags(irq_flags);
	size = sizeof(*entry) + cnt;
	if (cnt < FAULT_SIZE_ID)
		size += FAULT_SIZE_ID - cnt;

	buffer = tr->trace_buffer.buffer;
	event = __trace_buffer_lock_reserve(buffer, TRACE_RAW_DATA, size,
					    irq_flags, preempt_count());
	if (!event)
		/* Ring buffer disabled, return as if not open for write */
		return -EBADF;

	entry = ring_buffer_event_data(event);

	len = __copy_from_user_inatomic(&entry->id, ubuf, cnt);
	if (len) {
		entry->id = -1;
		memcpy(&entry->buf, FAULTED_STR, FAULTED_SIZE);
		written = -EFAULT;
	} else
		written = cnt;

	__buffer_unlock_commit(buffer, event);

	if (written > 0)
		*fpos += written;

	return written;
}

static int tracing_clock_show(struct seq_file *m, void *v)
{
	struct trace_array *tr = m->private;
	int i;

	for (i = 0; i < ARRAY_SIZE(trace_clocks); i++)
		seq_printf(m,
			"%s%s%s%s", i ? " " : "",
			i == tr->clock_id ? "[" : "", trace_clocks[i].name,
			i == tr->clock_id ? "]" : "");
	seq_putc(m, '\n');

	return 0;
}

int tracing_set_clock(struct trace_array *tr, const char *clockstr)
{
	int i;

	for (i = 0; i < ARRAY_SIZE(trace_clocks); i++) {
		if (strcmp(trace_clocks[i].name, clockstr) == 0)
			break;
	}
	if (i == ARRAY_SIZE(trace_clocks))
		return -EINVAL;

	mutex_lock(&trace_types_lock);

	tr->clock_id = i;

	ring_buffer_set_clock(tr->trace_buffer.buffer, trace_clocks[i].func);

	/*
	 * New clock may not be consistent with the previous clock.
	 * Reset the buffer so that it doesn't have incomparable timestamps.
	 */
	tracing_reset_online_cpus(&tr->trace_buffer);

#ifdef CONFIG_TRACER_MAX_TRACE
	if (tr->max_buffer.buffer)
		ring_buffer_set_clock(tr->max_buffer.buffer, trace_clocks[i].func);
	tracing_reset_online_cpus(&tr->max_buffer);
#endif

	mutex_unlock(&trace_types_lock);

	return 0;
}

static ssize_t tracing_clock_write(struct file *filp, const char __user *ubuf,
				   size_t cnt, loff_t *fpos)
{
	struct seq_file *m = filp->private_data;
	struct trace_array *tr = m->private;
	char buf[64];
	const char *clockstr;
	int ret;

	if (cnt >= sizeof(buf))
		return -EINVAL;

	if (copy_from_user(buf, ubuf, cnt))
		return -EFAULT;

	buf[cnt] = 0;

	clockstr = strstrip(buf);

	ret = tracing_set_clock(tr, clockstr);
	if (ret)
		return ret;

	*fpos += cnt;

	return cnt;
}

static int tracing_clock_open(struct inode *inode, struct file *file)
{
	struct trace_array *tr = inode->i_private;
	int ret;

	ret = tracing_check_open_get_tr(tr);
	if (ret)
		return ret;

	ret = single_open(file, tracing_clock_show, inode->i_private);
	if (ret < 0)
		trace_array_put(tr);

	return ret;
}

static int tracing_time_stamp_mode_show(struct seq_file *m, void *v)
{
	struct trace_array *tr = m->private;

	mutex_lock(&trace_types_lock);

	if (ring_buffer_time_stamp_abs(tr->trace_buffer.buffer))
		seq_puts(m, "delta [absolute]\n");
	else
		seq_puts(m, "[delta] absolute\n");

	mutex_unlock(&trace_types_lock);

	return 0;
}

static int tracing_time_stamp_mode_open(struct inode *inode, struct file *file)
{
	struct trace_array *tr = inode->i_private;
	int ret;

	ret = tracing_check_open_get_tr(tr);
	if (ret)
		return ret;

	ret = single_open(file, tracing_time_stamp_mode_show, inode->i_private);
	if (ret < 0)
		trace_array_put(tr);

	return ret;
}

int tracing_set_time_stamp_abs(struct trace_array *tr, bool abs)
{
	int ret = 0;

	mutex_lock(&trace_types_lock);

	if (abs && tr->time_stamp_abs_ref++)
		goto out;

	if (!abs) {
		if (WARN_ON_ONCE(!tr->time_stamp_abs_ref)) {
			ret = -EINVAL;
			goto out;
		}

		if (--tr->time_stamp_abs_ref)
			goto out;
	}

	ring_buffer_set_time_stamp_abs(tr->trace_buffer.buffer, abs);

#ifdef CONFIG_TRACER_MAX_TRACE
	if (tr->max_buffer.buffer)
		ring_buffer_set_time_stamp_abs(tr->max_buffer.buffer, abs);
#endif
 out:
	mutex_unlock(&trace_types_lock);

	return ret;
}

struct ftrace_buffer_info {
	struct trace_iterator	iter;
	void			*spare;
	unsigned int		spare_cpu;
	unsigned int		read;
};

#ifdef CONFIG_TRACER_SNAPSHOT
static int tracing_snapshot_open(struct inode *inode, struct file *file)
{
	struct trace_array *tr = inode->i_private;
	struct trace_iterator *iter;
	struct seq_file *m;
	int ret;

	ret = tracing_check_open_get_tr(tr);
	if (ret)
		return ret;

	if (file->f_mode & FMODE_READ) {
		iter = __tracing_open(inode, file, true);
		if (IS_ERR(iter))
			ret = PTR_ERR(iter);
	} else {
		/* Writes still need the seq_file to hold the private data */
		ret = -ENOMEM;
		m = kzalloc(sizeof(*m), GFP_KERNEL);
		if (!m)
			goto out;
		iter = kzalloc(sizeof(*iter), GFP_KERNEL);
		if (!iter) {
			kfree(m);
			goto out;
		}
		ret = 0;

		iter->tr = tr;
		iter->trace_buffer = &tr->max_buffer;
		iter->cpu_file = tracing_get_cpu(inode);
		m->private = iter;
		file->private_data = m;
	}
out:
	if (ret < 0)
		trace_array_put(tr);

	return ret;
}

static ssize_t
tracing_snapshot_write(struct file *filp, const char __user *ubuf, size_t cnt,
		       loff_t *ppos)
{
	struct seq_file *m = filp->private_data;
	struct trace_iterator *iter = m->private;
	struct trace_array *tr = iter->tr;
	unsigned long val;
	int ret;

	ret = tracing_update_buffers();
	if (ret < 0)
		return ret;

	ret = kstrtoul_from_user(ubuf, cnt, 10, &val);
	if (ret)
		return ret;

	mutex_lock(&trace_types_lock);

	if (tr->current_trace->use_max_tr) {
		ret = -EBUSY;
		goto out;
	}

	arch_spin_lock(&tr->max_lock);
	if (tr->cond_snapshot)
		ret = -EBUSY;
	arch_spin_unlock(&tr->max_lock);
	if (ret)
		goto out;

	switch (val) {
	case 0:
		if (iter->cpu_file != RING_BUFFER_ALL_CPUS) {
			ret = -EINVAL;
			break;
		}
		if (tr->allocated_snapshot)
			free_snapshot(tr);
		break;
	case 1:
/* Only allow per-cpu swap if the ring buffer supports it */
#ifndef CONFIG_RING_BUFFER_ALLOW_SWAP
		if (iter->cpu_file != RING_BUFFER_ALL_CPUS) {
			ret = -EINVAL;
			break;
		}
#endif
		if (tr->allocated_snapshot)
			ret = resize_buffer_duplicate_size(&tr->max_buffer,
					&tr->trace_buffer, iter->cpu_file);
		else
			ret = tracing_alloc_snapshot_instance(tr);
		if (ret < 0)
			break;
		local_irq_disable();
		/* Now, we're going to swap */
		if (iter->cpu_file == RING_BUFFER_ALL_CPUS)
			update_max_tr(tr, current, smp_processor_id(), NULL);
		else
			update_max_tr_single(tr, current, iter->cpu_file);
		local_irq_enable();
		break;
	default:
		if (tr->allocated_snapshot) {
			if (iter->cpu_file == RING_BUFFER_ALL_CPUS)
				tracing_reset_online_cpus(&tr->max_buffer);
			else
				tracing_reset_cpu(&tr->max_buffer, iter->cpu_file);
		}
		break;
	}

	if (ret >= 0) {
		*ppos += cnt;
		ret = cnt;
	}
out:
	mutex_unlock(&trace_types_lock);
	return ret;
}

static int tracing_snapshot_release(struct inode *inode, struct file *file)
{
	struct seq_file *m = file->private_data;
	int ret;

	ret = tracing_release(inode, file);

	if (file->f_mode & FMODE_READ)
		return ret;

	/* If write only, the seq_file is just a stub */
	if (m)
		kfree(m->private);
	kfree(m);

	return 0;
}

static int tracing_buffers_open(struct inode *inode, struct file *filp);
static ssize_t tracing_buffers_read(struct file *filp, char __user *ubuf,
				    size_t count, loff_t *ppos);
static int tracing_buffers_release(struct inode *inode, struct file *file);
static ssize_t tracing_buffers_splice_read(struct file *file, loff_t *ppos,
		   struct pipe_inode_info *pipe, size_t len, unsigned int flags);

static int snapshot_raw_open(struct inode *inode, struct file *filp)
{
	struct ftrace_buffer_info *info;
	int ret;

	/* The following checks for tracefs lockdown */
	ret = tracing_buffers_open(inode, filp);
	if (ret < 0)
		return ret;

	info = filp->private_data;

	if (info->iter.trace->use_max_tr) {
		tracing_buffers_release(inode, filp);
		return -EBUSY;
	}

	info->iter.snapshot = true;
	info->iter.trace_buffer = &info->iter.tr->max_buffer;

	return ret;
}

#endif /* CONFIG_TRACER_SNAPSHOT */


static const struct file_operations tracing_thresh_fops = {
	.open		= tracing_open_generic,
	.read		= tracing_thresh_read,
	.write		= tracing_thresh_write,
	.llseek		= generic_file_llseek,
};

#if defined(CONFIG_TRACER_MAX_TRACE) || defined(CONFIG_HWLAT_TRACER)
static const struct file_operations tracing_max_lat_fops = {
	.open		= tracing_open_generic,
	.read		= tracing_max_lat_read,
	.write		= tracing_max_lat_write,
	.llseek		= generic_file_llseek,
};
#endif

static const struct file_operations set_tracer_fops = {
	.open		= tracing_open_generic,
	.read		= tracing_set_trace_read,
	.write		= tracing_set_trace_write,
	.llseek		= generic_file_llseek,
};

static const struct file_operations tracing_pipe_fops = {
	.open		= tracing_open_pipe,
	.poll		= tracing_poll_pipe,
	.read		= tracing_read_pipe,
	.splice_read	= tracing_splice_read_pipe,
	.release	= tracing_release_pipe,
	.llseek		= no_llseek,
};

static const struct file_operations tracing_entries_fops = {
	.open		= tracing_open_generic_tr,
	.read		= tracing_entries_read,
	.write		= tracing_entries_write,
	.llseek		= generic_file_llseek,
	.release	= tracing_release_generic_tr,
};

static const struct file_operations tracing_total_entries_fops = {
	.open		= tracing_open_generic_tr,
	.read		= tracing_total_entries_read,
	.llseek		= generic_file_llseek,
	.release	= tracing_release_generic_tr,
};

static const struct file_operations tracing_free_buffer_fops = {
	.open		= tracing_open_generic_tr,
	.write		= tracing_free_buffer_write,
	.release	= tracing_free_buffer_release,
};

static const struct file_operations tracing_mark_fops = {
	.open		= tracing_open_generic_tr,
	.write		= tracing_mark_write,
	.llseek		= generic_file_llseek,
	.release	= tracing_release_generic_tr,
};

static const struct file_operations tracing_mark_raw_fops = {
	.open		= tracing_open_generic_tr,
	.write		= tracing_mark_raw_write,
	.llseek		= generic_file_llseek,
	.release	= tracing_release_generic_tr,
};

static const struct file_operations trace_clock_fops = {
	.open		= tracing_clock_open,
	.read		= seq_read,
	.llseek		= seq_lseek,
	.release	= tracing_single_release_tr,
	.write		= tracing_clock_write,
};

static const struct file_operations trace_time_stamp_mode_fops = {
	.open		= tracing_time_stamp_mode_open,
	.read		= seq_read,
	.llseek		= seq_lseek,
	.release	= tracing_single_release_tr,
};

#ifdef CONFIG_TRACER_SNAPSHOT
static const struct file_operations snapshot_fops = {
	.open		= tracing_snapshot_open,
	.read		= seq_read,
	.write		= tracing_snapshot_write,
	.llseek		= tracing_lseek,
	.release	= tracing_snapshot_release,
};

static const struct file_operations snapshot_raw_fops = {
	.open		= snapshot_raw_open,
	.read		= tracing_buffers_read,
	.release	= tracing_buffers_release,
	.splice_read	= tracing_buffers_splice_read,
	.llseek		= no_llseek,
};

#endif /* CONFIG_TRACER_SNAPSHOT */

#define TRACING_LOG_ERRS_MAX	8
#define TRACING_LOG_LOC_MAX	128

#define CMD_PREFIX "  Command: "

struct err_info {
	const char	**errs;	/* ptr to loc-specific array of err strings */
	u8		type;	/* index into errs -> specific err string */
	u8		pos;	/* MAX_FILTER_STR_VAL = 256 */
	u64		ts;
};

struct tracing_log_err {
	struct list_head	list;
	struct err_info		info;
	char			loc[TRACING_LOG_LOC_MAX]; /* err location */
	char			cmd[MAX_FILTER_STR_VAL]; /* what caused err */
};

static DEFINE_MUTEX(tracing_err_log_lock);

static struct tracing_log_err *get_tracing_log_err(struct trace_array *tr)
{
	struct tracing_log_err *err;

	if (tr->n_err_log_entries < TRACING_LOG_ERRS_MAX) {
		err = kzalloc(sizeof(*err), GFP_KERNEL);
		if (!err)
			err = ERR_PTR(-ENOMEM);
		tr->n_err_log_entries++;

		return err;
	}

	err = list_first_entry(&tr->err_log, struct tracing_log_err, list);
	list_del(&err->list);

	return err;
}

/**
 * err_pos - find the position of a string within a command for error careting
 * @cmd: The tracing command that caused the error
 * @str: The string to position the caret at within @cmd
 *
 * Finds the position of the first occurence of @str within @cmd.  The
 * return value can be passed to tracing_log_err() for caret placement
 * within @cmd.
 *
 * Returns the index within @cmd of the first occurence of @str or 0
 * if @str was not found.
 */
unsigned int err_pos(char *cmd, const char *str)
{
	char *found;

	if (WARN_ON(!strlen(cmd)))
		return 0;

	found = strstr(cmd, str);
	if (found)
		return found - cmd;

	return 0;
}

/**
 * tracing_log_err - write an error to the tracing error log
 * @tr: The associated trace array for the error (NULL for top level array)
 * @loc: A string describing where the error occurred
 * @cmd: The tracing command that caused the error
 * @errs: The array of loc-specific static error strings
 * @type: The index into errs[], which produces the specific static err string
 * @pos: The position the caret should be placed in the cmd
 *
 * Writes an error into tracing/error_log of the form:
 *
 * <loc>: error: <text>
 *   Command: <cmd>
 *              ^
 *
 * tracing/error_log is a small log file containing the last
 * TRACING_LOG_ERRS_MAX errors (8).  Memory for errors isn't allocated
 * unless there has been a tracing error, and the error log can be
 * cleared and have its memory freed by writing the empty string in
 * truncation mode to it i.e. echo > tracing/error_log.
 *
 * NOTE: the @errs array along with the @type param are used to
 * produce a static error string - this string is not copied and saved
 * when the error is logged - only a pointer to it is saved.  See
 * existing callers for examples of how static strings are typically
 * defined for use with tracing_log_err().
 */
void tracing_log_err(struct trace_array *tr,
		     const char *loc, const char *cmd,
		     const char **errs, u8 type, u8 pos)
{
	struct tracing_log_err *err;

	if (!tr)
		tr = &global_trace;

	mutex_lock(&tracing_err_log_lock);
	err = get_tracing_log_err(tr);
	if (PTR_ERR(err) == -ENOMEM) {
		mutex_unlock(&tracing_err_log_lock);
		return;
	}

	snprintf(err->loc, TRACING_LOG_LOC_MAX, "%s: error: ", loc);
	snprintf(err->cmd, MAX_FILTER_STR_VAL,"\n" CMD_PREFIX "%s\n", cmd);

	err->info.errs = errs;
	err->info.type = type;
	err->info.pos = pos;
	err->info.ts = local_clock();

	list_add_tail(&err->list, &tr->err_log);
	mutex_unlock(&tracing_err_log_lock);
}

static void clear_tracing_err_log(struct trace_array *tr)
{
	struct tracing_log_err *err, *next;

	mutex_lock(&tracing_err_log_lock);
	list_for_each_entry_safe(err, next, &tr->err_log, list) {
		list_del(&err->list);
		kfree(err);
	}

	tr->n_err_log_entries = 0;
	mutex_unlock(&tracing_err_log_lock);
}

static void *tracing_err_log_seq_start(struct seq_file *m, loff_t *pos)
{
	struct trace_array *tr = m->private;

	mutex_lock(&tracing_err_log_lock);

	return seq_list_start(&tr->err_log, *pos);
}

static void *tracing_err_log_seq_next(struct seq_file *m, void *v, loff_t *pos)
{
	struct trace_array *tr = m->private;

	return seq_list_next(v, &tr->err_log, pos);
}

static void tracing_err_log_seq_stop(struct seq_file *m, void *v)
{
	mutex_unlock(&tracing_err_log_lock);
}

static void tracing_err_log_show_pos(struct seq_file *m, u8 pos)
{
	u8 i;

	for (i = 0; i < sizeof(CMD_PREFIX) - 1; i++)
		seq_putc(m, ' ');
	for (i = 0; i < pos; i++)
		seq_putc(m, ' ');
	seq_puts(m, "^\n");
}

static int tracing_err_log_seq_show(struct seq_file *m, void *v)
{
	struct tracing_log_err *err = v;

	if (err) {
		const char *err_text = err->info.errs[err->info.type];
		u64 sec = err->info.ts;
		u32 nsec;

		nsec = do_div(sec, NSEC_PER_SEC);
		seq_printf(m, "[%5llu.%06u] %s%s", sec, nsec / 1000,
			   err->loc, err_text);
		seq_printf(m, "%s", err->cmd);
		tracing_err_log_show_pos(m, err->info.pos);
	}

	return 0;
}

static const struct seq_operations tracing_err_log_seq_ops = {
	.start  = tracing_err_log_seq_start,
	.next   = tracing_err_log_seq_next,
	.stop   = tracing_err_log_seq_stop,
	.show   = tracing_err_log_seq_show
};

static int tracing_err_log_open(struct inode *inode, struct file *file)
{
	struct trace_array *tr = inode->i_private;
	int ret = 0;

	ret = tracing_check_open_get_tr(tr);
	if (ret)
		return ret;

	/* If this file was opened for write, then erase contents */
	if ((file->f_mode & FMODE_WRITE) && (file->f_flags & O_TRUNC))
		clear_tracing_err_log(tr);

	if (file->f_mode & FMODE_READ) {
		ret = seq_open(file, &tracing_err_log_seq_ops);
		if (!ret) {
			struct seq_file *m = file->private_data;
			m->private = tr;
		} else {
			trace_array_put(tr);
		}
	}
	return ret;
}

static ssize_t tracing_err_log_write(struct file *file,
				     const char __user *buffer,
				     size_t count, loff_t *ppos)
{
	return count;
}

static int tracing_err_log_release(struct inode *inode, struct file *file)
{
	struct trace_array *tr = inode->i_private;

	trace_array_put(tr);

	if (file->f_mode & FMODE_READ)
		seq_release(inode, file);

	return 0;
}

static const struct file_operations tracing_err_log_fops = {
	.open           = tracing_err_log_open,
	.write		= tracing_err_log_write,
	.read           = seq_read,
	.llseek         = seq_lseek,
	.release        = tracing_err_log_release,
};

static int tracing_buffers_open(struct inode *inode, struct file *filp)
{
	struct trace_array *tr = inode->i_private;
	struct ftrace_buffer_info *info;
	int ret;

	ret = tracing_check_open_get_tr(tr);
	if (ret)
		return ret;

	info = kzalloc(sizeof(*info), GFP_KERNEL);
	if (!info) {
		trace_array_put(tr);
		return -ENOMEM;
	}

	mutex_lock(&trace_types_lock);

	info->iter.tr		= tr;
	info->iter.cpu_file	= tracing_get_cpu(inode);
	info->iter.trace	= tr->current_trace;
	info->iter.trace_buffer = &tr->trace_buffer;
	info->spare		= NULL;
	/* Force reading ring buffer for first read */
	info->read		= (unsigned int)-1;

	filp->private_data = info;

	tr->trace_ref++;

	mutex_unlock(&trace_types_lock);

	ret = nonseekable_open(inode, filp);
	if (ret < 0)
		trace_array_put(tr);

	return ret;
}

static __poll_t
tracing_buffers_poll(struct file *filp, poll_table *poll_table)
{
	struct ftrace_buffer_info *info = filp->private_data;
	struct trace_iterator *iter = &info->iter;

	return trace_poll(iter, filp, poll_table);
}

static ssize_t
tracing_buffers_read(struct file *filp, char __user *ubuf,
		     size_t count, loff_t *ppos)
{
	struct ftrace_buffer_info *info = filp->private_data;
	struct trace_iterator *iter = &info->iter;
	ssize_t ret = 0;
	ssize_t size;

	if (!count)
		return 0;

#ifdef CONFIG_TRACER_MAX_TRACE
	if (iter->snapshot && iter->tr->current_trace->use_max_tr)
		return -EBUSY;
#endif

	if (!info->spare) {
		info->spare = ring_buffer_alloc_read_page(iter->trace_buffer->buffer,
							  iter->cpu_file);
		if (IS_ERR(info->spare)) {
			ret = PTR_ERR(info->spare);
			info->spare = NULL;
		} else {
			info->spare_cpu = iter->cpu_file;
		}
	}
	if (!info->spare)
		return ret;

	/* Do we have previous read data to read? */
	if (info->read < PAGE_SIZE)
		goto read;

 again:
	trace_access_lock(iter->cpu_file);
	ret = ring_buffer_read_page(iter->trace_buffer->buffer,
				    &info->spare,
				    count,
				    iter->cpu_file, 0);
	trace_access_unlock(iter->cpu_file);

	if (ret < 0) {
		if (trace_empty(iter)) {
			if ((filp->f_flags & O_NONBLOCK))
				return -EAGAIN;

			ret = wait_on_pipe(iter, 0);
			if (ret)
				return ret;

			goto again;
		}
		return 0;
	}

	info->read = 0;
 read:
	size = PAGE_SIZE - info->read;
	if (size > count)
		size = count;

	ret = copy_to_user(ubuf, info->spare + info->read, size);
	if (ret == size)
		return -EFAULT;

	size -= ret;

	*ppos += size;
	info->read += size;

	return size;
}

static int tracing_buffers_release(struct inode *inode, struct file *file)
{
	struct ftrace_buffer_info *info = file->private_data;
	struct trace_iterator *iter = &info->iter;

	mutex_lock(&trace_types_lock);

	iter->tr->trace_ref--;

	__trace_array_put(iter->tr);

	if (info->spare)
		ring_buffer_free_read_page(iter->trace_buffer->buffer,
					   info->spare_cpu, info->spare);
	kfree(info);

	mutex_unlock(&trace_types_lock);

	return 0;
}

struct buffer_ref {
	struct ring_buffer	*buffer;
	void			*page;
	int			cpu;
	refcount_t		refcount;
};

static void buffer_ref_release(struct buffer_ref *ref)
{
	if (!refcount_dec_and_test(&ref->refcount))
		return;
	ring_buffer_free_read_page(ref->buffer, ref->cpu, ref->page);
	kfree(ref);
}

static void buffer_pipe_buf_release(struct pipe_inode_info *pipe,
				    struct pipe_buffer *buf)
{
	struct buffer_ref *ref = (struct buffer_ref *)buf->private;

	buffer_ref_release(ref);
	buf->private = 0;
}

static bool buffer_pipe_buf_get(struct pipe_inode_info *pipe,
				struct pipe_buffer *buf)
{
	struct buffer_ref *ref = (struct buffer_ref *)buf->private;

	if (refcount_read(&ref->refcount) > INT_MAX/2)
		return false;

	refcount_inc(&ref->refcount);
	return true;
}

/* Pipe buffer operations for a buffer. */
static const struct pipe_buf_operations buffer_pipe_buf_ops = {
	.confirm		= generic_pipe_buf_confirm,
	.release		= buffer_pipe_buf_release,
	.steal			= generic_pipe_buf_nosteal,
	.get			= buffer_pipe_buf_get,
};

/*
 * Callback from splice_to_pipe(), if we need to release some pages
 * at the end of the spd in case we error'ed out in filling the pipe.
 */
static void buffer_spd_release(struct splice_pipe_desc *spd, unsigned int i)
{
	struct buffer_ref *ref =
		(struct buffer_ref *)spd->partial[i].private;

	buffer_ref_release(ref);
	spd->partial[i].private = 0;
}

static ssize_t
tracing_buffers_splice_read(struct file *file, loff_t *ppos,
			    struct pipe_inode_info *pipe, size_t len,
			    unsigned int flags)
{
	struct ftrace_buffer_info *info = file->private_data;
	struct trace_iterator *iter = &info->iter;
	struct partial_page partial_def[PIPE_DEF_BUFFERS];
	struct page *pages_def[PIPE_DEF_BUFFERS];
	struct splice_pipe_desc spd = {
		.pages		= pages_def,
		.partial	= partial_def,
		.nr_pages_max	= PIPE_DEF_BUFFERS,
		.ops		= &buffer_pipe_buf_ops,
		.spd_release	= buffer_spd_release,
	};
	struct buffer_ref *ref;
	int entries, i;
	ssize_t ret = 0;

#ifdef CONFIG_TRACER_MAX_TRACE
	if (iter->snapshot && iter->tr->current_trace->use_max_tr)
		return -EBUSY;
#endif

	if (*ppos & (PAGE_SIZE - 1))
		return -EINVAL;

	if (len & (PAGE_SIZE - 1)) {
		if (len < PAGE_SIZE)
			return -EINVAL;
		len &= PAGE_MASK;
	}

	if (splice_grow_spd(pipe, &spd))
		return -ENOMEM;

 again:
	trace_access_lock(iter->cpu_file);
	entries = ring_buffer_entries_cpu(iter->trace_buffer->buffer, iter->cpu_file);

	for (i = 0; i < spd.nr_pages_max && len && entries; i++, len -= PAGE_SIZE) {
		struct page *page;
		int r;

		ref = kzalloc(sizeof(*ref), GFP_KERNEL);
		if (!ref) {
			ret = -ENOMEM;
			break;
		}

		refcount_set(&ref->refcount, 1);
		ref->buffer = iter->trace_buffer->buffer;
		ref->page = ring_buffer_alloc_read_page(ref->buffer, iter->cpu_file);
		if (IS_ERR(ref->page)) {
			ret = PTR_ERR(ref->page);
			ref->page = NULL;
			kfree(ref);
			break;
		}
		ref->cpu = iter->cpu_file;

		r = ring_buffer_read_page(ref->buffer, &ref->page,
					  len, iter->cpu_file, 1);
		if (r < 0) {
			ring_buffer_free_read_page(ref->buffer, ref->cpu,
						   ref->page);
			kfree(ref);
			break;
		}

		page = virt_to_page(ref->page);

		spd.pages[i] = page;
		spd.partial[i].len = PAGE_SIZE;
		spd.partial[i].offset = 0;
		spd.partial[i].private = (unsigned long)ref;
		spd.nr_pages++;
		*ppos += PAGE_SIZE;

		entries = ring_buffer_entries_cpu(iter->trace_buffer->buffer, iter->cpu_file);
	}

	trace_access_unlock(iter->cpu_file);
	spd.nr_pages = i;

	/* did we read anything? */
	if (!spd.nr_pages) {
		if (ret)
			goto out;

		ret = -EAGAIN;
		if ((file->f_flags & O_NONBLOCK) || (flags & SPLICE_F_NONBLOCK))
			goto out;

		ret = wait_on_pipe(iter, iter->tr->buffer_percent);
		if (ret)
			goto out;

		goto again;
	}

	ret = splice_to_pipe(pipe, &spd);
out:
	splice_shrink_spd(&spd);

	return ret;
}

static const struct file_operations tracing_buffers_fops = {
	.open		= tracing_buffers_open,
	.read		= tracing_buffers_read,
	.poll		= tracing_buffers_poll,
	.release	= tracing_buffers_release,
	.splice_read	= tracing_buffers_splice_read,
	.llseek		= no_llseek,
};

static ssize_t
tracing_stats_read(struct file *filp, char __user *ubuf,
		   size_t count, loff_t *ppos)
{
	struct inode *inode = file_inode(filp);
	struct trace_array *tr = inode->i_private;
	struct trace_buffer *trace_buf = &tr->trace_buffer;
	int cpu = tracing_get_cpu(inode);
	struct trace_seq *s;
	unsigned long cnt;
	unsigned long long t;
	unsigned long usec_rem;

	s = kmalloc(sizeof(*s), GFP_KERNEL);
	if (!s)
		return -ENOMEM;

	trace_seq_init(s);

	cnt = ring_buffer_entries_cpu(trace_buf->buffer, cpu);
	trace_seq_printf(s, "entries: %ld\n", cnt);

	cnt = ring_buffer_overrun_cpu(trace_buf->buffer, cpu);
	trace_seq_printf(s, "overrun: %ld\n", cnt);

	cnt = ring_buffer_commit_overrun_cpu(trace_buf->buffer, cpu);
	trace_seq_printf(s, "commit overrun: %ld\n", cnt);

	cnt = ring_buffer_bytes_cpu(trace_buf->buffer, cpu);
	trace_seq_printf(s, "bytes: %ld\n", cnt);

	if (trace_clocks[tr->clock_id].in_ns) {
		/* local or global for trace_clock */
		t = ns2usecs(ring_buffer_oldest_event_ts(trace_buf->buffer, cpu));
		usec_rem = do_div(t, USEC_PER_SEC);
		trace_seq_printf(s, "oldest event ts: %5llu.%06lu\n",
								t, usec_rem);

		t = ns2usecs(ring_buffer_time_stamp(trace_buf->buffer, cpu));
		usec_rem = do_div(t, USEC_PER_SEC);
		trace_seq_printf(s, "now ts: %5llu.%06lu\n", t, usec_rem);
	} else {
		/* counter or tsc mode for trace_clock */
		trace_seq_printf(s, "oldest event ts: %llu\n",
				ring_buffer_oldest_event_ts(trace_buf->buffer, cpu));

		trace_seq_printf(s, "now ts: %llu\n",
				ring_buffer_time_stamp(trace_buf->buffer, cpu));
	}

	cnt = ring_buffer_dropped_events_cpu(trace_buf->buffer, cpu);
	trace_seq_printf(s, "dropped events: %ld\n", cnt);

	cnt = ring_buffer_read_events_cpu(trace_buf->buffer, cpu);
	trace_seq_printf(s, "read events: %ld\n", cnt);

	count = simple_read_from_buffer(ubuf, count, ppos,
					s->buffer, trace_seq_used(s));

	kfree(s);

	return count;
}

static const struct file_operations tracing_stats_fops = {
	.open		= tracing_open_generic_tr,
	.read		= tracing_stats_read,
	.llseek		= generic_file_llseek,
	.release	= tracing_release_generic_tr,
};

#ifdef CONFIG_DYNAMIC_FTRACE

static ssize_t
tracing_read_dyn_info(struct file *filp, char __user *ubuf,
		  size_t cnt, loff_t *ppos)
{
	unsigned long *p = filp->private_data;
	char buf[64]; /* Not too big for a shallow stack */
	int r;

	r = scnprintf(buf, 63, "%ld", *p);
	buf[r++] = '\n';

	return simple_read_from_buffer(ubuf, cnt, ppos, buf, r);
}

static const struct file_operations tracing_dyn_info_fops = {
	.open		= tracing_open_generic,
	.read		= tracing_read_dyn_info,
	.llseek		= generic_file_llseek,
};
#endif /* CONFIG_DYNAMIC_FTRACE */

#if defined(CONFIG_TRACER_SNAPSHOT) && defined(CONFIG_DYNAMIC_FTRACE)
static void
ftrace_snapshot(unsigned long ip, unsigned long parent_ip,
		struct trace_array *tr, struct ftrace_probe_ops *ops,
		void *data)
{
	tracing_snapshot_instance(tr);
}

static void
ftrace_count_snapshot(unsigned long ip, unsigned long parent_ip,
		      struct trace_array *tr, struct ftrace_probe_ops *ops,
		      void *data)
{
	struct ftrace_func_mapper *mapper = data;
	long *count = NULL;

	if (mapper)
		count = (long *)ftrace_func_mapper_find_ip(mapper, ip);

	if (count) {

		if (*count <= 0)
			return;

		(*count)--;
	}

	tracing_snapshot_instance(tr);
}

static int
ftrace_snapshot_print(struct seq_file *m, unsigned long ip,
		      struct ftrace_probe_ops *ops, void *data)
{
	struct ftrace_func_mapper *mapper = data;
	long *count = NULL;

	seq_printf(m, "%ps:", (void *)ip);

	seq_puts(m, "snapshot");

	if (mapper)
		count = (long *)ftrace_func_mapper_find_ip(mapper, ip);

	if (count)
		seq_printf(m, ":count=%ld\n", *count);
	else
		seq_puts(m, ":unlimited\n");

	return 0;
}

static int
ftrace_snapshot_init(struct ftrace_probe_ops *ops, struct trace_array *tr,
		     unsigned long ip, void *init_data, void **data)
{
	struct ftrace_func_mapper *mapper = *data;

	if (!mapper) {
		mapper = allocate_ftrace_func_mapper();
		if (!mapper)
			return -ENOMEM;
		*data = mapper;
	}

	return ftrace_func_mapper_add_ip(mapper, ip, init_data);
}

static void
ftrace_snapshot_free(struct ftrace_probe_ops *ops, struct trace_array *tr,
		     unsigned long ip, void *data)
{
	struct ftrace_func_mapper *mapper = data;

	if (!ip) {
		if (!mapper)
			return;
		free_ftrace_func_mapper(mapper, NULL);
		return;
	}

	ftrace_func_mapper_remove_ip(mapper, ip);
}

static struct ftrace_probe_ops snapshot_probe_ops = {
	.func			= ftrace_snapshot,
	.print			= ftrace_snapshot_print,
};

static struct ftrace_probe_ops snapshot_count_probe_ops = {
	.func			= ftrace_count_snapshot,
	.print			= ftrace_snapshot_print,
	.init			= ftrace_snapshot_init,
	.free			= ftrace_snapshot_free,
};

static int
ftrace_trace_snapshot_callback(struct trace_array *tr, struct ftrace_hash *hash,
			       char *glob, char *cmd, char *param, int enable)
{
	struct ftrace_probe_ops *ops;
	void *count = (void *)-1;
	char *number;
	int ret;

	if (!tr)
		return -ENODEV;

	/* hash funcs only work with set_ftrace_filter */
	if (!enable)
		return -EINVAL;

	ops = param ? &snapshot_count_probe_ops :  &snapshot_probe_ops;

	if (glob[0] == '!')
		return unregister_ftrace_function_probe_func(glob+1, tr, ops);

	if (!param)
		goto out_reg;

	number = strsep(&param, ":");

	if (!strlen(number))
		goto out_reg;

	/*
	 * We use the callback data field (which is a pointer)
	 * as our counter.
	 */
	ret = kstrtoul(number, 0, (unsigned long *)&count);
	if (ret)
		return ret;

 out_reg:
	ret = tracing_alloc_snapshot_instance(tr);
	if (ret < 0)
		goto out;

	ret = register_ftrace_function_probe(glob, tr, ops, count);

 out:
	return ret < 0 ? ret : 0;
}

static struct ftrace_func_command ftrace_snapshot_cmd = {
	.name			= "snapshot",
	.func			= ftrace_trace_snapshot_callback,
};

static __init int register_snapshot_cmd(void)
{
	return register_ftrace_command(&ftrace_snapshot_cmd);
}
#else
static inline __init int register_snapshot_cmd(void) { return 0; }
#endif /* defined(CONFIG_TRACER_SNAPSHOT) && defined(CONFIG_DYNAMIC_FTRACE) */

static struct dentry *tracing_get_dentry(struct trace_array *tr)
{
	if (WARN_ON(!tr->dir))
		return ERR_PTR(-ENODEV);

	/* Top directory uses NULL as the parent */
	if (tr->flags & TRACE_ARRAY_FL_GLOBAL)
		return NULL;

	/* All sub buffers have a descriptor */
	return tr->dir;
}

static struct dentry *tracing_dentry_percpu(struct trace_array *tr, int cpu)
{
	struct dentry *d_tracer;

	if (tr->percpu_dir)
		return tr->percpu_dir;

	d_tracer = tracing_get_dentry(tr);
	if (IS_ERR(d_tracer))
		return NULL;

	tr->percpu_dir = tracefs_create_dir("per_cpu", d_tracer);

	WARN_ONCE(!tr->percpu_dir,
		  "Could not create tracefs directory 'per_cpu/%d'\n", cpu);

	return tr->percpu_dir;
}

static struct dentry *
trace_create_cpu_file(const char *name, umode_t mode, struct dentry *parent,
		      void *data, long cpu, const struct file_operations *fops)
{
	struct dentry *ret = trace_create_file(name, mode, parent, data, fops);

	if (ret) /* See tracing_get_cpu() */
		d_inode(ret)->i_cdev = (void *)(cpu + 1);
	return ret;
}

static void
tracing_init_tracefs_percpu(struct trace_array *tr, long cpu)
{
	struct dentry *d_percpu = tracing_dentry_percpu(tr, cpu);
	struct dentry *d_cpu;
	char cpu_dir[30]; /* 30 characters should be more than enough */

	if (!d_percpu)
		return;

	snprintf(cpu_dir, 30, "cpu%ld", cpu);
	d_cpu = tracefs_create_dir(cpu_dir, d_percpu);
	if (!d_cpu) {
		pr_warn("Could not create tracefs '%s' entry\n", cpu_dir);
		return;
	}

	/* per cpu trace_pipe */
	trace_create_cpu_file("trace_pipe", 0444, d_cpu,
				tr, cpu, &tracing_pipe_fops);

	/* per cpu trace */
	trace_create_cpu_file("trace", 0644, d_cpu,
				tr, cpu, &tracing_fops);

	trace_create_cpu_file("trace_pipe_raw", 0444, d_cpu,
				tr, cpu, &tracing_buffers_fops);

	trace_create_cpu_file("stats", 0444, d_cpu,
				tr, cpu, &tracing_stats_fops);

	trace_create_cpu_file("buffer_size_kb", 0444, d_cpu,
				tr, cpu, &tracing_entries_fops);

#ifdef CONFIG_TRACER_SNAPSHOT
	trace_create_cpu_file("snapshot", 0644, d_cpu,
				tr, cpu, &snapshot_fops);

	trace_create_cpu_file("snapshot_raw", 0444, d_cpu,
				tr, cpu, &snapshot_raw_fops);
#endif
}

#ifdef CONFIG_FTRACE_SELFTEST
/* Let selftest have access to static functions in this file */
#include "trace_selftest.c"
#endif

static ssize_t
trace_options_read(struct file *filp, char __user *ubuf, size_t cnt,
			loff_t *ppos)
{
	struct trace_option_dentry *topt = filp->private_data;
	char *buf;

	if (topt->flags->val & topt->opt->bit)
		buf = "1\n";
	else
		buf = "0\n";

	return simple_read_from_buffer(ubuf, cnt, ppos, buf, 2);
}

static ssize_t
trace_options_write(struct file *filp, const char __user *ubuf, size_t cnt,
			 loff_t *ppos)
{
	struct trace_option_dentry *topt = filp->private_data;
	unsigned long val;
	int ret;

	ret = kstrtoul_from_user(ubuf, cnt, 10, &val);
	if (ret)
		return ret;

	if (val != 0 && val != 1)
		return -EINVAL;

	if (!!(topt->flags->val & topt->opt->bit) != val) {
		mutex_lock(&trace_types_lock);
		ret = __set_tracer_option(topt->tr, topt->flags,
					  topt->opt, !val);
		mutex_unlock(&trace_types_lock);
		if (ret)
			return ret;
	}

	*ppos += cnt;

	return cnt;
}


static const struct file_operations trace_options_fops = {
	.open = tracing_open_generic,
	.read = trace_options_read,
	.write = trace_options_write,
	.llseek	= generic_file_llseek,
};

/*
 * In order to pass in both the trace_array descriptor as well as the index
 * to the flag that the trace option file represents, the trace_array
 * has a character array of trace_flags_index[], which holds the index
 * of the bit for the flag it represents. index[0] == 0, index[1] == 1, etc.
 * The address of this character array is passed to the flag option file
 * read/write callbacks.
 *
 * In order to extract both the index and the trace_array descriptor,
 * get_tr_index() uses the following algorithm.
 *
 *   idx = *ptr;
 *
 * As the pointer itself contains the address of the index (remember
 * index[1] == 1).
 *
 * Then to get the trace_array descriptor, by subtracting that index
 * from the ptr, we get to the start of the index itself.
 *
 *   ptr - idx == &index[0]
 *
 * Then a simple container_of() from that pointer gets us to the
 * trace_array descriptor.
 */
static void get_tr_index(void *data, struct trace_array **ptr,
			 unsigned int *pindex)
{
	*pindex = *(unsigned char *)data;

	*ptr = container_of(data - *pindex, struct trace_array,
			    trace_flags_index);
}

static ssize_t
trace_options_core_read(struct file *filp, char __user *ubuf, size_t cnt,
			loff_t *ppos)
{
	void *tr_index = filp->private_data;
	struct trace_array *tr;
	unsigned int index;
	char *buf;

	get_tr_index(tr_index, &tr, &index);

	if (tr->trace_flags & (1 << index))
		buf = "1\n";
	else
		buf = "0\n";

	return simple_read_from_buffer(ubuf, cnt, ppos, buf, 2);
}

static ssize_t
trace_options_core_write(struct file *filp, const char __user *ubuf, size_t cnt,
			 loff_t *ppos)
{
	void *tr_index = filp->private_data;
	struct trace_array *tr;
	unsigned int index;
	unsigned long val;
	int ret;

	get_tr_index(tr_index, &tr, &index);

	ret = kstrtoul_from_user(ubuf, cnt, 10, &val);
	if (ret)
		return ret;

	if (val != 0 && val != 1)
		return -EINVAL;

	mutex_lock(&event_mutex);
	mutex_lock(&trace_types_lock);
	ret = set_tracer_flag(tr, 1 << index, val);
	mutex_unlock(&trace_types_lock);
	mutex_unlock(&event_mutex);

	if (ret < 0)
		return ret;

	*ppos += cnt;

	return cnt;
}

static const struct file_operations trace_options_core_fops = {
	.open = tracing_open_generic,
	.read = trace_options_core_read,
	.write = trace_options_core_write,
	.llseek = generic_file_llseek,
};

struct dentry *trace_create_file(const char *name,
				 umode_t mode,
				 struct dentry *parent,
				 void *data,
				 const struct file_operations *fops)
{
	struct dentry *ret;

	ret = tracefs_create_file(name, mode, parent, data, fops);
	if (!ret)
		pr_warn("Could not create tracefs '%s' entry\n", name);

	return ret;
}


static struct dentry *trace_options_init_dentry(struct trace_array *tr)
{
	struct dentry *d_tracer;

	if (tr->options)
		return tr->options;

	d_tracer = tracing_get_dentry(tr);
	if (IS_ERR(d_tracer))
		return NULL;

	tr->options = tracefs_create_dir("options", d_tracer);
	if (!tr->options) {
		pr_warn("Could not create tracefs directory 'options'\n");
		return NULL;
	}

	return tr->options;
}

static void
create_trace_option_file(struct trace_array *tr,
			 struct trace_option_dentry *topt,
			 struct tracer_flags *flags,
			 struct tracer_opt *opt)
{
	struct dentry *t_options;

	t_options = trace_options_init_dentry(tr);
	if (!t_options)
		return;

	topt->flags = flags;
	topt->opt = opt;
	topt->tr = tr;

	topt->entry = trace_create_file(opt->name, 0644, t_options, topt,
				    &trace_options_fops);

}

static void
create_trace_option_files(struct trace_array *tr, struct tracer *tracer)
{
	struct trace_option_dentry *topts;
	struct trace_options *tr_topts;
	struct tracer_flags *flags;
	struct tracer_opt *opts;
	int cnt;
	int i;

	if (!tracer)
		return;

	flags = tracer->flags;

	if (!flags || !flags->opts)
		return;

	/*
	 * If this is an instance, only create flags for tracers
	 * the instance may have.
	 */
	if (!trace_ok_for_array(tracer, tr))
		return;

	for (i = 0; i < tr->nr_topts; i++) {
		/* Make sure there's no duplicate flags. */
		if (WARN_ON_ONCE(tr->topts[i].tracer->flags == tracer->flags))
			return;
	}

	opts = flags->opts;

	for (cnt = 0; opts[cnt].name; cnt++)
		;

	topts = kcalloc(cnt + 1, sizeof(*topts), GFP_KERNEL);
	if (!topts)
		return;

	tr_topts = krealloc(tr->topts, sizeof(*tr->topts) * (tr->nr_topts + 1),
			    GFP_KERNEL);
	if (!tr_topts) {
		kfree(topts);
		return;
	}

	tr->topts = tr_topts;
	tr->topts[tr->nr_topts].tracer = tracer;
	tr->topts[tr->nr_topts].topts = topts;
	tr->nr_topts++;

	for (cnt = 0; opts[cnt].name; cnt++) {
		create_trace_option_file(tr, &topts[cnt], flags,
					 &opts[cnt]);
		WARN_ONCE(topts[cnt].entry == NULL,
			  "Failed to create trace option: %s",
			  opts[cnt].name);
	}
}

static struct dentry *
create_trace_option_core_file(struct trace_array *tr,
			      const char *option, long index)
{
	struct dentry *t_options;

	t_options = trace_options_init_dentry(tr);
	if (!t_options)
		return NULL;

	return trace_create_file(option, 0644, t_options,
				 (void *)&tr->trace_flags_index[index],
				 &trace_options_core_fops);
}

static void create_trace_options_dir(struct trace_array *tr)
{
	struct dentry *t_options;
	bool top_level = tr == &global_trace;
	int i;

	t_options = trace_options_init_dentry(tr);
	if (!t_options)
		return;

	for (i = 0; trace_options[i]; i++) {
		if (top_level ||
		    !((1 << i) & TOP_LEVEL_TRACE_FLAGS))
			create_trace_option_core_file(tr, trace_options[i], i);
	}
}

static ssize_t
rb_simple_read(struct file *filp, char __user *ubuf,
	       size_t cnt, loff_t *ppos)
{
	struct trace_array *tr = filp->private_data;
	char buf[64];
	int r;

	r = tracer_tracing_is_on(tr);
	r = sprintf(buf, "%d\n", r);

	return simple_read_from_buffer(ubuf, cnt, ppos, buf, r);
}

static ssize_t
rb_simple_write(struct file *filp, const char __user *ubuf,
		size_t cnt, loff_t *ppos)
{
	struct trace_array *tr = filp->private_data;
	struct ring_buffer *buffer = tr->trace_buffer.buffer;
	unsigned long val;
	int ret;

	ret = kstrtoul_from_user(ubuf, cnt, 10, &val);
	if (ret)
		return ret;

	if (buffer) {
		mutex_lock(&trace_types_lock);
		if (!!val == tracer_tracing_is_on(tr)) {
			val = 0; /* do nothing */
		} else if (val) {
			tracer_tracing_on(tr);
			if (tr->current_trace->start)
				tr->current_trace->start(tr);
		} else {
			tracer_tracing_off(tr);
			if (tr->current_trace->stop)
				tr->current_trace->stop(tr);
		}
		mutex_unlock(&trace_types_lock);
	}

	(*ppos)++;

	return cnt;
}

static const struct file_operations rb_simple_fops = {
	.open		= tracing_open_generic_tr,
	.read		= rb_simple_read,
	.write		= rb_simple_write,
	.release	= tracing_release_generic_tr,
	.llseek		= default_llseek,
};

static ssize_t
buffer_percent_read(struct file *filp, char __user *ubuf,
		    size_t cnt, loff_t *ppos)
{
	struct trace_array *tr = filp->private_data;
	char buf[64];
	int r;

	r = tr->buffer_percent;
	r = sprintf(buf, "%d\n", r);

	return simple_read_from_buffer(ubuf, cnt, ppos, buf, r);
}

static ssize_t
buffer_percent_write(struct file *filp, const char __user *ubuf,
		     size_t cnt, loff_t *ppos)
{
	struct trace_array *tr = filp->private_data;
	unsigned long val;
	int ret;

	ret = kstrtoul_from_user(ubuf, cnt, 10, &val);
	if (ret)
		return ret;

	if (val > 100)
		return -EINVAL;

	if (!val)
		val = 1;

	tr->buffer_percent = val;

	(*ppos)++;

	return cnt;
}

static const struct file_operations buffer_percent_fops = {
	.open		= tracing_open_generic_tr,
	.read		= buffer_percent_read,
	.write		= buffer_percent_write,
	.release	= tracing_release_generic_tr,
	.llseek		= default_llseek,
};

static struct dentry *trace_instance_dir;

static void
init_tracer_tracefs(struct trace_array *tr, struct dentry *d_tracer);

static int
allocate_trace_buffer(struct trace_array *tr, struct trace_buffer *buf, int size)
{
	enum ring_buffer_flags rb_flags;

	rb_flags = tr->trace_flags & TRACE_ITER_OVERWRITE ? RB_FL_OVERWRITE : 0;

	buf->tr = tr;

	buf->buffer = ring_buffer_alloc(size, rb_flags);
	if (!buf->buffer)
		return -ENOMEM;

	buf->data = alloc_percpu(struct trace_array_cpu);
	if (!buf->data) {
		ring_buffer_free(buf->buffer);
		buf->buffer = NULL;
		return -ENOMEM;
	}

	/* Allocate the first page for all buffers */
	set_buffer_entries(&tr->trace_buffer,
			   ring_buffer_size(tr->trace_buffer.buffer, 0));

	return 0;
}

static int allocate_trace_buffers(struct trace_array *tr, int size)
{
	int ret;

	ret = allocate_trace_buffer(tr, &tr->trace_buffer, size);
	if (ret)
		return ret;

#ifdef CONFIG_TRACER_MAX_TRACE
	ret = allocate_trace_buffer(tr, &tr->max_buffer,
				    allocate_snapshot ? size : 1);
	if (WARN_ON(ret)) {
		ring_buffer_free(tr->trace_buffer.buffer);
		tr->trace_buffer.buffer = NULL;
		free_percpu(tr->trace_buffer.data);
		tr->trace_buffer.data = NULL;
		return -ENOMEM;
	}
	tr->allocated_snapshot = allocate_snapshot;

	/*
	 * Only the top level trace array gets its snapshot allocated
	 * from the kernel command line.
	 */
	allocate_snapshot = false;
#endif

	/*
	 * Because of some magic with the way alloc_percpu() works on
	 * x86_64, we need to synchronize the pgd of all the tables,
	 * otherwise the trace events that happen in x86_64 page fault
	 * handlers can't cope with accessing the chance that a
	 * alloc_percpu()'d memory might be touched in the page fault trace
	 * event. Oh, and we need to audit all other alloc_percpu() and vmalloc()
	 * calls in tracing, because something might get triggered within a
	 * page fault trace event!
	 */
	vmalloc_sync_mappings();

	return 0;
}

static void free_trace_buffer(struct trace_buffer *buf)
{
	if (buf->buffer) {
		ring_buffer_free(buf->buffer);
		buf->buffer = NULL;
		free_percpu(buf->data);
		buf->data = NULL;
	}
}

static void free_trace_buffers(struct trace_array *tr)
{
	if (!tr)
		return;

	free_trace_buffer(&tr->trace_buffer);

#ifdef CONFIG_TRACER_MAX_TRACE
	free_trace_buffer(&tr->max_buffer);
#endif
}

static void init_trace_flags_index(struct trace_array *tr)
{
	int i;

	/* Used by the trace options files */
	for (i = 0; i < TRACE_FLAGS_MAX_SIZE; i++)
		tr->trace_flags_index[i] = i;
}

static void __update_tracer_options(struct trace_array *tr)
{
	struct tracer *t;

	for (t = trace_types; t; t = t->next)
		add_tracer_options(tr, t);
}

static void update_tracer_options(struct trace_array *tr)
{
	mutex_lock(&trace_types_lock);
	__update_tracer_options(tr);
	mutex_unlock(&trace_types_lock);
}

struct trace_array *trace_array_create(const char *name)
{
	struct trace_array *tr;
	int ret;

	mutex_lock(&event_mutex);
	mutex_lock(&trace_types_lock);

	ret = -EEXIST;
	list_for_each_entry(tr, &ftrace_trace_arrays, list) {
		if (tr->name && strcmp(tr->name, name) == 0)
			goto out_unlock;
	}

	ret = -ENOMEM;
	tr = kzalloc(sizeof(*tr), GFP_KERNEL);
	if (!tr)
		goto out_unlock;

	tr->name = kstrdup(name, GFP_KERNEL);
	if (!tr->name)
		goto out_free_tr;

	if (!alloc_cpumask_var(&tr->tracing_cpumask, GFP_KERNEL))
		goto out_free_tr;

	tr->trace_flags = global_trace.trace_flags & ~ZEROED_TRACE_FLAGS;

	cpumask_copy(tr->tracing_cpumask, cpu_all_mask);

	raw_spin_lock_init(&tr->start_lock);

	tr->max_lock = (arch_spinlock_t)__ARCH_SPIN_LOCK_UNLOCKED;

	tr->current_trace = &nop_trace;

	INIT_LIST_HEAD(&tr->systems);
	INIT_LIST_HEAD(&tr->events);
	INIT_LIST_HEAD(&tr->hist_vars);
	INIT_LIST_HEAD(&tr->err_log);

	if (allocate_trace_buffers(tr, trace_buf_size) < 0)
		goto out_free_tr;

	tr->dir = tracefs_create_dir(name, trace_instance_dir);
	if (!tr->dir)
		goto out_free_tr;

	ret = event_trace_add_tracer(tr->dir, tr);
	if (ret) {
		tracefs_remove_recursive(tr->dir);
		goto out_free_tr;
	}

	ftrace_init_trace_array(tr);

	init_tracer_tracefs(tr, tr->dir);
	init_trace_flags_index(tr);
	__update_tracer_options(tr);

	list_add(&tr->list, &ftrace_trace_arrays);

	mutex_unlock(&trace_types_lock);
	mutex_unlock(&event_mutex);

	return tr;

 out_free_tr:
	free_trace_buffers(tr);
	free_cpumask_var(tr->tracing_cpumask);
	kfree(tr->name);
	kfree(tr);

 out_unlock:
	mutex_unlock(&trace_types_lock);
	mutex_unlock(&event_mutex);

	return ERR_PTR(ret);
}
EXPORT_SYMBOL_GPL(trace_array_create);

static int instance_mkdir(const char *name)
{
	return PTR_ERR_OR_ZERO(trace_array_create(name));
}

static int __remove_instance(struct trace_array *tr)
{
	int i;

	if (tr->ref || (tr->current_trace && tr->trace_ref))
		return -EBUSY;

	list_del(&tr->list);

	/* Disable all the flags that were enabled coming in */
	for (i = 0; i < TRACE_FLAGS_MAX_SIZE; i++) {
		if ((1 << i) & ZEROED_TRACE_FLAGS)
			set_tracer_flag(tr, 1 << i, 0);
	}

	tracing_set_nop(tr);
	clear_ftrace_function_probes(tr);
	event_trace_del_tracer(tr);
	ftrace_clear_pids(tr);
	ftrace_destroy_function_files(tr);
	tracefs_remove_recursive(tr->dir);
	free_trace_buffers(tr);

	for (i = 0; i < tr->nr_topts; i++) {
		kfree(tr->topts[i].topts);
	}
	kfree(tr->topts);

	free_cpumask_var(tr->tracing_cpumask);
	kfree(tr->name);
	kfree(tr);
	tr = NULL;

	return 0;
}

int trace_array_destroy(struct trace_array *this_tr)
{
	struct trace_array *tr;
	int ret;

	if (!this_tr)
		return -EINVAL;

	mutex_lock(&event_mutex);
	mutex_lock(&trace_types_lock);

	ret = -ENODEV;

	/* Making sure trace array exists before destroying it. */
	list_for_each_entry(tr, &ftrace_trace_arrays, list) {
		if (tr == this_tr) {
			ret = __remove_instance(tr);
			break;
		}
	}

	mutex_unlock(&trace_types_lock);
	mutex_unlock(&event_mutex);

	return ret;
}
EXPORT_SYMBOL_GPL(trace_array_destroy);

static int instance_rmdir(const char *name)
{
	struct trace_array *tr;
	int ret;

	mutex_lock(&event_mutex);
	mutex_lock(&trace_types_lock);

	ret = -ENODEV;
	list_for_each_entry(tr, &ftrace_trace_arrays, list) {
		if (tr->name && strcmp(tr->name, name) == 0) {
			ret = __remove_instance(tr);
			break;
		}
	}

	mutex_unlock(&trace_types_lock);
	mutex_unlock(&event_mutex);

	return ret;
}

static __init void create_trace_instances(struct dentry *d_tracer)
{
	trace_instance_dir = tracefs_create_instance_dir("instances", d_tracer,
							 instance_mkdir,
							 instance_rmdir);
	if (WARN_ON(!trace_instance_dir))
		return;
}

static void
init_tracer_tracefs(struct trace_array *tr, struct dentry *d_tracer)
{
	struct trace_event_file *file;
	int cpu;

	trace_create_file("available_tracers", 0444, d_tracer,
			tr, &show_traces_fops);

	trace_create_file("current_tracer", 0644, d_tracer,
			tr, &set_tracer_fops);

	trace_create_file("tracing_cpumask", 0644, d_tracer,
			  tr, &tracing_cpumask_fops);

	trace_create_file("trace_options", 0644, d_tracer,
			  tr, &tracing_iter_fops);

	trace_create_file("trace", 0644, d_tracer,
			  tr, &tracing_fops);

	trace_create_file("trace_pipe", 0444, d_tracer,
			  tr, &tracing_pipe_fops);

	trace_create_file("buffer_size_kb", 0644, d_tracer,
			  tr, &tracing_entries_fops);

	trace_create_file("buffer_total_size_kb", 0444, d_tracer,
			  tr, &tracing_total_entries_fops);

	trace_create_file("free_buffer", 0200, d_tracer,
			  tr, &tracing_free_buffer_fops);

	trace_create_file("trace_marker", 0220, d_tracer,
			  tr, &tracing_mark_fops);

	file = __find_event_file(tr, "ftrace", "print");
	if (file && file->dir)
		trace_create_file("trigger", 0644, file->dir, file,
				  &event_trigger_fops);
	tr->trace_marker_file = file;

	trace_create_file("trace_marker_raw", 0220, d_tracer,
			  tr, &tracing_mark_raw_fops);

	trace_create_file("trace_clock", 0644, d_tracer, tr,
			  &trace_clock_fops);

	trace_create_file("tracing_on", 0644, d_tracer,
			  tr, &rb_simple_fops);

	trace_create_file("timestamp_mode", 0444, d_tracer, tr,
			  &trace_time_stamp_mode_fops);

	tr->buffer_percent = 50;

	trace_create_file("buffer_percent", 0444, d_tracer,
			tr, &buffer_percent_fops);

	create_trace_options_dir(tr);

#if defined(CONFIG_TRACER_MAX_TRACE) || defined(CONFIG_HWLAT_TRACER)
	trace_create_file("tracing_max_latency", 0644, d_tracer,
			&tr->max_latency, &tracing_max_lat_fops);
#endif

	if (ftrace_create_function_files(tr, d_tracer))
		WARN(1, "Could not allocate function filter files");

#ifdef CONFIG_TRACER_SNAPSHOT
	trace_create_file("snapshot", 0644, d_tracer,
			  tr, &snapshot_fops);
#endif

	trace_create_file("error_log", 0644, d_tracer,
			  tr, &tracing_err_log_fops);

	for_each_tracing_cpu(cpu)
		tracing_init_tracefs_percpu(tr, cpu);

	ftrace_init_tracefs(tr, d_tracer);
}

static struct vfsmount *trace_automount(struct dentry *mntpt, void *ingore)
{
	struct vfsmount *mnt;
	struct file_system_type *type;

	/*
	 * To maintain backward compatibility for tools that mount
	 * debugfs to get to the tracing facility, tracefs is automatically
	 * mounted to the debugfs/tracing directory.
	 */
	type = get_fs_type("tracefs");
	if (!type)
		return NULL;
	mnt = vfs_submount(mntpt, type, "tracefs", NULL);
	put_filesystem(type);
	if (IS_ERR(mnt))
		return NULL;
	mntget(mnt);

	return mnt;
}

/**
 * tracing_init_dentry - initialize top level trace array
 *
 * This is called when creating files or directories in the tracing
 * directory. It is called via fs_initcall() by any of the boot up code
 * and expects to return the dentry of the top level tracing directory.
 */
struct dentry *tracing_init_dentry(void)
{
	struct trace_array *tr = &global_trace;

	if (security_locked_down(LOCKDOWN_TRACEFS)) {
		pr_warning("Tracing disabled due to lockdown\n");
		return ERR_PTR(-EPERM);
	}

	/* The top level trace array uses  NULL as parent */
	if (tr->dir)
		return NULL;

	if (WARN_ON(!tracefs_initialized()) ||
		(IS_ENABLED(CONFIG_DEBUG_FS) &&
		 WARN_ON(!debugfs_initialized())))
		return ERR_PTR(-ENODEV);

	/*
	 * As there may still be users that expect the tracing
	 * files to exist in debugfs/tracing, we must automount
	 * the tracefs file system there, so older tools still
	 * work with the newer kerenl.
	 */
	tr->dir = debugfs_create_automount("tracing", NULL,
					   trace_automount, NULL);

	return NULL;
}

extern struct trace_eval_map *__start_ftrace_eval_maps[];
extern struct trace_eval_map *__stop_ftrace_eval_maps[];

static void __init trace_eval_init(void)
{
	int len;

	len = __stop_ftrace_eval_maps - __start_ftrace_eval_maps;
	trace_insert_eval_map(NULL, __start_ftrace_eval_maps, len);
}

#ifdef CONFIG_MODULES
static void trace_module_add_evals(struct module *mod)
{
	if (!mod->num_trace_evals)
		return;

	/*
	 * Modules with bad taint do not have events created, do
	 * not bother with enums either.
	 */
	if (trace_module_has_bad_taint(mod))
		return;

	trace_insert_eval_map(mod, mod->trace_evals, mod->num_trace_evals);
}

#ifdef CONFIG_TRACE_EVAL_MAP_FILE
static void trace_module_remove_evals(struct module *mod)
{
	union trace_eval_map_item *map;
	union trace_eval_map_item **last = &trace_eval_maps;

	if (!mod->num_trace_evals)
		return;

	mutex_lock(&trace_eval_mutex);

	map = trace_eval_maps;

	while (map) {
		if (map->head.mod == mod)
			break;
		map = trace_eval_jmp_to_tail(map);
		last = &map->tail.next;
		map = map->tail.next;
	}
	if (!map)
		goto out;

	*last = trace_eval_jmp_to_tail(map)->tail.next;
	kfree(map);
 out:
	mutex_unlock(&trace_eval_mutex);
}
#else
static inline void trace_module_remove_evals(struct module *mod) { }
#endif /* CONFIG_TRACE_EVAL_MAP_FILE */

static int trace_module_notify(struct notifier_block *self,
			       unsigned long val, void *data)
{
	struct module *mod = data;

	switch (val) {
	case MODULE_STATE_COMING:
		trace_module_add_evals(mod);
		break;
	case MODULE_STATE_GOING:
		trace_module_remove_evals(mod);
		break;
	}

	return 0;
}

static struct notifier_block trace_module_nb = {
	.notifier_call = trace_module_notify,
	.priority = 0,
};
#endif /* CONFIG_MODULES */

static __init int tracer_init_tracefs(void)
{
	struct dentry *d_tracer;

	trace_access_lock_init();

	d_tracer = tracing_init_dentry();
	if (IS_ERR(d_tracer))
		return 0;

	event_trace_init();

	init_tracer_tracefs(&global_trace, d_tracer);
	ftrace_init_tracefs_toplevel(&global_trace, d_tracer);

	trace_create_file("tracing_thresh", 0644, d_tracer,
			&global_trace, &tracing_thresh_fops);

	trace_create_file("README", 0444, d_tracer,
			NULL, &tracing_readme_fops);

	trace_create_file("saved_cmdlines", 0444, d_tracer,
			NULL, &tracing_saved_cmdlines_fops);

	trace_create_file("saved_cmdlines_size", 0644, d_tracer,
			  NULL, &tracing_saved_cmdlines_size_fops);

	trace_create_file("saved_tgids", 0444, d_tracer,
			NULL, &tracing_saved_tgids_fops);

	trace_eval_init();

	trace_create_eval_file(d_tracer);

#ifdef CONFIG_MODULES
	register_module_notifier(&trace_module_nb);
#endif

#ifdef CONFIG_DYNAMIC_FTRACE
	trace_create_file("dyn_ftrace_total_info", 0444, d_tracer,
			&ftrace_update_tot_cnt, &tracing_dyn_info_fops);
#endif

	create_trace_instances(d_tracer);

	update_tracer_options(&global_trace);

	return 0;
}

static int trace_panic_handler(struct notifier_block *this,
			       unsigned long event, void *unused)
{
	if (ftrace_dump_on_oops)
		ftrace_dump(ftrace_dump_on_oops);
	return NOTIFY_OK;
}

static struct notifier_block trace_panic_notifier = {
	.notifier_call  = trace_panic_handler,
	.next           = NULL,
	.priority       = 150   /* priority: INT_MAX >= x >= 0 */
};

static int trace_die_handler(struct notifier_block *self,
			     unsigned long val,
			     void *data)
{
	switch (val) {
	case DIE_OOPS:
		if (ftrace_dump_on_oops)
			ftrace_dump(ftrace_dump_on_oops);
		break;
	default:
		break;
	}
	return NOTIFY_OK;
}

static struct notifier_block trace_die_notifier = {
	.notifier_call = trace_die_handler,
	.priority = 200
};

/*
 * printk is set to max of 1024, we really don't need it that big.
 * Nothing should be printing 1000 characters anyway.
 */
#define TRACE_MAX_PRINT		1000

/*
 * Define here KERN_TRACE so that we have one place to modify
 * it if we decide to change what log level the ftrace dump
 * should be at.
 */
#define KERN_TRACE		KERN_EMERG

void
trace_printk_seq(struct trace_seq *s)
{
	/* Probably should print a warning here. */
	if (s->seq.len >= TRACE_MAX_PRINT)
		s->seq.len = TRACE_MAX_PRINT;

	/*
	 * More paranoid code. Although the buffer size is set to
	 * PAGE_SIZE, and TRACE_MAX_PRINT is 1000, this is just
	 * an extra layer of protection.
	 */
	if (WARN_ON_ONCE(s->seq.len >= s->seq.size))
		s->seq.len = s->seq.size - 1;

	/* should be zero ended, but we are paranoid. */
	s->buffer[s->seq.len] = 0;

	printk(KERN_TRACE "%s", s->buffer);

	trace_seq_init(s);
}

void trace_init_global_iter(struct trace_iterator *iter)
{
	iter->tr = &global_trace;
	iter->trace = iter->tr->current_trace;
	iter->cpu_file = RING_BUFFER_ALL_CPUS;
	iter->trace_buffer = &global_trace.trace_buffer;

	if (iter->trace && iter->trace->open)
		iter->trace->open(iter);

	/* Annotate start of buffers if we had overruns */
	if (ring_buffer_overruns(iter->trace_buffer->buffer))
		iter->iter_flags |= TRACE_FILE_ANNOTATE;

	/* Output in nanoseconds only if we are using a clock in nanoseconds. */
	if (trace_clocks[iter->tr->clock_id].in_ns)
		iter->iter_flags |= TRACE_FILE_TIME_IN_NS;
}

void ftrace_dump(enum ftrace_dump_mode oops_dump_mode)
{
	/* use static because iter can be a bit big for the stack */
	static struct trace_iterator iter;
	static atomic_t dump_running;
	struct trace_array *tr = &global_trace;
	unsigned int old_userobj;
	unsigned long flags;
	int cnt = 0, cpu;

	/* Only allow one dump user at a time. */
	if (atomic_inc_return(&dump_running) != 1) {
		atomic_dec(&dump_running);
		return;
	}

	/*
	 * Always turn off tracing when we dump.
	 * We don't need to show trace output of what happens
	 * between multiple crashes.
	 *
	 * If the user does a sysrq-z, then they can re-enable
	 * tracing with echo 1 > tracing_on.
	 */
	tracing_off();

	local_irq_save(flags);

	/* Simulate the iterator */
	trace_init_global_iter(&iter);

	for_each_tracing_cpu(cpu) {
		atomic_inc(&per_cpu_ptr(iter.trace_buffer->data, cpu)->disabled);
	}

	old_userobj = tr->trace_flags & TRACE_ITER_SYM_USEROBJ;

	/* don't look at user memory in panic mode */
	tr->trace_flags &= ~TRACE_ITER_SYM_USEROBJ;

	switch (oops_dump_mode) {
	case DUMP_ALL:
		iter.cpu_file = RING_BUFFER_ALL_CPUS;
		break;
	case DUMP_ORIG:
		iter.cpu_file = raw_smp_processor_id();
		break;
	case DUMP_NONE:
		goto out_enable;
	default:
		printk(KERN_TRACE "Bad dumping mode, switching to all CPUs dump\n");
		iter.cpu_file = RING_BUFFER_ALL_CPUS;
	}

	printk(KERN_TRACE "Dumping ftrace buffer:\n");

	/* Did function tracer already get disabled? */
	if (ftrace_is_dead()) {
		printk("# WARNING: FUNCTION TRACING IS CORRUPTED\n");
		printk("#          MAY BE MISSING FUNCTION EVENTS\n");
	}

	/*
	 * We need to stop all tracing on all CPUS to read the
	 * the next buffer. This is a bit expensive, but is
	 * not done often. We fill all what we can read,
	 * and then release the locks again.
	 */

	while (!trace_empty(&iter)) {

		if (!cnt)
			printk(KERN_TRACE "---------------------------------\n");

		cnt++;

		trace_iterator_reset(&iter);
		iter.iter_flags |= TRACE_FILE_LAT_FMT;

		if (trace_find_next_entry_inc(&iter) != NULL) {
			int ret;

			ret = print_trace_line(&iter);
			if (ret != TRACE_TYPE_NO_CONSUME)
				trace_consume(&iter);
		}
		touch_nmi_watchdog();

		trace_printk_seq(&iter.seq);
	}

	if (!cnt)
		printk(KERN_TRACE "   (ftrace buffer empty)\n");
	else
		printk(KERN_TRACE "---------------------------------\n");

 out_enable:
	tr->trace_flags |= old_userobj;

	for_each_tracing_cpu(cpu) {
		atomic_dec(&per_cpu_ptr(iter.trace_buffer->data, cpu)->disabled);
	}
	atomic_dec(&dump_running);
	local_irq_restore(flags);
}
EXPORT_SYMBOL_GPL(ftrace_dump);

int trace_run_command(const char *buf, int (*createfn)(int, char **))
{
	char **argv;
	int argc, ret;

	argc = 0;
	ret = 0;
	argv = argv_split(GFP_KERNEL, buf, &argc);
	if (!argv)
		return -ENOMEM;

	if (argc)
		ret = createfn(argc, argv);

	argv_free(argv);

	return ret;
}

#define WRITE_BUFSIZE  4096

ssize_t trace_parse_run_command(struct file *file, const char __user *buffer,
				size_t count, loff_t *ppos,
				int (*createfn)(int, char **))
{
	char *kbuf, *buf, *tmp;
	int ret = 0;
	size_t done = 0;
	size_t size;

	kbuf = kmalloc(WRITE_BUFSIZE, GFP_KERNEL);
	if (!kbuf)
		return -ENOMEM;

	while (done < count) {
		size = count - done;

		if (size >= WRITE_BUFSIZE)
			size = WRITE_BUFSIZE - 1;

		if (copy_from_user(kbuf, buffer + done, size)) {
			ret = -EFAULT;
			goto out;
		}
		kbuf[size] = '\0';
		buf = kbuf;
		do {
			tmp = strchr(buf, '\n');
			if (tmp) {
				*tmp = '\0';
				size = tmp - buf + 1;
			} else {
				size = strlen(buf);
				if (done + size < count) {
					if (buf != kbuf)
						break;
					/* This can accept WRITE_BUFSIZE - 2 ('\n' + '\0') */
					pr_warn("Line length is too long: Should be less than %d\n",
						WRITE_BUFSIZE - 2);
					ret = -EINVAL;
					goto out;
				}
			}
			done += size;

			/* Remove comments */
			tmp = strchr(buf, '#');

			if (tmp)
				*tmp = '\0';

			ret = trace_run_command(buf, createfn);
			if (ret)
				goto out;
			buf += size;

		} while (done < count);
	}
	ret = done;

out:
	kfree(kbuf);

	return ret;
}

__init static int tracer_alloc_buffers(void)
{
	int ring_buf_size;
	int ret = -ENOMEM;


	if (security_locked_down(LOCKDOWN_TRACEFS)) {
		pr_warning("Tracing disabled due to lockdown\n");
		return -EPERM;
	}

	/*
	 * Make sure we don't accidently add more trace options
	 * than we have bits for.
	 */
	BUILD_BUG_ON(TRACE_ITER_LAST_BIT > TRACE_FLAGS_MAX_SIZE);

	if (!alloc_cpumask_var(&tracing_buffer_mask, GFP_KERNEL))
		goto out;

	if (!alloc_cpumask_var(&global_trace.tracing_cpumask, GFP_KERNEL))
		goto out_free_buffer_mask;

	/* Only allocate trace_printk buffers if a trace_printk exists */
	if (&__stop___trace_bprintk_fmt != &__start___trace_bprintk_fmt)
		/* Must be called before global_trace.buffer is allocated */
		trace_printk_init_buffers();

	/* To save memory, keep the ring buffer size to its minimum */
	if (ring_buffer_expanded)
		ring_buf_size = trace_buf_size;
	else
		ring_buf_size = 1;

	cpumask_copy(tracing_buffer_mask, cpu_possible_mask);
	cpumask_copy(global_trace.tracing_cpumask, cpu_all_mask);

	raw_spin_lock_init(&global_trace.start_lock);

	/*
	 * The prepare callbacks allocates some memory for the ring buffer. We
	 * don't free the buffer if the if the CPU goes down. If we were to free
	 * the buffer, then the user would lose any trace that was in the
	 * buffer. The memory will be removed once the "instance" is removed.
	 */
	ret = cpuhp_setup_state_multi(CPUHP_TRACE_RB_PREPARE,
				      "trace/RB:preapre", trace_rb_cpu_prepare,
				      NULL);
	if (ret < 0)
		goto out_free_cpumask;
	/* Used for event triggers */
	ret = -ENOMEM;
	temp_buffer = ring_buffer_alloc(PAGE_SIZE, RB_FL_OVERWRITE);
	if (!temp_buffer)
		goto out_rm_hp_state;

	if (trace_create_savedcmd() < 0)
		goto out_free_temp_buffer;

	/* TODO: make the number of buffers hot pluggable with CPUS */
	if (allocate_trace_buffers(&global_trace, ring_buf_size) < 0) {
		printk(KERN_ERR "tracer: failed to allocate ring buffer!\n");
		WARN_ON(1);
		goto out_free_savedcmd;
	}

	if (global_trace.buffer_disabled)
		tracing_off();

	if (trace_boot_clock) {
		ret = tracing_set_clock(&global_trace, trace_boot_clock);
		if (ret < 0)
			pr_warn("Trace clock %s not defined, going back to default\n",
				trace_boot_clock);
	}

	/*
	 * register_tracer() might reference current_trace, so it
	 * needs to be set before we register anything. This is
	 * just a bootstrap of current_trace anyway.
	 */
	global_trace.current_trace = &nop_trace;

	global_trace.max_lock = (arch_spinlock_t)__ARCH_SPIN_LOCK_UNLOCKED;

	ftrace_init_global_array_ops(&global_trace);

	init_trace_flags_index(&global_trace);

	register_tracer(&nop_trace);

	/* Function tracing may start here (via kernel command line) */
	init_function_trace();

	/* All seems OK, enable tracing */
	tracing_disabled = 0;

	atomic_notifier_chain_register(&panic_notifier_list,
				       &trace_panic_notifier);

	register_die_notifier(&trace_die_notifier);

	global_trace.flags = TRACE_ARRAY_FL_GLOBAL;

	INIT_LIST_HEAD(&global_trace.systems);
	INIT_LIST_HEAD(&global_trace.events);
	INIT_LIST_HEAD(&global_trace.hist_vars);
	INIT_LIST_HEAD(&global_trace.err_log);
	list_add(&global_trace.list, &ftrace_trace_arrays);

	apply_trace_boot_options();

	register_snapshot_cmd();

	return 0;

out_free_savedcmd:
	free_saved_cmdlines_buffer(savedcmd);
out_free_temp_buffer:
	ring_buffer_free(temp_buffer);
out_rm_hp_state:
	cpuhp_remove_multi_state(CPUHP_TRACE_RB_PREPARE);
out_free_cpumask:
	free_cpumask_var(global_trace.tracing_cpumask);
out_free_buffer_mask:
	free_cpumask_var(tracing_buffer_mask);
out:
	return ret;
}

void __init early_trace_init(void)
{
	if (tracepoint_printk) {
		tracepoint_print_iter =
			kmalloc(sizeof(*tracepoint_print_iter), GFP_KERNEL);
		if (WARN_ON(!tracepoint_print_iter))
			tracepoint_printk = 0;
		else
			static_key_enable(&tracepoint_printk_key.key);
	}
	tracer_alloc_buffers();
}

void __init trace_init(void)
{
	trace_event_init();
}

__init static int clear_boot_tracer(void)
{
	/*
	 * The default tracer at boot buffer is an init section.
	 * This function is called in lateinit. If we did not
	 * find the boot tracer, then clear it out, to prevent
	 * later registration from accessing the buffer that is
	 * about to be freed.
	 */
	if (!default_bootup_tracer)
		return 0;

	printk(KERN_INFO "ftrace bootup tracer '%s' not registered.\n",
	       default_bootup_tracer);
	default_bootup_tracer = NULL;

	return 0;
}

fs_initcall(tracer_init_tracefs);
late_initcall_sync(clear_boot_tracer);

#ifdef CONFIG_HAVE_UNSTABLE_SCHED_CLOCK
__init static int tracing_set_default_clock(void)
{
	/* sched_clock_stable() is determined in late_initcall */
	if (!trace_boot_clock && !sched_clock_stable()) {
		if (security_locked_down(LOCKDOWN_TRACEFS)) {
			pr_warn("Can not set tracing clock due to lockdown\n");
			return -EPERM;
		}

		printk(KERN_WARNING
		       "Unstable clock detected, switching default tracing clock to \"global\"\n"
		       "If you want to keep using the local clock, then add:\n"
		       "  \"trace_clock=local\"\n"
		       "on the kernel command line\n");
		tracing_set_clock(&global_trace, "global");
	}

	return 0;
}
late_initcall_sync(tracing_set_default_clock);
#endif<|MERGE_RESOLUTION|>--- conflicted
+++ resolved
@@ -3588,28 +3588,16 @@
 
 static void print_lat_help_header(struct seq_file *m)
 {
-<<<<<<< HEAD
-	seq_puts(m, "#                  _--------=> CPU#              \n"
-		    "#                 / _-------=> irqs-off          \n"
-		    "#                | / _------=> need-resched      \n"
-		    "#                || / _-----=> need-resched_lazy \n"
-		    "#                ||| / _----=> hardirq/softirq   \n"
-		    "#                |||| / _---=> preempt-depth     \n"
-		    "#                ||||| / _--=> preempt-lazy-depth\n"
-		    "#                |||||| / _-=> migrate-disable   \n"
-		    "#                ||||||| /     delay             \n"
-		    "# cmd     pid    |||||||| time   |  caller       \n"
-		    "#     \\   /      ||||||||   \\    |  /            \n");
-=======
 	seq_puts(m, "#                    _------=> CPU#            \n"
 		    "#                   / _-----=> irqs-off        \n"
 		    "#                  | / _----=> need-resched    \n"
 		    "#                  || / _---=> hardirq/softirq \n"
 		    "#                  ||| / _--=> preempt-depth   \n"
-		    "#                  |||| /     delay            \n"
-		    "#  cmd     pid     ||||| time  |   caller      \n"
-		    "#     \\   /        |||||  \\    |   /         \n");
->>>>>>> d22f99d2
+		    "#                  ||||| / _--=> preempt-lazy-depth\n"
+		    "#                  |||||| / _-=> migrate-disable   \n"
+		    "#                  ||||||| /     delay             \n"
+		    "# cmd     pid      |||||||| time   |  caller       \n"
+		    "#     \\   /        ||||||||   \\    |  /            \n");
 }
 
 static void print_event_info(struct trace_buffer *buf, struct seq_file *m)
@@ -3643,24 +3631,14 @@
 
 	print_event_info(buf, m);
 
-<<<<<<< HEAD
-	seq_printf(m, "#                          %.*s  _-----=> irqs-off\n", prec, space);
-	seq_printf(m, "#                          %.*s / _----=> need-resched\n", prec, space);
-	seq_printf(m, "#                          %.*s| / _----=> need-resched\n", prec, space);
-	seq_printf(m, "#                          %.*s|| / _---=> hardirq/softirq\n", prec, space);
-	seq_printf(m, "#                          %.*s||| / _--=> preempt-depth\n", prec, space);
-	seq_printf(m, "#                          %.*s||||/     delay\n", prec, space);
-	seq_printf(m, "#           TASK-PID %.*sCPU#  |||||   TIMESTAMP  FUNCTION\n", prec, "   TGID   ");
-	seq_printf(m, "#              | |   %.*s  |   |||||      |         |\n", prec, "     |    ");
-=======
 	seq_printf(m, "#                            %.*s  _-----=> irqs-off\n", prec, space);
 	seq_printf(m, "#                            %.*s / _----=> need-resched\n", prec, space);
-	seq_printf(m, "#                            %.*s| / _---=> hardirq/softirq\n", prec, space);
-	seq_printf(m, "#                            %.*s|| / _--=> preempt-depth\n", prec, space);
-	seq_printf(m, "#                            %.*s||| /     delay\n", prec, space);
-	seq_printf(m, "#           TASK-PID  %.*s CPU#  ||||   TIMESTAMP  FUNCTION\n", prec, "     TGID   ");
-	seq_printf(m, "#              | |    %.*s   |   ||||      |         |\n", prec, "       |    ");
->>>>>>> d22f99d2
+	seq_printf(m, "#                            %.*s| / _----=> need-resched_lazy\n", prec, space);
+	seq_printf(m, "#                            %.*s|| / _---=> hardirq/softirq\n", prec, space);
+	seq_printf(m, "#                            %.*s||| / _--=> preempt-depth\n", prec, space);
+	seq_printf(m, "#                            %.*s||||/     delay\n", prec, space);
+	seq_printf(m, "#           TASK-PID  %.*s CPU#  |||||   TIMESTAMP  FUNCTION\n", prec, "   TGID   ");
+	seq_printf(m, "#              | |    %.*s   |   |||||      |         |\n", prec, "     |    ");
 }
 
 void
