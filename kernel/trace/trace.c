--- conflicted
+++ resolved
@@ -2598,7 +2598,6 @@
 	return current->migration_disabled;
 #else
 	return 0;
-<<<<<<< HEAD
 #endif
 }
 
@@ -2631,40 +2630,6 @@
 		(preempt_lazy_count() & 0xff) << 16 |
 		(trace_flags << 24);
 }
-=======
-#endif
-}
-
-unsigned int tracing_gen_ctx_irq_test(unsigned int irqs_status)
-{
-	unsigned int trace_flags = irqs_status;
-	unsigned int pc;
-
-	pc = preempt_count();
-
-	if (pc & NMI_MASK)
-		trace_flags |= TRACE_FLAG_NMI;
-	if (pc & HARDIRQ_MASK)
-		trace_flags |= TRACE_FLAG_HARDIRQ;
-	if (in_serving_softirq())
-		trace_flags |= TRACE_FLAG_SOFTIRQ;
-
-	if (tif_need_resched())
-		trace_flags |= TRACE_FLAG_NEED_RESCHED;
-	if (test_preempt_need_resched())
-		trace_flags |= TRACE_FLAG_PREEMPT_RESCHED;
-
-#ifdef CONFIG_PREEMPT_LAZY
-	if (need_resched_lazy())
-		trace_flags |= TRACE_FLAG_NEED_RESCHED_LAZY;
-#endif
-
-	return (pc & 0xff) |
-		(migration_disable_value() & 0xff) << 8 |
-		(preempt_lazy_count() & 0xff) << 16 |
-		(trace_flags << 24);
-}
->>>>>>> 8a61fa4f
 
 struct ring_buffer_event *
 trace_buffer_lock_reserve(struct trace_buffer *buffer,
