--- conflicted
+++ resolved
@@ -1907,14 +1907,9 @@
 #endif
 		((pc & NMI_MASK    ) ? TRACE_FLAG_NMI     : 0) |
 		((pc & HARDIRQ_MASK) ? TRACE_FLAG_HARDIRQ : 0) |
-<<<<<<< HEAD
-		((pc & SOFTIRQ_MASK) ? TRACE_FLAG_SOFTIRQ : 0) |
+		((pc & SOFTIRQ_OFFSET) ? TRACE_FLAG_SOFTIRQ : 0) |
 		(tif_need_resched_now() ? TRACE_FLAG_NEED_RESCHED : 0) |
 		(need_resched_lazy() ? TRACE_FLAG_NEED_RESCHED_LAZY : 0) |
-=======
-		((pc & SOFTIRQ_OFFSET) ? TRACE_FLAG_SOFTIRQ : 0) |
-		(tif_need_resched() ? TRACE_FLAG_NEED_RESCHED : 0) |
->>>>>>> c03917de
 		(test_preempt_need_resched() ? TRACE_FLAG_PREEMPT_RESCHED : 0);
 
 	entry->migrate_disable = (tsk) ? __migrate_disabled(tsk) & 0xFF : 0;
