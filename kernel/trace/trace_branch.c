// SPDX-License-Identifier: GPL-2.0
/*
 * unlikely profiler
 *
 * Copyright (C) 2008 Steven Rostedt <srostedt@redhat.com>
 */
#include <linux/kallsyms.h>
#include <linux/seq_file.h>
#include <linux/spinlock.h>
#include <linux/irqflags.h>
#include <linux/uaccess.h>
#include <linux/module.h>
#include <linux/ftrace.h>
#include <linux/hash.h>
#include <linux/fs.h>
#include <asm/local.h>

#include "trace.h"
#include "trace_stat.h"
#include "trace_output.h"

#ifdef CONFIG_BRANCH_TRACER

static struct tracer branch_trace;
static int branch_tracing_enabled __read_mostly;
static DEFINE_MUTEX(branch_tracing_mutex);

static struct trace_array *branch_tracer;

static void
probe_likely_condition(struct ftrace_likely_data *f, int val, int expect)
{
	struct trace_event_call *call = &event_branch;
	struct trace_array *tr = branch_tracer;
	struct trace_buffer *buffer;
	struct trace_array_cpu *data;
	struct ring_buffer_event *event;
	struct trace_branch *entry;
	unsigned long flags;
<<<<<<< HEAD
	unsigned int pc;
=======
	unsigned int trace_ctx;
>>>>>>> bcfd8f02
	const char *p;

	if (current->trace_recursion & TRACE_BRANCH_BIT)
		return;

	/*
	 * I would love to save just the ftrace_likely_data pointer, but
	 * this code can also be used by modules. Ugly things can happen
	 * if the module is unloaded, and then we go and read the
	 * pointer.  This is slower, but much safer.
	 */

	if (unlikely(!tr))
		return;

	raw_local_irq_save(flags);
	current->trace_recursion |= TRACE_BRANCH_BIT;
	data = this_cpu_ptr(tr->array_buffer.data);
	if (atomic_read(&data->disabled))
		goto out;

	trace_ctx = _tracing_gen_ctx_flags(flags);
	buffer = tr->array_buffer.buffer;
	event = trace_buffer_lock_reserve(buffer, TRACE_BRANCH,
					  sizeof(*entry), trace_ctx);
	if (!event)
		goto out;

	entry	= ring_buffer_event_data(event);

	/* Strip off the path, only save the file */
	p = f->data.file + strlen(f->data.file);
	while (p >= f->data.file && *p != '/')
		p--;
	p++;

	strncpy(entry->func, f->data.func, TRACE_FUNC_SIZE);
	strncpy(entry->file, p, TRACE_FILE_SIZE);
	entry->func[TRACE_FUNC_SIZE] = 0;
	entry->file[TRACE_FILE_SIZE] = 0;
	entry->constant = f->constant;
	entry->line = f->data.line;
	entry->correct = val == expect;

	if (!call_filter_check_discard(call, entry, buffer, event))
		trace_buffer_unlock_commit_nostack(buffer, event);

 out:
	current->trace_recursion &= ~TRACE_BRANCH_BIT;
	raw_local_irq_restore(flags);
}

static inline
void trace_likely_condition(struct ftrace_likely_data *f, int val, int expect)
{
	if (!branch_tracing_enabled)
		return;

	probe_likely_condition(f, val, expect);
}

int enable_branch_tracing(struct trace_array *tr)
{
	mutex_lock(&branch_tracing_mutex);
	branch_tracer = tr;
	/*
	 * Must be seen before enabling. The reader is a condition
	 * where we do not need a matching rmb()
	 */
	smp_wmb();
	branch_tracing_enabled++;
	mutex_unlock(&branch_tracing_mutex);

	return 0;
}

void disable_branch_tracing(void)
{
	mutex_lock(&branch_tracing_mutex);

	if (!branch_tracing_enabled)
		goto out_unlock;

	branch_tracing_enabled--;

 out_unlock:
	mutex_unlock(&branch_tracing_mutex);
}

static int branch_trace_init(struct trace_array *tr)
{
	return enable_branch_tracing(tr);
}

static void branch_trace_reset(struct trace_array *tr)
{
	disable_branch_tracing();
}

static enum print_line_t trace_branch_print(struct trace_iterator *iter,
					    int flags, struct trace_event *event)
{
	struct trace_branch *field;

	trace_assign_type(field, iter->ent);

	trace_seq_printf(&iter->seq, "[%s] %s:%s:%d\n",
			 field->correct ? "  ok  " : " MISS ",
			 field->func,
			 field->file,
			 field->line);

	return trace_handle_return(&iter->seq);
}

static void branch_print_header(struct seq_file *s)
{
	seq_puts(s, "#           TASK-PID    CPU#    TIMESTAMP  CORRECT"
		    "  FUNC:FILE:LINE\n"
		    "#              | |       |          |         |   "
		    "    |\n");
}

static struct trace_event_functions trace_branch_funcs = {
	.trace		= trace_branch_print,
};

static struct trace_event trace_branch_event = {
	.type		= TRACE_BRANCH,
	.funcs		= &trace_branch_funcs,
};

static struct tracer branch_trace __read_mostly =
{
	.name		= "branch",
	.init		= branch_trace_init,
	.reset		= branch_trace_reset,
#ifdef CONFIG_FTRACE_SELFTEST
	.selftest	= trace_selftest_startup_branch,
#endif /* CONFIG_FTRACE_SELFTEST */
	.print_header	= branch_print_header,
};

__init static int init_branch_tracer(void)
{
	int ret;

	ret = register_trace_event(&trace_branch_event);
	if (!ret) {
		printk(KERN_WARNING "Warning: could not register "
				    "branch events\n");
		return 1;
	}
	return register_tracer(&branch_trace);
}
core_initcall(init_branch_tracer);

#else
static inline
void trace_likely_condition(struct ftrace_likely_data *f, int val, int expect)
{
}
#endif /* CONFIG_BRANCH_TRACER */

void ftrace_likely_update(struct ftrace_likely_data *f, int val,
			  int expect, int is_constant)
{
	unsigned long flags = user_access_save();

	/* A constant is always correct */
	if (is_constant) {
		f->constant++;
		val = expect;
	}
	/*
	 * I would love to have a trace point here instead, but the
	 * trace point code is so inundated with unlikely and likely
	 * conditions that the recursive nightmare that exists is too
	 * much to try to get working. At least for now.
	 */
	trace_likely_condition(f, val, expect);

	/* FIXME: Make this atomic! */
	if (val == expect)
		f->data.correct++;
	else
		f->data.incorrect++;

	user_access_restore(flags);
}
EXPORT_SYMBOL(ftrace_likely_update);

extern unsigned long __start_annotated_branch_profile[];
extern unsigned long __stop_annotated_branch_profile[];

static int annotated_branch_stat_headers(struct seq_file *m)
{
	seq_puts(m, " correct incorrect  % "
		    "       Function                "
		    "  File              Line\n"
		    " ------- ---------  - "
		    "       --------                "
		    "  ----              ----\n");
	return 0;
}

static inline long get_incorrect_percent(const struct ftrace_branch_data *p)
{
	long percent;

	if (p->correct) {
		percent = p->incorrect * 100;
		percent /= p->correct + p->incorrect;
	} else
		percent = p->incorrect ? 100 : -1;

	return percent;
}

static const char *branch_stat_process_file(struct ftrace_branch_data *p)
{
	const char *f;

	/* Only print the file, not the path */
	f = p->file + strlen(p->file);
	while (f >= p->file && *f != '/')
		f--;
	return ++f;
}

static void branch_stat_show(struct seq_file *m,
			     struct ftrace_branch_data *p, const char *f)
{
	long percent;

	/*
	 * The miss is overlayed on correct, and hit on incorrect.
	 */
	percent = get_incorrect_percent(p);

	if (percent < 0)
		seq_puts(m, "  X ");
	else
		seq_printf(m, "%3ld ", percent);

	seq_printf(m, "%-30.30s %-20.20s %d\n", p->func, f, p->line);
}

static int branch_stat_show_normal(struct seq_file *m,
				   struct ftrace_branch_data *p, const char *f)
{
	seq_printf(m, "%8lu %8lu ",  p->correct, p->incorrect);
	branch_stat_show(m, p, f);
	return 0;
}

static int annotate_branch_stat_show(struct seq_file *m, void *v)
{
	struct ftrace_likely_data *p = v;
	const char *f;
	int l;

	f = branch_stat_process_file(&p->data);

	if (!p->constant)
		return branch_stat_show_normal(m, &p->data, f);

	l = snprintf(NULL, 0, "/%lu", p->constant);
	l = l > 8 ? 0 : 8 - l;

	seq_printf(m, "%8lu/%lu %*lu ",
		   p->data.correct, p->constant, l, p->data.incorrect);
	branch_stat_show(m, &p->data, f);
	return 0;
}

static void *annotated_branch_stat_start(struct tracer_stat *trace)
{
	return __start_annotated_branch_profile;
}

static void *
annotated_branch_stat_next(void *v, int idx)
{
	struct ftrace_likely_data *p = v;

	++p;

	if ((void *)p >= (void *)__stop_annotated_branch_profile)
		return NULL;

	return p;
}

static int annotated_branch_stat_cmp(const void *p1, const void *p2)
{
	const struct ftrace_branch_data *a = p1;
	const struct ftrace_branch_data *b = p2;

	long percent_a, percent_b;

	percent_a = get_incorrect_percent(a);
	percent_b = get_incorrect_percent(b);

	if (percent_a < percent_b)
		return -1;
	if (percent_a > percent_b)
		return 1;

	if (a->incorrect < b->incorrect)
		return -1;
	if (a->incorrect > b->incorrect)
		return 1;

	/*
	 * Since the above shows worse (incorrect) cases
	 * first, we continue that by showing best (correct)
	 * cases last.
	 */
	if (a->correct > b->correct)
		return -1;
	if (a->correct < b->correct)
		return 1;

	return 0;
}

static struct tracer_stat annotated_branch_stats = {
	.name = "branch_annotated",
	.stat_start = annotated_branch_stat_start,
	.stat_next = annotated_branch_stat_next,
	.stat_cmp = annotated_branch_stat_cmp,
	.stat_headers = annotated_branch_stat_headers,
	.stat_show = annotate_branch_stat_show
};

__init static int init_annotated_branch_stats(void)
{
	int ret;

	ret = register_stat_tracer(&annotated_branch_stats);
	if (!ret) {
		printk(KERN_WARNING "Warning: could not register "
				    "annotated branches stats\n");
		return 1;
	}
	return 0;
}
fs_initcall(init_annotated_branch_stats);

#ifdef CONFIG_PROFILE_ALL_BRANCHES

extern unsigned long __start_branch_profile[];
extern unsigned long __stop_branch_profile[];

static int all_branch_stat_headers(struct seq_file *m)
{
	seq_puts(m, "   miss      hit    % "
		    "       Function                "
		    "  File              Line\n"
		    " ------- ---------  - "
		    "       --------                "
		    "  ----              ----\n");
	return 0;
}

static void *all_branch_stat_start(struct tracer_stat *trace)
{
	return __start_branch_profile;
}

static void *
all_branch_stat_next(void *v, int idx)
{
	struct ftrace_branch_data *p = v;

	++p;

	if ((void *)p >= (void *)__stop_branch_profile)
		return NULL;

	return p;
}

static int all_branch_stat_show(struct seq_file *m, void *v)
{
	struct ftrace_branch_data *p = v;
	const char *f;

	f = branch_stat_process_file(p);
	return branch_stat_show_normal(m, p, f);
}

static struct tracer_stat all_branch_stats = {
	.name = "branch_all",
	.stat_start = all_branch_stat_start,
	.stat_next = all_branch_stat_next,
	.stat_headers = all_branch_stat_headers,
	.stat_show = all_branch_stat_show
};

__init static int all_annotated_branch_stats(void)
{
	int ret;

	ret = register_stat_tracer(&all_branch_stats);
	if (!ret) {
		printk(KERN_WARNING "Warning: could not register "
				    "all branches stats\n");
		return 1;
	}
	return 0;
}
fs_initcall(all_annotated_branch_stats);
#endif /* CONFIG_PROFILE_ALL_BRANCHES */<|MERGE_RESOLUTION|>--- conflicted
+++ resolved
@@ -37,11 +37,7 @@
 	struct ring_buffer_event *event;
 	struct trace_branch *entry;
 	unsigned long flags;
-<<<<<<< HEAD
-	unsigned int pc;
-=======
 	unsigned int trace_ctx;
->>>>>>> bcfd8f02
 	const char *p;
 
 	if (current->trace_recursion & TRACE_BRANCH_BIT)
