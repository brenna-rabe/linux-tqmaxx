--- conflicted
+++ resolved
@@ -2888,34 +2888,12 @@
 EXPORT_SYMBOL(is_console_locked);
 
 /*
-<<<<<<< HEAD
- * Return true when this CPU should unlock console_sem without pushing all
- * messages to the console. This reduces the chance that the console is
- * locked when the panic CPU tries to use it.
- */
-static bool abandon_console_lock_in_panic(void)
-{
-	if (!panic_in_progress())
-		return false;
-
-	/*
-	 * We can use raw_smp_processor_id() here because it is impossible for
-	 * the task to be migrated to the panic_cpu, or away from it. If
-	 * panic_cpu has already been set, and we're not currently executing on
-	 * that CPU, then we never will be.
-	 */
-	return atomic_read(&panic_cpu) != raw_smp_processor_id();
-}
-
-static inline bool __console_is_usable(short flags)
-=======
  * Check if the given console is currently capable and allowed to print
  * records.
  *
  * Requires the console_lock.
  */
-static inline bool console_is_usable(struct console *con)
->>>>>>> 7d244028
+static inline bool __console_is_usable(short flags)
 {
 	if (!(flags & CON_ENABLED))
 		return false;
