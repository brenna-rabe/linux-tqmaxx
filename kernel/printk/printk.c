--- conflicted
+++ resolved
@@ -392,8 +392,6 @@
 #define LOG_LEVEL(v)		((v) & 0x07)
 #define LOG_FACILITY(v)		((v) >> 3 & 0xff)
 
-<<<<<<< HEAD
-=======
 #if 0
 /*
  * We cannot access per-CPU data (e.g. per-CPU flush irq_work) before
@@ -408,7 +406,6 @@
 }
 #endif
 
->>>>>>> f624b2ac
 /* Return log buffer address */
 char *log_buf_addr_get(void)
 {
@@ -1027,8 +1024,6 @@
 static inline void log_buf_add_cpu(void) {}
 #endif /* CONFIG_SMP */
 #endif /* 0 */
-<<<<<<< HEAD
-=======
 
 #if 0
 static void __init set_percpu_data_ready(void)
@@ -1038,7 +1033,6 @@
 	__printk_percpu_data_ready = true;
 }
 #endif
->>>>>>> f624b2ac
 
 void __init setup_log_buf(int early)
 {
@@ -1460,7 +1454,6 @@
 	while (len >= 0 && len < size) {
 		if (clear)
 			clear_seq = seq;
-<<<<<<< HEAD
 
 		ret = prb_iter_next(&iter, msgbuf,
 				    PRINTK_RECORD_MAX, &seq);
@@ -1484,31 +1477,6 @@
 			break;
 		}
 
-=======
-
-		ret = prb_iter_next(&iter, msgbuf,
-				    PRINTK_RECORD_MAX, &seq);
-		if (ret == 0) {
-			break;
-		} else if (ret < 0) {
-			/*
-			 * The iter is now invalid. Make a best
-			 * effort to grab the rest of the log
-			 * from the new head.
-			 */
-			prb_iter_init(&iter, &printk_rb, NULL);
-			continue;
-		}
-
-		msg = (struct printk_log *)msgbuf;
-		textlen = msg_print_text(msg, true, time, text,
-					 PRINTK_SPRINT_MAX);
-		if (textlen < 0) {
-			len = textlen;
-			break;
-		}
-
->>>>>>> f624b2ac
 		if (len + textlen > size)
 			break;
 
