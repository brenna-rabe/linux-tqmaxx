--- conflicted
+++ resolved
@@ -128,21 +128,8 @@
 				 struct wake_q_head *wqh,
 				 struct wake_q_head *wq_sleeper);
 
-<<<<<<< HEAD
-extern void rt_mutex_adjust_prio(struct task_struct *task);
-=======
 extern void rt_mutex_postunlock(struct wake_q_head *wake_q,
 				struct wake_q_head *wq_sleeper);
-
-/* RW semaphore special interface */
-struct ww_acquire_ctx;
-
-int __sched rt_mutex_slowlock_locked(struct rt_mutex *lock, int state,
-				     struct hrtimer_sleeper *timeout,
-				     enum rtmutex_chainwalk chwalk,
-				     struct ww_acquire_ctx *ww_ctx,
-				     struct rt_mutex_waiter *waiter);
->>>>>>> e33fc826
 
 /* RW semaphore special interface */
 struct ww_acquire_ctx;
