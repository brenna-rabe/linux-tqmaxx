--- conflicted
+++ resolved
@@ -114,15 +114,6 @@
 extern int rt_mutex_start_proxy_lock(struct rt_mutex *lock,
 				     struct rt_mutex_waiter *waiter,
 				     struct task_struct *task);
-<<<<<<< HEAD
-extern int rt_mutex_finish_proxy_lock(struct rt_mutex *lock,
-				      struct hrtimer_sleeper *to,
-				      struct rt_mutex_waiter *waiter);
-extern int rt_mutex_timed_futex_lock(struct rt_mutex *l, struct hrtimer_sleeper *to);
-extern bool rt_mutex_futex_unlock(struct rt_mutex *lock,
-				  struct wake_q_head *wqh,
-				  struct wake_q_head *wq_sleeper);
-=======
 extern int rt_mutex_wait_proxy_lock(struct rt_mutex *lock,
 			       struct hrtimer_sleeper *to,
 			       struct rt_mutex_waiter *waiter);
@@ -136,7 +127,6 @@
 				 struct wake_q_head *wqh,
 				 struct wake_q_head *wq_sleeper);
 
->>>>>>> 9343ab61
 extern void rt_mutex_adjust_prio(struct task_struct *task);
 
 /* RW semaphore special interface */
@@ -154,14 +144,4 @@
 # include "rtmutex.h"
 #endif
 
-static inline void
-rt_mutex_init_waiter(struct rt_mutex_waiter *waiter, bool savestate)
-{
-	debug_rt_mutex_init_waiter(waiter);
-	waiter->task = NULL;
-	waiter->savestate = savestate;
-	RB_CLEAR_NODE(&waiter->pi_tree_entry);
-	RB_CLEAR_NODE(&waiter->tree_entry);
-}
-
 #endif