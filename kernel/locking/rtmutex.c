/*
 * RT-Mutexes: simple blocking mutual exclusion locks with PI support
 *
 * started by Ingo Molnar and Thomas Gleixner.
 *
 *  Copyright (C) 2004-2006 Red Hat, Inc., Ingo Molnar <mingo@redhat.com>
 *  Copyright (C) 2005-2006 Timesys Corp., Thomas Gleixner <tglx@timesys.com>
 *  Copyright (C) 2005 Kihon Technologies Inc., Steven Rostedt
 *  Copyright (C) 2006 Esben Nielsen
 *  Adaptive Spinlocks:
 *  Copyright (C) 2008 Novell, Inc., Gregory Haskins, Sven Dietrich,
 *				     and Peter Morreale,
 * Adaptive Spinlocks simplification:
 *  Copyright (C) 2008 Red Hat, Inc., Steven Rostedt <srostedt@redhat.com>
 *
 *  See Documentation/locking/rt-mutex-design.txt for details.
 */
#include <linux/spinlock.h>
#include <linux/export.h>
#include <linux/sched.h>
#include <linux/sched/rt.h>
#include <linux/sched/deadline.h>
#include <linux/timer.h>
#include <linux/ww_mutex.h>
<<<<<<< HEAD
=======
#include <linux/blkdev.h>
>>>>>>> 1dcf2103

#include "rtmutex_common.h"

/*
 * lock->owner state tracking:
 *
 * lock->owner holds the task_struct pointer of the owner. Bit 0
 * is used to keep track of the "lock has waiters" state.
 *
 * owner	bit0
 * NULL		0	lock is free (fast acquire possible)
 * NULL		1	lock is free and has waiters and the top waiter
 *				is going to take the lock*
 * taskpointer	0	lock is held (fast release possible)
 * taskpointer	1	lock is held and has waiters**
 *
 * The fast atomic compare exchange based acquire and release is only
 * possible when bit 0 of lock->owner is 0.
 *
 * (*) It also can be a transitional state when grabbing the lock
 * with ->wait_lock is held. To prevent any fast path cmpxchg to the lock,
 * we need to set the bit0 before looking at the lock, and the owner may be
 * NULL in this small time, hence this can be a transitional state.
 *
 * (**) There is a small time when bit 0 is set but there are no
 * waiters. This can happen when grabbing the lock in the slow path.
 * To prevent a cmpxchg of the owner releasing the lock, we need to
 * set this bit before looking at the lock.
 */

static void
rt_mutex_set_owner(struct rt_mutex *lock, struct task_struct *owner)
{
	unsigned long val = (unsigned long)owner;

	if (rt_mutex_has_waiters(lock))
		val |= RT_MUTEX_HAS_WAITERS;

	lock->owner = (struct task_struct *)val;
}

static inline void clear_rt_mutex_waiters(struct rt_mutex *lock)
{
	lock->owner = (struct task_struct *)
			((unsigned long)lock->owner & ~RT_MUTEX_HAS_WAITERS);
}

static void fixup_rt_mutex_waiters(struct rt_mutex *lock)
{
	unsigned long owner, *p = (unsigned long *) &lock->owner;

	if (rt_mutex_has_waiters(lock))
		return;

	/*
	 * The rbtree has no waiters enqueued, now make sure that the
	 * lock->owner still has the waiters bit set, otherwise the
	 * following can happen:
	 *
	 * CPU 0	CPU 1		CPU2
	 * l->owner=T1
	 *		rt_mutex_lock(l)
	 *		lock(l->lock)
	 *		l->owner = T1 | HAS_WAITERS;
	 *		enqueue(T2)
	 *		boost()
	 *		  unlock(l->lock)
	 *		block()
	 *
	 *				rt_mutex_lock(l)
	 *				lock(l->lock)
	 *				l->owner = T1 | HAS_WAITERS;
	 *				enqueue(T3)
	 *				boost()
	 *				  unlock(l->lock)
	 *				block()
	 *		signal(->T2)	signal(->T3)
	 *		lock(l->lock)
	 *		dequeue(T2)
	 *		deboost()
	 *		  unlock(l->lock)
	 *				lock(l->lock)
	 *				dequeue(T3)
	 *				 ==> wait list is empty
	 *				deboost()
	 *				 unlock(l->lock)
	 *		lock(l->lock)
	 *		fixup_rt_mutex_waiters()
	 *		  if (wait_list_empty(l) {
	 *		    l->owner = owner
	 *		    owner = l->owner & ~HAS_WAITERS;
	 *		      ==> l->owner = T1
	 *		  }
	 *				lock(l->lock)
	 * rt_mutex_unlock(l)		fixup_rt_mutex_waiters()
	 *				  if (wait_list_empty(l) {
	 *				    owner = l->owner & ~HAS_WAITERS;
	 * cmpxchg(l->owner, T1, NULL)
	 *  ===> Success (l->owner = NULL)
	 *
	 *				    l->owner = owner
	 *				      ==> l->owner = T1
	 *				  }
	 *
	 * With the check for the waiter bit in place T3 on CPU2 will not
	 * overwrite. All tasks fiddling with the waiters bit are
	 * serialized by l->lock, so nothing else can modify the waiters
	 * bit. If the bit is set then nothing can change l->owner either
	 * so the simple RMW is safe. The cmpxchg() will simply fail if it
	 * happens in the middle of the RMW because the waiters bit is
	 * still set.
	 */
	owner = READ_ONCE(*p);
	if (owner & RT_MUTEX_HAS_WAITERS)
		WRITE_ONCE(*p, owner & ~RT_MUTEX_HAS_WAITERS);
}

static int rt_mutex_real_waiter(struct rt_mutex_waiter *waiter)
{
	return waiter && waiter != PI_WAKEUP_INPROGRESS &&
		waiter != PI_REQUEUE_INPROGRESS;
}

/*
 * We can speed up the acquire/release, if there's no debugging state to be
 * set up.
 */
#ifndef CONFIG_DEBUG_RT_MUTEXES
# define rt_mutex_cmpxchg_relaxed(l,c,n) (cmpxchg_relaxed(&l->owner, c, n) == c)
# define rt_mutex_cmpxchg_acquire(l,c,n) (cmpxchg_acquire(&l->owner, c, n) == c)
# define rt_mutex_cmpxchg_release(l,c,n) (cmpxchg_release(&l->owner, c, n) == c)

/*
 * Callers must hold the ->wait_lock -- which is the whole purpose as we force
 * all future threads that attempt to [Rmw] the lock to the slowpath. As such
 * relaxed semantics suffice.
 */
static inline void mark_rt_mutex_waiters(struct rt_mutex *lock)
{
	unsigned long owner, *p = (unsigned long *) &lock->owner;

	do {
		owner = *p;
	} while (cmpxchg_relaxed(p, owner,
				 owner | RT_MUTEX_HAS_WAITERS) != owner);
}

/*
 * Safe fastpath aware unlock:
 * 1) Clear the waiters bit
 * 2) Drop lock->wait_lock
 * 3) Try to unlock the lock with cmpxchg
 */
static inline bool unlock_rt_mutex_safe(struct rt_mutex *lock,
					unsigned long flags)
	__releases(lock->wait_lock)
{
	struct task_struct *owner = rt_mutex_owner(lock);

	clear_rt_mutex_waiters(lock);
	raw_spin_unlock_irqrestore(&lock->wait_lock, flags);
	/*
	 * If a new waiter comes in between the unlock and the cmpxchg
	 * we have two situations:
	 *
	 * unlock(wait_lock);
	 *					lock(wait_lock);
	 * cmpxchg(p, owner, 0) == owner
	 *					mark_rt_mutex_waiters(lock);
	 *					acquire(lock);
	 * or:
	 *
	 * unlock(wait_lock);
	 *					lock(wait_lock);
	 *					mark_rt_mutex_waiters(lock);
	 *
	 * cmpxchg(p, owner, 0) != owner
	 *					enqueue_waiter();
	 *					unlock(wait_lock);
	 * lock(wait_lock);
	 * wake waiter();
	 * unlock(wait_lock);
	 *					lock(wait_lock);
	 *					acquire(lock);
	 */
	return rt_mutex_cmpxchg_release(lock, owner, NULL);
}

#else
# define rt_mutex_cmpxchg_relaxed(l,c,n)	(0)
# define rt_mutex_cmpxchg_acquire(l,c,n)	(0)
# define rt_mutex_cmpxchg_release(l,c,n)	(0)

static inline void mark_rt_mutex_waiters(struct rt_mutex *lock)
{
	lock->owner = (struct task_struct *)
			((unsigned long)lock->owner | RT_MUTEX_HAS_WAITERS);
}

/*
 * Simple slow path only version: lock->owner is protected by lock->wait_lock.
 */
static inline bool unlock_rt_mutex_safe(struct rt_mutex *lock,
					unsigned long flags)
	__releases(lock->wait_lock)
{
	lock->owner = NULL;
	raw_spin_unlock_irqrestore(&lock->wait_lock, flags);
	return true;
}
#endif

<<<<<<< HEAD
#define STEAL_NORMAL  0
#define STEAL_LATERAL 1
/*
 * Only use with rt_mutex_waiter_{less,equal}()
 */
#define task_to_waiter(p)	\
	&(struct rt_mutex_waiter){ .prio = (p)->prio, .deadline = (p)->dl.deadline }
=======
/*
 * Only use with rt_mutex_waiter_{less,equal}()
 */
#define task_to_waiter(p) &(struct rt_mutex_waiter) \
	{ .prio = (p)->prio, .deadline = (p)->dl.deadline, .task = (p) }
>>>>>>> 1dcf2103

static inline int
rt_mutex_waiter_less(struct rt_mutex_waiter *left,
		     struct rt_mutex_waiter *right, int mode)
{
	if (mode == STEAL_NORMAL) {
		if (left->prio < right->prio)
			return 1;
	} else {
		if (left->prio <= right->prio)
			return 1;
	}

	/*
	 * If both waiters have dl_prio(), we check the deadlines of the
	 * associated tasks.
	 * If left waiter has a dl_prio(), and we didn't return 1 above,
	 * then right waiter has a dl_prio() too.
	 */
	if (dl_prio(left->prio))
		return dl_time_before(left->deadline, right->deadline);

	return 0;
}

static inline int
rt_mutex_waiter_equal(struct rt_mutex_waiter *left,
		      struct rt_mutex_waiter *right)
{
	if (left->prio != right->prio)
		return 0;

	/*
	 * If both waiters have dl_prio(), we check the deadlines of the
	 * associated tasks.
	 * If left waiter has a dl_prio(), and we didn't return 0 above,
	 * then right waiter has a dl_prio() too.
	 */
	if (dl_prio(left->prio))
		return left->deadline == right->deadline;

	return 1;
}

<<<<<<< HEAD
=======
#define STEAL_NORMAL  0
#define STEAL_LATERAL 1

static inline int
rt_mutex_steal(struct rt_mutex *lock, struct rt_mutex_waiter *waiter, int mode)
{
	struct rt_mutex_waiter *top_waiter = rt_mutex_top_waiter(lock);

	if (waiter == top_waiter || rt_mutex_waiter_less(waiter, top_waiter))
		return 1;

	/*
	 * Note that RT tasks are excluded from lateral-steals
	 * to prevent the introduction of an unbounded latency.
	 */
	if (mode == STEAL_NORMAL || rt_task(waiter->task))
		return 0;

	return rt_mutex_waiter_equal(waiter, top_waiter);
}

>>>>>>> 1dcf2103
static void
rt_mutex_enqueue(struct rt_mutex *lock, struct rt_mutex_waiter *waiter)
{
	struct rb_node **link = &lock->waiters.rb_node;
	struct rb_node *parent = NULL;
	struct rt_mutex_waiter *entry;
	int leftmost = 1;

	while (*link) {
		parent = *link;
		entry = rb_entry(parent, struct rt_mutex_waiter, tree_entry);
		if (rt_mutex_waiter_less(waiter, entry, STEAL_NORMAL)) {
			link = &parent->rb_left;
		} else {
			link = &parent->rb_right;
			leftmost = 0;
		}
	}

	if (leftmost)
		lock->waiters_leftmost = &waiter->tree_entry;

	rb_link_node(&waiter->tree_entry, parent, link);
	rb_insert_color(&waiter->tree_entry, &lock->waiters);
}

static void
rt_mutex_dequeue(struct rt_mutex *lock, struct rt_mutex_waiter *waiter)
{
	if (RB_EMPTY_NODE(&waiter->tree_entry))
		return;

	if (lock->waiters_leftmost == &waiter->tree_entry)
		lock->waiters_leftmost = rb_next(&waiter->tree_entry);

	rb_erase(&waiter->tree_entry, &lock->waiters);
	RB_CLEAR_NODE(&waiter->tree_entry);
}

static void
rt_mutex_enqueue_pi(struct task_struct *task, struct rt_mutex_waiter *waiter)
{
	struct rb_node **link = &task->pi_waiters.rb_node;
	struct rb_node *parent = NULL;
	struct rt_mutex_waiter *entry;
	int leftmost = 1;

	while (*link) {
		parent = *link;
		entry = rb_entry(parent, struct rt_mutex_waiter, pi_tree_entry);
		if (rt_mutex_waiter_less(waiter, entry, STEAL_NORMAL)) {
			link = &parent->rb_left;
		} else {
			link = &parent->rb_right;
			leftmost = 0;
		}
	}

	if (leftmost)
		task->pi_waiters_leftmost = &waiter->pi_tree_entry;

	rb_link_node(&waiter->pi_tree_entry, parent, link);
	rb_insert_color(&waiter->pi_tree_entry, &task->pi_waiters);
}

static void
rt_mutex_dequeue_pi(struct task_struct *task, struct rt_mutex_waiter *waiter)
{
	if (RB_EMPTY_NODE(&waiter->pi_tree_entry))
		return;

	if (task->pi_waiters_leftmost == &waiter->pi_tree_entry)
		task->pi_waiters_leftmost = rb_next(&waiter->pi_tree_entry);

	rb_erase(&waiter->pi_tree_entry, &task->pi_waiters);
	RB_CLEAR_NODE(&waiter->pi_tree_entry);
}

static void rt_mutex_adjust_prio(struct task_struct *p)
{
	struct task_struct *pi_task = NULL;

	lockdep_assert_held(&p->pi_lock);

	if (task_has_pi_waiters(p))
		pi_task = task_top_pi_waiter(p)->task;

	rt_mutex_setprio(p, pi_task);
}

/*
 * Deadlock detection is conditional:
 *
 * If CONFIG_DEBUG_RT_MUTEXES=n, deadlock detection is only conducted
 * if the detect argument is == RT_MUTEX_FULL_CHAINWALK.
 *
 * If CONFIG_DEBUG_RT_MUTEXES=y, deadlock detection is always
 * conducted independent of the detect argument.
 *
 * If the waiter argument is NULL this indicates the deboost path and
 * deadlock detection is disabled independent of the detect argument
 * and the config settings.
 */
static bool rt_mutex_cond_detect_deadlock(struct rt_mutex_waiter *waiter,
					  enum rtmutex_chainwalk chwalk)
{
	/*
	 * This is just a wrapper function for the following call,
	 * because debug_rt_mutex_detect_deadlock() smells like a magic
	 * debug feature and I wanted to keep the cond function in the
	 * main source file along with the comments instead of having
	 * two of the same in the headers.
	 */
	return debug_rt_mutex_detect_deadlock(waiter, chwalk);
}

static void rt_mutex_wake_waiter(struct rt_mutex_waiter *waiter)
{
	if (waiter->savestate)
		wake_up_lock_sleeper(waiter->task);
	else
		wake_up_process(waiter->task);
}

/*
 * Max number of times we'll walk the boosting chain:
 */
int max_lock_depth = 1024;

static inline struct rt_mutex *task_blocked_on_lock(struct task_struct *p)
{
	return rt_mutex_real_waiter(p->pi_blocked_on) ?
		p->pi_blocked_on->lock : NULL;
}

/*
 * Adjust the priority chain. Also used for deadlock detection.
 * Decreases task's usage by one - may thus free the task.
 *
 * @task:	the task owning the mutex (owner) for which a chain walk is
 *		probably needed
 * @chwalk:	do we have to carry out deadlock detection?
 * @orig_lock:	the mutex (can be NULL if we are walking the chain to recheck
 *		things for a task that has just got its priority adjusted, and
 *		is waiting on a mutex)
 * @next_lock:	the mutex on which the owner of @orig_lock was blocked before
 *		we dropped its pi_lock. Is never dereferenced, only used for
 *		comparison to detect lock chain changes.
 * @orig_waiter: rt_mutex_waiter struct for the task that has just donated
 *		its priority to the mutex owner (can be NULL in the case
 *		depicted above or if the top waiter is gone away and we are
 *		actually deboosting the owner)
 * @top_task:	the current top waiter
 *
 * Returns 0 or -EDEADLK.
 *
 * Chain walk basics and protection scope
 *
 * [R] refcount on task
 * [P] task->pi_lock held
 * [L] rtmutex->wait_lock held
 *
 * Step	Description				Protected by
 *	function arguments:
 *	@task					[R]
 *	@orig_lock if != NULL			@top_task is blocked on it
 *	@next_lock				Unprotected. Cannot be
 *						dereferenced. Only used for
 *						comparison.
 *	@orig_waiter if != NULL			@top_task is blocked on it
 *	@top_task				current, or in case of proxy
 *						locking protected by calling
 *						code
 *	again:
 *	  loop_sanity_check();
 *	retry:
 * [1]	  lock(task->pi_lock);			[R] acquire [P]
 * [2]	  waiter = task->pi_blocked_on;		[P]
 * [3]	  check_exit_conditions_1();		[P]
 * [4]	  lock = waiter->lock;			[P]
 * [5]	  if (!try_lock(lock->wait_lock)) {	[P] try to acquire [L]
 *	    unlock(task->pi_lock);		release [P]
 *	    goto retry;
 *	  }
 * [6]	  check_exit_conditions_2();		[P] + [L]
 * [7]	  requeue_lock_waiter(lock, waiter);	[P] + [L]
 * [8]	  unlock(task->pi_lock);		release [P]
 *	  put_task_struct(task);		release [R]
 * [9]	  check_exit_conditions_3();		[L]
 * [10]	  task = owner(lock);			[L]
 *	  get_task_struct(task);		[L] acquire [R]
 *	  lock(task->pi_lock);			[L] acquire [P]
 * [11]	  requeue_pi_waiter(tsk, waiters(lock));[P] + [L]
 * [12]	  check_exit_conditions_4();		[P] + [L]
 * [13]	  unlock(task->pi_lock);		release [P]
 *	  unlock(lock->wait_lock);		release [L]
 *	  goto again;
 */
static int rt_mutex_adjust_prio_chain(struct task_struct *task,
				      enum rtmutex_chainwalk chwalk,
				      struct rt_mutex *orig_lock,
				      struct rt_mutex *next_lock,
				      struct rt_mutex_waiter *orig_waiter,
				      struct task_struct *top_task)
{
	struct rt_mutex_waiter *waiter, *top_waiter = orig_waiter;
	struct rt_mutex_waiter *prerequeue_top_waiter;
	int ret = 0, depth = 0;
	struct rt_mutex *lock;
	bool detect_deadlock;
	bool requeue = true;

	detect_deadlock = rt_mutex_cond_detect_deadlock(orig_waiter, chwalk);

	/*
	 * The (de)boosting is a step by step approach with a lot of
	 * pitfalls. We want this to be preemptible and we want hold a
	 * maximum of two locks per step. So we have to check
	 * carefully whether things change under us.
	 */
 again:
	/*
	 * We limit the lock chain length for each invocation.
	 */
	if (++depth > max_lock_depth) {
		static int prev_max;

		/*
		 * Print this only once. If the admin changes the limit,
		 * print a new message when reaching the limit again.
		 */
		if (prev_max != max_lock_depth) {
			prev_max = max_lock_depth;
			printk(KERN_WARNING "Maximum lock depth %d reached "
			       "task: %s (%d)\n", max_lock_depth,
			       top_task->comm, task_pid_nr(top_task));
		}
		put_task_struct(task);

		return -EDEADLK;
	}

	/*
	 * We are fully preemptible here and only hold the refcount on
	 * @task. So everything can have changed under us since the
	 * caller or our own code below (goto retry/again) dropped all
	 * locks.
	 */
 retry:
	/*
	 * [1] Task cannot go away as we did a get_task() before !
	 */
	raw_spin_lock_irq(&task->pi_lock);

	/*
	 * [2] Get the waiter on which @task is blocked on.
	 */
	waiter = task->pi_blocked_on;

	/*
	 * [3] check_exit_conditions_1() protected by task->pi_lock.
	 */

	/*
	 * Check whether the end of the boosting chain has been
	 * reached or the state of the chain has changed while we
	 * dropped the locks.
	 */
	if (!rt_mutex_real_waiter(waiter))
		goto out_unlock_pi;

	/*
	 * Check the orig_waiter state. After we dropped the locks,
	 * the previous owner of the lock might have released the lock.
	 */
	if (orig_waiter && !rt_mutex_owner(orig_lock))
		goto out_unlock_pi;

	/*
	 * We dropped all locks after taking a refcount on @task, so
	 * the task might have moved on in the lock chain or even left
	 * the chain completely and blocks now on an unrelated lock or
	 * on @orig_lock.
	 *
	 * We stored the lock on which @task was blocked in @next_lock,
	 * so we can detect the chain change.
	 */
	if (next_lock != waiter->lock)
		goto out_unlock_pi;

	/*
	 * Drop out, when the task has no waiters. Note,
	 * top_waiter can be NULL, when we are in the deboosting
	 * mode!
	 */
	if (top_waiter) {
		if (!task_has_pi_waiters(task))
			goto out_unlock_pi;
		/*
		 * If deadlock detection is off, we stop here if we
		 * are not the top pi waiter of the task. If deadlock
		 * detection is enabled we continue, but stop the
		 * requeueing in the chain walk.
		 */
		if (top_waiter != task_top_pi_waiter(task)) {
			if (!detect_deadlock)
				goto out_unlock_pi;
			else
				requeue = false;
		}
	}

	/*
	 * If the waiter priority is the same as the task priority
	 * then there is no further priority adjustment necessary.  If
	 * deadlock detection is off, we stop the chain walk. If its
	 * enabled we continue, but stop the requeueing in the chain
	 * walk.
	 */
	if (rt_mutex_waiter_equal(waiter, task_to_waiter(task))) {
		if (!detect_deadlock)
			goto out_unlock_pi;
		else
			requeue = false;
	}

	/*
	 * [4] Get the next lock
	 */
	lock = waiter->lock;
	/*
	 * [5] We need to trylock here as we are holding task->pi_lock,
	 * which is the reverse lock order versus the other rtmutex
	 * operations.
	 */
	if (!raw_spin_trylock(&lock->wait_lock)) {
		raw_spin_unlock_irq(&task->pi_lock);
		cpu_relax();
		goto retry;
	}

	/*
	 * [6] check_exit_conditions_2() protected by task->pi_lock and
	 * lock->wait_lock.
	 *
	 * Deadlock detection. If the lock is the same as the original
	 * lock which caused us to walk the lock chain or if the
	 * current lock is owned by the task which initiated the chain
	 * walk, we detected a deadlock.
	 */
	if (lock == orig_lock || rt_mutex_owner(lock) == top_task) {
		debug_rt_mutex_deadlock(chwalk, orig_waiter, lock);
		raw_spin_unlock(&lock->wait_lock);
		ret = -EDEADLK;
		goto out_unlock_pi;
	}

	/*
	 * If we just follow the lock chain for deadlock detection, no
	 * need to do all the requeue operations. To avoid a truckload
	 * of conditionals around the various places below, just do the
	 * minimum chain walk checks.
	 */
	if (!requeue) {
		/*
		 * No requeue[7] here. Just release @task [8]
		 */
		raw_spin_unlock(&task->pi_lock);
		put_task_struct(task);

		/*
		 * [9] check_exit_conditions_3 protected by lock->wait_lock.
		 * If there is no owner of the lock, end of chain.
		 */
		if (!rt_mutex_owner(lock)) {
			raw_spin_unlock_irq(&lock->wait_lock);
			return 0;
		}

		/* [10] Grab the next task, i.e. owner of @lock */
		task = rt_mutex_owner(lock);
		get_task_struct(task);
		raw_spin_lock(&task->pi_lock);

		/*
		 * No requeue [11] here. We just do deadlock detection.
		 *
		 * [12] Store whether owner is blocked
		 * itself. Decision is made after dropping the locks
		 */
		next_lock = task_blocked_on_lock(task);
		/*
		 * Get the top waiter for the next iteration
		 */
		top_waiter = rt_mutex_top_waiter(lock);

		/* [13] Drop locks */
		raw_spin_unlock(&task->pi_lock);
		raw_spin_unlock_irq(&lock->wait_lock);

		/* If owner is not blocked, end of chain. */
		if (!next_lock)
			goto out_put_task;
		goto again;
	}

	/*
	 * Store the current top waiter before doing the requeue
	 * operation on @lock. We need it for the boost/deboost
	 * decision below.
	 */
	prerequeue_top_waiter = rt_mutex_top_waiter(lock);

	/* [7] Requeue the waiter in the lock waiter tree. */
	rt_mutex_dequeue(lock, waiter);

	/*
	 * Update the waiter prio fields now that we're dequeued.
	 *
	 * These values can have changed through either:
	 *
	 *   sys_sched_set_scheduler() / sys_sched_setattr()
	 *
	 * or
	 *
	 *   DL CBS enforcement advancing the effective deadline.
	 *
	 * Even though pi_waiters also uses these fields, and that tree is only
	 * updated in [11], we can do this here, since we hold [L], which
	 * serializes all pi_waiters access and rb_erase() does not care about
	 * the values of the node being removed.
	 */
	waiter->prio = task->prio;
	waiter->deadline = task->dl.deadline;

	rt_mutex_enqueue(lock, waiter);

	/* [8] Release the task */
	raw_spin_unlock(&task->pi_lock);
	put_task_struct(task);

	/*
	 * [9] check_exit_conditions_3 protected by lock->wait_lock.
	 *
	 * We must abort the chain walk if there is no lock owner even
	 * in the dead lock detection case, as we have nothing to
	 * follow here. This is the end of the chain we are walking.
	 */
	if (!rt_mutex_owner(lock)) {
		struct rt_mutex_waiter *lock_top_waiter;

		/*
		 * If the requeue [7] above changed the top waiter,
		 * then we need to wake the new top waiter up to try
		 * to get the lock.
		 */
		lock_top_waiter = rt_mutex_top_waiter(lock);
		if (prerequeue_top_waiter != lock_top_waiter)
			rt_mutex_wake_waiter(lock_top_waiter);
		raw_spin_unlock_irq(&lock->wait_lock);
		return 0;
	}

	/* [10] Grab the next task, i.e. the owner of @lock */
	task = rt_mutex_owner(lock);
	get_task_struct(task);
	raw_spin_lock(&task->pi_lock);

	/* [11] requeue the pi waiters if necessary */
	if (waiter == rt_mutex_top_waiter(lock)) {
		/*
		 * The waiter became the new top (highest priority)
		 * waiter on the lock. Replace the previous top waiter
		 * in the owner tasks pi waiters tree with this waiter
		 * and adjust the priority of the owner.
		 */
		rt_mutex_dequeue_pi(task, prerequeue_top_waiter);
		rt_mutex_enqueue_pi(task, waiter);
		rt_mutex_adjust_prio(task);

	} else if (prerequeue_top_waiter == waiter) {
		/*
		 * The waiter was the top waiter on the lock, but is
		 * no longer the top prority waiter. Replace waiter in
		 * the owner tasks pi waiters tree with the new top
		 * (highest priority) waiter and adjust the priority
		 * of the owner.
		 * The new top waiter is stored in @waiter so that
		 * @waiter == @top_waiter evaluates to true below and
		 * we continue to deboost the rest of the chain.
		 */
		rt_mutex_dequeue_pi(task, waiter);
		waiter = rt_mutex_top_waiter(lock);
		rt_mutex_enqueue_pi(task, waiter);
		rt_mutex_adjust_prio(task);
	} else {
		/*
		 * Nothing changed. No need to do any priority
		 * adjustment.
		 */
	}

	/*
	 * [12] check_exit_conditions_4() protected by task->pi_lock
	 * and lock->wait_lock. The actual decisions are made after we
	 * dropped the locks.
	 *
	 * Check whether the task which owns the current lock is pi
	 * blocked itself. If yes we store a pointer to the lock for
	 * the lock chain change detection above. After we dropped
	 * task->pi_lock next_lock cannot be dereferenced anymore.
	 */
	next_lock = task_blocked_on_lock(task);
	/*
	 * Store the top waiter of @lock for the end of chain walk
	 * decision below.
	 */
	top_waiter = rt_mutex_top_waiter(lock);

	/* [13] Drop the locks */
	raw_spin_unlock(&task->pi_lock);
	raw_spin_unlock_irq(&lock->wait_lock);

	/*
	 * Make the actual exit decisions [12], based on the stored
	 * values.
	 *
	 * We reached the end of the lock chain. Stop right here. No
	 * point to go back just to figure that out.
	 */
	if (!next_lock)
		goto out_put_task;

	/*
	 * If the current waiter is not the top waiter on the lock,
	 * then we can stop the chain walk here if we are not in full
	 * deadlock detection mode.
	 */
	if (!detect_deadlock && waiter != top_waiter)
		goto out_put_task;

	goto again;

 out_unlock_pi:
	raw_spin_unlock_irq(&task->pi_lock);
 out_put_task:
	put_task_struct(task);

	return ret;
}


/*
 * Try to take an rt-mutex
 *
 * Must be called with lock->wait_lock held and interrupts disabled
 *
 * @lock:   The lock to be acquired.
 * @task:   The task which wants to acquire the lock
 * @waiter: The waiter that is queued to the lock's wait tree if the
 *	    callsite called task_blocked_on_lock(), otherwise NULL
 * @mode:   Lock steal mode (STEAL_NORMAL, STEAL_LATERAL)
 */
static int __try_to_take_rt_mutex(struct rt_mutex *lock,
				  struct task_struct *task,
				  struct rt_mutex_waiter *waiter, int mode)
{
	lockdep_assert_held(&lock->wait_lock);

	/*
	 * Before testing whether we can acquire @lock, we set the
	 * RT_MUTEX_HAS_WAITERS bit in @lock->owner. This forces all
	 * other tasks which try to modify @lock into the slow path
	 * and they serialize on @lock->wait_lock.
	 *
	 * The RT_MUTEX_HAS_WAITERS bit can have a transitional state
	 * as explained at the top of this file if and only if:
	 *
	 * - There is a lock owner. The caller must fixup the
	 *   transient state if it does a trylock or leaves the lock
	 *   function due to a signal or timeout.
	 *
	 * - @task acquires the lock and there are no other
	 *   waiters. This is undone in rt_mutex_set_owner(@task) at
	 *   the end of this function.
	 */
	mark_rt_mutex_waiters(lock);

	/*
	 * If @lock has an owner, give up.
	 */
	if (rt_mutex_owner(lock))
		return 0;

	/*
	 * If @waiter != NULL, @task has already enqueued the waiter
	 * into @lock waiter tree. If @waiter == NULL then this is a
	 * trylock attempt.
	 */
	if (waiter) {
		/*
		 * If waiter is not the highest priority waiter of @lock,
		 * or its peer when lateral steal is allowed, give up.
		 */
<<<<<<< HEAD
		if (waiter != rt_mutex_top_waiter(lock)) {
			/* XXX rt_mutex_waiter_less() ? */
			return 0;
		}

=======
		if (!rt_mutex_steal(lock, waiter, mode))
			return 0;
>>>>>>> 1dcf2103
		/*
		 * We can acquire the lock. Remove the waiter from the
		 * lock waiters tree.
		 */
		rt_mutex_dequeue(lock, waiter);

	} else {
		/*
		 * If the lock has waiters already we check whether @task is
		 * eligible to take over the lock.
		 *
		 * If there are no other waiters, @task can acquire
		 * the lock.  @task->pi_blocked_on is NULL, so it does
		 * not need to be dequeued.
		 */
		if (rt_mutex_has_waiters(lock)) {
			struct task_struct *pown = rt_mutex_top_waiter(lock)->task;

			if (task != pown)
				return 0;

			/*
			 * Note that RT tasks are excluded from lateral-steals
			 * to prevent the introduction of an unbounded latency.
			 */
			if (rt_task(task))
				mode = STEAL_NORMAL;
			/*
			 * If @task->prio is greater than the top waiter
			 * priority (kernel view), or equal to it when a
			 * lateral steal is forbidden, @task lost.
			 */
<<<<<<< HEAD
			if (!rt_mutex_waiter_less(task_to_waiter(task),
						  rt_mutex_top_waiter(lock),
						  mode))
=======
			if (!rt_mutex_steal(lock, task_to_waiter(task), mode))
>>>>>>> 1dcf2103
				return 0;
			/*
			 * The current top waiter stays enqueued. We
			 * don't have to change anything in the lock
			 * waiters order.
			 */
		} else {
			/*
			 * No waiters. Take the lock without the
			 * pi_lock dance.@task->pi_blocked_on is NULL
			 * and we have no waiters to enqueue in @task
			 * pi waiters tree.
			 */
			goto takeit;
		}
	}

	/*
	 * Clear @task->pi_blocked_on. Requires protection by
	 * @task->pi_lock. Redundant operation for the @waiter == NULL
	 * case, but conditionals are more expensive than a redundant
	 * store.
	 */
	raw_spin_lock(&task->pi_lock);
	task->pi_blocked_on = NULL;
	/*
	 * Finish the lock acquisition. @task is the new owner. If
	 * other waiters exist we have to insert the highest priority
	 * waiter into @task->pi_waiters tree.
	 */
	if (rt_mutex_has_waiters(lock))
		rt_mutex_enqueue_pi(task, rt_mutex_top_waiter(lock));
	raw_spin_unlock(&task->pi_lock);

takeit:
	/* We got the lock. */
	debug_rt_mutex_lock(lock);

	/*
	 * This either preserves the RT_MUTEX_HAS_WAITERS bit if there
	 * are still waiters or clears it.
	 */
	rt_mutex_set_owner(lock, task);

	return 1;
}

#ifdef CONFIG_PREEMPT_RT_FULL
/*
 * preemptible spin_lock functions:
 */
static inline void rt_spin_lock_fastlock(struct rt_mutex *lock,
					 void  (*slowfn)(struct rt_mutex *lock,
							 bool mg_off),
					 bool do_mig_dis)
{
	might_sleep_no_state_check();

	if (do_mig_dis)
		migrate_disable();

	if (likely(rt_mutex_cmpxchg_acquire(lock, NULL, current)))
		return;
	else
		slowfn(lock, do_mig_dis);
}

static inline void rt_spin_lock_fastunlock(struct rt_mutex *lock,
					   void  (*slowfn)(struct rt_mutex *lock))
{
	if (likely(rt_mutex_cmpxchg_release(lock, current, NULL)))
		return;
	else
		slowfn(lock);
}
#ifdef CONFIG_SMP
/*
 * Note that owner is a speculative pointer and dereferencing relies
 * on rcu_read_lock() and the check against the lock owner.
 */
static int adaptive_wait(struct rt_mutex *lock,
			 struct task_struct *owner)
{
	int res = 0;

	rcu_read_lock();
	for (;;) {
		if (owner != rt_mutex_owner(lock))
			break;
		/*
		 * Ensure that owner->on_cpu is dereferenced _after_
		 * checking the above to be valid.
		 */
		barrier();
		if (!owner->on_cpu) {
			res = 1;
			break;
		}
		cpu_relax();
	}
	rcu_read_unlock();
	return res;
}
#else
static int adaptive_wait(struct rt_mutex *lock,
			 struct task_struct *orig_owner)
{
	return 1;
}
#endif

static int task_blocks_on_rt_mutex(struct rt_mutex *lock,
				   struct rt_mutex_waiter *waiter,
				   struct task_struct *task,
				   enum rtmutex_chainwalk chwalk);
/*
 * Slow path lock function spin_lock style: this variant is very
 * careful not to miss any non-lock wakeups.
 *
 * We store the current state under p->pi_lock in p->saved_state and
 * the try_to_wake_up() code handles this accordingly.
 */
static void  noinline __sched rt_spin_lock_slowlock(struct rt_mutex *lock,
						    bool mg_off)
{
	struct task_struct *lock_owner, *self = current;
	struct rt_mutex_waiter waiter, *top_waiter;
	unsigned long flags;
	int ret;

	rt_mutex_init_waiter(&waiter, true);

	raw_spin_lock_irqsave(&lock->wait_lock, flags);

	if (__try_to_take_rt_mutex(lock, self, NULL, STEAL_LATERAL)) {
		raw_spin_unlock_irqrestore(&lock->wait_lock, flags);
		return;
	}

	BUG_ON(rt_mutex_owner(lock) == self);

	/*
	 * We save whatever state the task is in and we'll restore it
	 * after acquiring the lock taking real wakeups into account
	 * as well. We are serialized via pi_lock against wakeups. See
	 * try_to_wake_up().
	 */
	raw_spin_lock(&self->pi_lock);
	self->saved_state = self->state;
	__set_current_state_no_track(TASK_UNINTERRUPTIBLE);
	raw_spin_unlock(&self->pi_lock);

	ret = task_blocks_on_rt_mutex(lock, &waiter, self, RT_MUTEX_MIN_CHAINWALK);
	BUG_ON(ret);

	for (;;) {
		/* Try to acquire the lock again. */
		if (__try_to_take_rt_mutex(lock, self, &waiter, STEAL_LATERAL))
			break;

		top_waiter = rt_mutex_top_waiter(lock);
		lock_owner = rt_mutex_owner(lock);

		raw_spin_unlock_irqrestore(&lock->wait_lock, flags);

		debug_rt_mutex_print_deadlock(&waiter);

		if (top_waiter != &waiter || adaptive_wait(lock, lock_owner)) {
			if (mg_off)
				migrate_enable();
			schedule();
			if (mg_off)
				migrate_disable();
		}

		raw_spin_lock_irqsave(&lock->wait_lock, flags);

		raw_spin_lock(&self->pi_lock);
		__set_current_state_no_track(TASK_UNINTERRUPTIBLE);
		raw_spin_unlock(&self->pi_lock);
	}

	/*
	 * Restore the task state to current->saved_state. We set it
	 * to the original state above and the try_to_wake_up() code
	 * has possibly updated it when a real (non-rtmutex) wakeup
	 * happened while we were blocked. Clear saved_state so
	 * try_to_wakeup() does not get confused.
	 */
	raw_spin_lock(&self->pi_lock);
	__set_current_state_no_track(self->saved_state);
	self->saved_state = TASK_RUNNING;
	raw_spin_unlock(&self->pi_lock);

	/*
	 * try_to_take_rt_mutex() sets the waiter bit
	 * unconditionally. We might have to fix that up:
	 */
	fixup_rt_mutex_waiters(lock);

	BUG_ON(rt_mutex_has_waiters(lock) && &waiter == rt_mutex_top_waiter(lock));
	BUG_ON(!RB_EMPTY_NODE(&waiter.tree_entry));

	raw_spin_unlock_irqrestore(&lock->wait_lock, flags);

	debug_rt_mutex_free_waiter(&waiter);
}

static bool __sched __rt_mutex_unlock_common(struct rt_mutex *lock,
					     struct wake_q_head *wake_q,
					     struct wake_q_head *wq_sleeper);
/*
 * Slow path to release a rt_mutex spin_lock style
 */
static void  noinline __sched rt_spin_lock_slowunlock(struct rt_mutex *lock)
{
	unsigned long flags;
	WAKE_Q(wake_q);
	WAKE_Q(wake_sleeper_q);
	bool postunlock;

	raw_spin_lock_irqsave(&lock->wait_lock, flags);
	postunlock = __rt_mutex_unlock_common(lock, &wake_q, &wake_sleeper_q);
	raw_spin_unlock_irqrestore(&lock->wait_lock, flags);

	if (postunlock)
		rt_mutex_postunlock(&wake_q, &wake_sleeper_q);
}

void __lockfunc rt_spin_lock__no_mg(spinlock_t *lock)
{
	rt_spin_lock_fastlock(&lock->lock, rt_spin_lock_slowlock, false);
	spin_acquire(&lock->dep_map, 0, 0, _RET_IP_);
}
EXPORT_SYMBOL(rt_spin_lock__no_mg);

void __lockfunc rt_spin_lock(spinlock_t *lock)
{
	rt_spin_lock_fastlock(&lock->lock, rt_spin_lock_slowlock, true);
	spin_acquire(&lock->dep_map, 0, 0, _RET_IP_);
}
EXPORT_SYMBOL(rt_spin_lock);

void __lockfunc __rt_spin_lock(struct rt_mutex *lock)
{
	rt_spin_lock_fastlock(lock, rt_spin_lock_slowlock, true);
}
EXPORT_SYMBOL(__rt_spin_lock);

void __lockfunc __rt_spin_lock__no_mg(struct rt_mutex *lock)
{
	rt_spin_lock_fastlock(lock, rt_spin_lock_slowlock, false);
}
EXPORT_SYMBOL(__rt_spin_lock__no_mg);

#ifdef CONFIG_DEBUG_LOCK_ALLOC
void __lockfunc rt_spin_lock_nested(spinlock_t *lock, int subclass)
{
	spin_acquire(&lock->dep_map, subclass, 0, _RET_IP_);
	rt_spin_lock_fastlock(&lock->lock, rt_spin_lock_slowlock, true);
}
EXPORT_SYMBOL(rt_spin_lock_nested);
#endif

void __lockfunc rt_spin_unlock__no_mg(spinlock_t *lock)
{
	/* NOTE: we always pass in '1' for nested, for simplicity */
	spin_release(&lock->dep_map, 1, _RET_IP_);
	rt_spin_lock_fastunlock(&lock->lock, rt_spin_lock_slowunlock);
}
EXPORT_SYMBOL(rt_spin_unlock__no_mg);

void __lockfunc rt_spin_unlock(spinlock_t *lock)
{
	/* NOTE: we always pass in '1' for nested, for simplicity */
	spin_release(&lock->dep_map, 1, _RET_IP_);
	rt_spin_lock_fastunlock(&lock->lock, rt_spin_lock_slowunlock);
	migrate_enable();
}
EXPORT_SYMBOL(rt_spin_unlock);

void __lockfunc __rt_spin_unlock(struct rt_mutex *lock)
{
	rt_spin_lock_fastunlock(lock, rt_spin_lock_slowunlock);
}
EXPORT_SYMBOL(__rt_spin_unlock);

/*
 * Wait for the lock to get unlocked: instead of polling for an unlock
 * (like raw spinlocks do), we lock and unlock, to force the kernel to
 * schedule if there's contention:
 */
void __lockfunc rt_spin_unlock_wait(spinlock_t *lock)
{
	spin_lock(lock);
	spin_unlock(lock);
}
EXPORT_SYMBOL(rt_spin_unlock_wait);

int __lockfunc rt_spin_trylock__no_mg(spinlock_t *lock)
{
	int ret;

	ret = rt_mutex_trylock(&lock->lock);
	if (ret)
		spin_acquire(&lock->dep_map, 0, 1, _RET_IP_);
	return ret;
}
EXPORT_SYMBOL(rt_spin_trylock__no_mg);

int __lockfunc rt_spin_trylock(spinlock_t *lock)
{
	int ret;

	migrate_disable();
	ret = rt_mutex_trylock(&lock->lock);
	if (ret)
		spin_acquire(&lock->dep_map, 0, 1, _RET_IP_);
	else
		migrate_enable();
	return ret;
}
EXPORT_SYMBOL(rt_spin_trylock);

int __lockfunc rt_spin_trylock_bh(spinlock_t *lock)
{
	int ret;

	local_bh_disable();
	ret = rt_mutex_trylock(&lock->lock);
	if (ret) {
		migrate_disable();
		spin_acquire(&lock->dep_map, 0, 1, _RET_IP_);
	} else
		local_bh_enable();
	return ret;
}
EXPORT_SYMBOL(rt_spin_trylock_bh);

int __lockfunc rt_spin_trylock_irqsave(spinlock_t *lock, unsigned long *flags)
{
	int ret;

	*flags = 0;
	ret = rt_mutex_trylock(&lock->lock);
	if (ret) {
		migrate_disable();
		spin_acquire(&lock->dep_map, 0, 1, _RET_IP_);
	}
	return ret;
}
EXPORT_SYMBOL(rt_spin_trylock_irqsave);

int atomic_dec_and_spin_lock(atomic_t *atomic, spinlock_t *lock)
{
	/* Subtract 1 from counter unless that drops it to 0 (ie. it was 1) */
	if (atomic_add_unless(atomic, -1, 1))
		return 0;
	rt_spin_lock(lock);
	if (atomic_dec_and_test(atomic))
		return 1;
	rt_spin_unlock(lock);
	return 0;
}
EXPORT_SYMBOL(atomic_dec_and_spin_lock);

	void
__rt_spin_lock_init(spinlock_t *lock, char *name, struct lock_class_key *key)
{
#ifdef CONFIG_DEBUG_LOCK_ALLOC
	/*
	 * Make sure we are not reinitializing a held lock:
	 */
	debug_check_no_locks_freed((void *)lock, sizeof(*lock));
	lockdep_init_map(&lock->dep_map, name, key, 0);
#endif
}
EXPORT_SYMBOL(__rt_spin_lock_init);

#endif /* PREEMPT_RT_FULL */

#ifdef CONFIG_PREEMPT_RT_FULL
	static inline int __sched
__mutex_lock_check_stamp(struct rt_mutex *lock, struct ww_acquire_ctx *ctx)
{
	struct ww_mutex *ww = container_of(lock, struct ww_mutex, base.lock);
	struct ww_acquire_ctx *hold_ctx = ACCESS_ONCE(ww->ctx);

	if (!hold_ctx)
		return 0;

	if (unlikely(ctx == hold_ctx))
		return -EALREADY;

	if (ctx->stamp - hold_ctx->stamp <= LONG_MAX &&
	    (ctx->stamp != hold_ctx->stamp || ctx > hold_ctx)) {
#ifdef CONFIG_DEBUG_MUTEXES
		DEBUG_LOCKS_WARN_ON(ctx->contending_lock);
		ctx->contending_lock = ww;
#endif
		return -EDEADLK;
	}

	return 0;
}
#else
	static inline int __sched
__mutex_lock_check_stamp(struct rt_mutex *lock, struct ww_acquire_ctx *ctx)
{
	BUG();
	return 0;
}

#endif

static inline int
try_to_take_rt_mutex(struct rt_mutex *lock, struct task_struct *task,
		     struct rt_mutex_waiter *waiter)
{
	return __try_to_take_rt_mutex(lock, task, waiter, STEAL_NORMAL);
}

/*
 * Task blocks on lock.
 *
 * Prepare waiter and propagate pi chain
 *
 * This must be called with lock->wait_lock held and interrupts disabled
 */
static int task_blocks_on_rt_mutex(struct rt_mutex *lock,
				   struct rt_mutex_waiter *waiter,
				   struct task_struct *task,
				   enum rtmutex_chainwalk chwalk)
{
	struct task_struct *owner = rt_mutex_owner(lock);
	struct rt_mutex_waiter *top_waiter = waiter;
	struct rt_mutex *next_lock;
	int chain_walk = 0, res;

	lockdep_assert_held(&lock->wait_lock);

	/*
	 * Early deadlock detection. We really don't want the task to
	 * enqueue on itself just to untangle the mess later. It's not
	 * only an optimization. We drop the locks, so another waiter
	 * can come in before the chain walk detects the deadlock. So
	 * the other will detect the deadlock and return -EDEADLOCK,
	 * which is wrong, as the other waiter is not in a deadlock
	 * situation.
	 */
	if (owner == task)
		return -EDEADLK;

	raw_spin_lock(&task->pi_lock);

	/*
	 * In the case of futex requeue PI, this will be a proxy
	 * lock. The task will wake unaware that it is enqueueed on
	 * this lock. Avoid blocking on two locks and corrupting
	 * pi_blocked_on via the PI_WAKEUP_INPROGRESS
	 * flag. futex_wait_requeue_pi() sets this when it wakes up
	 * before requeue (due to a signal or timeout). Do not enqueue
	 * the task if PI_WAKEUP_INPROGRESS is set.
	 */
	if (task != current && task->pi_blocked_on == PI_WAKEUP_INPROGRESS) {
		raw_spin_unlock(&task->pi_lock);
		return -EAGAIN;
	}

	BUG_ON(rt_mutex_real_waiter(task->pi_blocked_on));

	rt_mutex_adjust_prio(task);
	waiter->task = task;
	waiter->lock = lock;
	waiter->prio = task->prio;
	waiter->deadline = task->dl.deadline;

	/* Get the top priority waiter on the lock */
	if (rt_mutex_has_waiters(lock))
		top_waiter = rt_mutex_top_waiter(lock);
	rt_mutex_enqueue(lock, waiter);

	task->pi_blocked_on = waiter;

	raw_spin_unlock(&task->pi_lock);

	if (!owner)
		return 0;

	raw_spin_lock(&owner->pi_lock);
	if (waiter == rt_mutex_top_waiter(lock)) {
		rt_mutex_dequeue_pi(owner, top_waiter);
		rt_mutex_enqueue_pi(owner, waiter);

		rt_mutex_adjust_prio(owner);
		if (rt_mutex_real_waiter(owner->pi_blocked_on))
			chain_walk = 1;
	} else if (rt_mutex_cond_detect_deadlock(waiter, chwalk)) {
		chain_walk = 1;
	}

	/* Store the lock on which owner is blocked or NULL */
	next_lock = task_blocked_on_lock(owner);

	raw_spin_unlock(&owner->pi_lock);
	/*
	 * Even if full deadlock detection is on, if the owner is not
	 * blocked itself, we can avoid finding this out in the chain
	 * walk.
	 */
	if (!chain_walk || !next_lock)
		return 0;

	/*
	 * The owner can't disappear while holding a lock,
	 * so the owner struct is protected by wait_lock.
	 * Gets dropped in rt_mutex_adjust_prio_chain()!
	 */
	get_task_struct(owner);

	raw_spin_unlock_irq(&lock->wait_lock);

	res = rt_mutex_adjust_prio_chain(owner, chwalk, lock,
					 next_lock, waiter, task);

	raw_spin_lock_irq(&lock->wait_lock);

	return res;
}

/*
 * Remove the top waiter from the current tasks pi waiter tree and
 * queue it up.
 *
 * Called with lock->wait_lock held and interrupts disabled.
 */
static void mark_wakeup_next_waiter(struct wake_q_head *wake_q,
				    struct wake_q_head *wake_sleeper_q,
				    struct rt_mutex *lock)
{
	struct rt_mutex_waiter *waiter;

	raw_spin_lock(&current->pi_lock);

	waiter = rt_mutex_top_waiter(lock);

	/*
	 * Remove it from current->pi_waiters and deboost.
	 *
	 * We must in fact deboost here in order to ensure we call
	 * rt_mutex_setprio() to update p->pi_top_task before the
	 * task unblocks.
	 */
	rt_mutex_dequeue_pi(current, waiter);
	rt_mutex_adjust_prio(current);

	/*
	 * As we are waking up the top waiter, and the waiter stays
	 * queued on the lock until it gets the lock, this lock
	 * obviously has waiters. Just set the bit here and this has
	 * the added benefit of forcing all new tasks into the
	 * slow path making sure no task of lower priority than
	 * the top waiter can steal this lock.
	 */
	lock->owner = (void *) RT_MUTEX_HAS_WAITERS;

	/*
	 * We deboosted before waking the top waiter task such that we don't
	 * run two tasks with the 'same' priority (and ensure the
	 * p->pi_top_task pointer points to a blocked task). This however can
	 * lead to priority inversion if we would get preempted after the
	 * deboost but before waking our donor task, hence the preempt_disable()
	 * before unlock.
	 *
	 * Pairs with preempt_enable() in rt_mutex_postunlock();
	 */
	preempt_disable();
	if (waiter->savestate)
		wake_q_add_sleeper(wake_sleeper_q, waiter->task);
	else
		wake_q_add(wake_q, waiter->task);
	raw_spin_unlock(&current->pi_lock);
}

/*
 * Remove a waiter from a lock and give up
 *
 * Must be called with lock->wait_lock held and interrupts disabled. I must
 * have just failed to try_to_take_rt_mutex().
 */
static void remove_waiter(struct rt_mutex *lock,
			  struct rt_mutex_waiter *waiter)
{
	bool is_top_waiter = (waiter == rt_mutex_top_waiter(lock));
	struct task_struct *owner = rt_mutex_owner(lock);
	struct rt_mutex *next_lock = NULL;

	lockdep_assert_held(&lock->wait_lock);

	raw_spin_lock(&current->pi_lock);
	rt_mutex_dequeue(lock, waiter);
	current->pi_blocked_on = NULL;
	raw_spin_unlock(&current->pi_lock);

	/*
	 * Only update priority if the waiter was the highest priority
	 * waiter of the lock and there is an owner to update.
	 */
	if (!owner || !is_top_waiter)
		return;

	raw_spin_lock(&owner->pi_lock);

	rt_mutex_dequeue_pi(owner, waiter);

	if (rt_mutex_has_waiters(lock))
		rt_mutex_enqueue_pi(owner, rt_mutex_top_waiter(lock));

	rt_mutex_adjust_prio(owner);

	/* Store the lock on which owner is blocked or NULL */
	if (rt_mutex_real_waiter(owner->pi_blocked_on))
		next_lock = task_blocked_on_lock(owner);

	raw_spin_unlock(&owner->pi_lock);

	/*
	 * Don't walk the chain, if the owner task is not blocked
	 * itself.
	 */
	if (!next_lock)
		return;

	/* gets dropped in rt_mutex_adjust_prio_chain()! */
	get_task_struct(owner);

	raw_spin_unlock_irq(&lock->wait_lock);

	rt_mutex_adjust_prio_chain(owner, RT_MUTEX_MIN_CHAINWALK, lock,
				   next_lock, NULL, current);

	raw_spin_lock_irq(&lock->wait_lock);
}

/*
 * Recheck the pi chain, in case we got a priority setting
 *
 * Called from sched_setscheduler
 */
void rt_mutex_adjust_pi(struct task_struct *task)
{
	struct rt_mutex_waiter *waiter;
	struct rt_mutex *next_lock;
	unsigned long flags;

	raw_spin_lock_irqsave(&task->pi_lock, flags);

	waiter = task->pi_blocked_on;
	if (!rt_mutex_real_waiter(waiter) ||
	    rt_mutex_waiter_equal(waiter, task_to_waiter(task))) {
		raw_spin_unlock_irqrestore(&task->pi_lock, flags);
		return;
	}
	next_lock = waiter->lock;

	/* gets dropped in rt_mutex_adjust_prio_chain()! */
	get_task_struct(task);

	raw_spin_unlock_irqrestore(&task->pi_lock, flags);
	rt_mutex_adjust_prio_chain(task, RT_MUTEX_MIN_CHAINWALK, NULL,
				   next_lock, NULL, task);
}

void rt_mutex_init_waiter(struct rt_mutex_waiter *waiter, bool savestate)
{
	debug_rt_mutex_init_waiter(waiter);
	RB_CLEAR_NODE(&waiter->pi_tree_entry);
	RB_CLEAR_NODE(&waiter->tree_entry);
	waiter->task = NULL;
	waiter->savestate = savestate;
}

/**
 * __rt_mutex_slowlock() - Perform the wait-wake-try-to-take loop
 * @lock:		 the rt_mutex to take
 * @state:		 the state the task should block in (TASK_INTERRUPTIBLE
 *			 or TASK_UNINTERRUPTIBLE)
 * @timeout:		 the pre-initialized and started timer, or NULL for none
 * @waiter:		 the pre-initialized rt_mutex_waiter
 *
 * Must be called with lock->wait_lock held and interrupts disabled
 */
static int __sched
__rt_mutex_slowlock(struct rt_mutex *lock, int state,
		    struct hrtimer_sleeper *timeout,
		    struct rt_mutex_waiter *waiter,
		    struct ww_acquire_ctx *ww_ctx)
{
	int ret = 0;

	for (;;) {
		/* Try to acquire the lock: */
		if (try_to_take_rt_mutex(lock, current, waiter))
			break;

		if (timeout && !timeout->task) {
			ret = -ETIMEDOUT;
			break;
		}
		if (signal_pending_state(state, current)) {
			ret = -EINTR;
			break;
		}

		if (ww_ctx && ww_ctx->acquired > 0) {
			ret = __mutex_lock_check_stamp(lock, ww_ctx);
			if (ret)
				break;
		}

		raw_spin_unlock_irq(&lock->wait_lock);

		debug_rt_mutex_print_deadlock(waiter);

		schedule();

		raw_spin_lock_irq(&lock->wait_lock);
		set_current_state(state);
	}

	__set_current_state(TASK_RUNNING);
	return ret;
}

static void rt_mutex_handle_deadlock(int res, int detect_deadlock,
				     struct rt_mutex_waiter *w)
{
	/*
	 * If the result is not -EDEADLOCK or the caller requested
	 * deadlock detection, nothing to do here.
	 */
	if (res != -EDEADLOCK || detect_deadlock)
		return;

	/*
	 * Yell lowdly and stop the task right here.
	 */
	rt_mutex_print_deadlock(w);
	while (1) {
		set_current_state(TASK_INTERRUPTIBLE);
		schedule();
	}
}

static __always_inline void ww_mutex_lock_acquired(struct ww_mutex *ww,
						   struct ww_acquire_ctx *ww_ctx)
{
#ifdef CONFIG_DEBUG_MUTEXES
	/*
	 * If this WARN_ON triggers, you used ww_mutex_lock to acquire,
	 * but released with a normal mutex_unlock in this call.
	 *
	 * This should never happen, always use ww_mutex_unlock.
	 */
	DEBUG_LOCKS_WARN_ON(ww->ctx);

	/*
	 * Not quite done after calling ww_acquire_done() ?
	 */
	DEBUG_LOCKS_WARN_ON(ww_ctx->done_acquire);

	if (ww_ctx->contending_lock) {
		/*
		 * After -EDEADLK you tried to
		 * acquire a different ww_mutex? Bad!
		 */
		DEBUG_LOCKS_WARN_ON(ww_ctx->contending_lock != ww);

		/*
		 * You called ww_mutex_lock after receiving -EDEADLK,
		 * but 'forgot' to unlock everything else first?
		 */
		DEBUG_LOCKS_WARN_ON(ww_ctx->acquired > 0);
		ww_ctx->contending_lock = NULL;
	}

	/*
	 * Naughty, using a different class will lead to undefined behavior!
	 */
	DEBUG_LOCKS_WARN_ON(ww_ctx->ww_class != ww->ww_class);
#endif
	ww_ctx->acquired++;
}

#ifdef CONFIG_PREEMPT_RT_FULL
static void ww_mutex_account_lock(struct rt_mutex *lock,
				  struct ww_acquire_ctx *ww_ctx)
{
	struct ww_mutex *ww = container_of(lock, struct ww_mutex, base.lock);
	struct rt_mutex_waiter *waiter, *n;

	/*
	 * This branch gets optimized out for the common case,
	 * and is only important for ww_mutex_lock.
	 */
	ww_mutex_lock_acquired(ww, ww_ctx);
	ww->ctx = ww_ctx;

	/*
	 * Give any possible sleeping processes the chance to wake up,
	 * so they can recheck if they have to back off.
	 */
	rbtree_postorder_for_each_entry_safe(waiter, n, &lock->waiters,
					     tree_entry) {
		/* XXX debug rt mutex waiter wakeup */

		BUG_ON(waiter->lock != lock);
		rt_mutex_wake_waiter(waiter);
	}
}

<<<<<<< HEAD
#else

static void ww_mutex_account_lock(struct rt_mutex *lock,
				  struct ww_acquire_ctx *ww_ctx)
{
	BUG();
}
#endif

=======
static __always_inline void ww_mutex_lock_acquired(struct ww_mutex *ww,
						   struct ww_acquire_ctx *ww_ctx)
{
#ifdef CONFIG_DEBUG_MUTEXES
	/*
	 * If this WARN_ON triggers, you used ww_mutex_lock to acquire,
	 * but released with a normal mutex_unlock in this call.
	 *
	 * This should never happen, always use ww_mutex_unlock.
	 */
	DEBUG_LOCKS_WARN_ON(ww->ctx);

	/*
	 * Not quite done after calling ww_acquire_done() ?
	 */
	DEBUG_LOCKS_WARN_ON(ww_ctx->done_acquire);

	if (ww_ctx->contending_lock) {
		/*
		 * After -EDEADLK you tried to
		 * acquire a different ww_mutex? Bad!
		 */
		DEBUG_LOCKS_WARN_ON(ww_ctx->contending_lock != ww);

		/*
		 * You called ww_mutex_lock after receiving -EDEADLK,
		 * but 'forgot' to unlock everything else first?
		 */
		DEBUG_LOCKS_WARN_ON(ww_ctx->acquired > 0);
		ww_ctx->contending_lock = NULL;
	}

	/*
	 * Naughty, using a different class will lead to undefined behavior!
	 */
	DEBUG_LOCKS_WARN_ON(ww_ctx->ww_class != ww->ww_class);
#endif
	ww_ctx->acquired++;
}

#ifdef CONFIG_PREEMPT_RT_FULL
static void ww_mutex_account_lock(struct rt_mutex *lock,
				  struct ww_acquire_ctx *ww_ctx)
{
	struct ww_mutex *ww = container_of(lock, struct ww_mutex, base.lock);
	struct rt_mutex_waiter *waiter, *n;

	/*
	 * This branch gets optimized out for the common case,
	 * and is only important for ww_mutex_lock.
	 */
	ww_mutex_lock_acquired(ww, ww_ctx);
	ww->ctx = ww_ctx;

	/*
	 * Give any possible sleeping processes the chance to wake up,
	 * so they can recheck if they have to back off.
	 */
	rbtree_postorder_for_each_entry_safe(waiter, n, &lock->waiters,
					     tree_entry) {
		/* XXX debug rt mutex waiter wakeup */

		BUG_ON(waiter->lock != lock);
		rt_mutex_wake_waiter(waiter);
	}
}

#else

static void ww_mutex_account_lock(struct rt_mutex *lock,
				  struct ww_acquire_ctx *ww_ctx)
{
	BUG();
}
#endif

>>>>>>> 1dcf2103
int __sched rt_mutex_slowlock_locked(struct rt_mutex *lock, int state,
				     struct hrtimer_sleeper *timeout,
				     enum rtmutex_chainwalk chwalk,
				     struct ww_acquire_ctx *ww_ctx,
				     struct rt_mutex_waiter *waiter)
{
	int ret;

	/* Try to acquire the lock again: */
	if (try_to_take_rt_mutex(lock, current, NULL)) {
		if (ww_ctx)
			ww_mutex_account_lock(lock, ww_ctx);
		return 0;
	}

	set_current_state(state);

	/* Setup the timer, when timeout != NULL */
	if (unlikely(timeout))
		hrtimer_start_expires(&timeout->timer, HRTIMER_MODE_ABS);

	ret = task_blocks_on_rt_mutex(lock, waiter, current, chwalk);

	if (likely(!ret)) {
		/* sleep on the mutex */
		ret = __rt_mutex_slowlock(lock, state, timeout, waiter,
					  ww_ctx);
	} else if (ww_ctx) {
		/* ww_mutex received EDEADLK, let it become EALREADY */
		ret = __mutex_lock_check_stamp(lock, ww_ctx);
		BUG_ON(!ret);
	}

	if (unlikely(ret)) {
		__set_current_state(TASK_RUNNING);
		if (rt_mutex_has_waiters(lock))
			remove_waiter(lock, waiter);
		/* ww_mutex want to report EDEADLK/EALREADY, let them */
		if (!ww_ctx)
			rt_mutex_handle_deadlock(ret, chwalk, waiter);
	} else if (ww_ctx) {
		ww_mutex_account_lock(lock, ww_ctx);
	}

	/*
	 * try_to_take_rt_mutex() sets the waiter bit
	 * unconditionally. We might have to fix that up.
	 */
	fixup_rt_mutex_waiters(lock);
	return ret;
}

/*
 * Slow path lock function:
 */
static int __sched
rt_mutex_slowlock(struct rt_mutex *lock, int state,
		  struct hrtimer_sleeper *timeout,
		  enum rtmutex_chainwalk chwalk,
		  struct ww_acquire_ctx *ww_ctx)
{
	struct rt_mutex_waiter waiter;
	unsigned long flags;
	int ret = 0;

	rt_mutex_init_waiter(&waiter, false);

	/*
	 * Technically we could use raw_spin_[un]lock_irq() here, but this can
	 * be called in early boot if the cmpxchg() fast path is disabled
	 * (debug, no architecture support). In this case we will acquire the
	 * rtmutex with lock->wait_lock held. But we cannot unconditionally
	 * enable interrupts in that early boot case. So we need to use the
	 * irqsave/restore variants.
	 */
	raw_spin_lock_irqsave(&lock->wait_lock, flags);

	ret = rt_mutex_slowlock_locked(lock, state, timeout, chwalk, ww_ctx,
				       &waiter);

	raw_spin_unlock_irqrestore(&lock->wait_lock, flags);

	/* Remove pending timer: */
	if (unlikely(timeout))
		hrtimer_cancel(&timeout->timer);

	debug_rt_mutex_free_waiter(&waiter);

	return ret;
}

/*
 * Slow path try-lock function:
 */
static inline int rt_mutex_slowtrylock(struct rt_mutex *lock)
{
	unsigned long flags;
	int ret;

	/*
	 * If the lock already has an owner we fail to get the lock.
	 * This can be done without taking the @lock->wait_lock as
	 * it is only being read, and this is a trylock anyway.
	 */
	if (rt_mutex_owner(lock))
		return 0;

	/*
	 * The mutex has currently no owner. Lock the wait lock and try to
	 * acquire the lock. We use irqsave here to support early boot calls.
	 */
	raw_spin_lock_irqsave(&lock->wait_lock, flags);

	ret = try_to_take_rt_mutex(lock, current, NULL);

	/*
	 * try_to_take_rt_mutex() sets the lock waiters bit
	 * unconditionally. Clean this up.
	 */
	fixup_rt_mutex_waiters(lock);

	raw_spin_unlock_irqrestore(&lock->wait_lock, flags);

	return ret;
}

/*
 * Slow path to release a rt-mutex.
 *
 * Return whether the current task needs to call rt_mutex_postunlock().
 */
static bool __sched rt_mutex_slowunlock(struct rt_mutex *lock,
					struct wake_q_head *wake_q,
					struct wake_q_head *wake_sleeper_q)
{
	unsigned long flags;

	/* irqsave required to support early boot calls */
	raw_spin_lock_irqsave(&lock->wait_lock, flags);

	debug_rt_mutex_unlock(lock);

	/*
	 * We must be careful here if the fast path is enabled. If we
	 * have no waiters queued we cannot set owner to NULL here
	 * because of:
	 *
	 * foo->lock->owner = NULL;
	 *			rtmutex_lock(foo->lock);   <- fast path
	 *			free = atomic_dec_and_test(foo->refcnt);
	 *			rtmutex_unlock(foo->lock); <- fast path
	 *			if (free)
	 *				kfree(foo);
	 * raw_spin_unlock(foo->lock->wait_lock);
	 *
	 * So for the fastpath enabled kernel:
	 *
	 * Nothing can set the waiters bit as long as we hold
	 * lock->wait_lock. So we do the following sequence:
	 *
	 *	owner = rt_mutex_owner(lock);
	 *	clear_rt_mutex_waiters(lock);
	 *	raw_spin_unlock(&lock->wait_lock);
	 *	if (cmpxchg(&lock->owner, owner, 0) == owner)
	 *		return;
	 *	goto retry;
	 *
	 * The fastpath disabled variant is simple as all access to
	 * lock->owner is serialized by lock->wait_lock:
	 *
	 *	lock->owner = NULL;
	 *	raw_spin_unlock(&lock->wait_lock);
	 */
	while (!rt_mutex_has_waiters(lock)) {
		/* Drops lock->wait_lock ! */
		if (unlock_rt_mutex_safe(lock, flags) == true)
			return false;
		/* Relock the rtmutex and try again */
		raw_spin_lock_irqsave(&lock->wait_lock, flags);
	}

	/*
	 * The wakeup next waiter path does not suffer from the above
	 * race. See the comments there.
	 *
	 * Queue the next waiter for wakeup once we release the wait_lock.
	 */
	mark_wakeup_next_waiter(wake_q, wake_sleeper_q, lock);
	raw_spin_unlock_irqrestore(&lock->wait_lock, flags);

	return true; /* call rt_mutex_postunlock() */
}

/*
 * debug aware fast / slowpath lock,trylock,unlock
 *
 * The atomic acquire/release ops are compiled away, when either the
 * architecture does not support cmpxchg or when debugging is enabled.
 */
static inline int
rt_mutex_fastlock(struct rt_mutex *lock, int state,
		  struct ww_acquire_ctx *ww_ctx,
		  int (*slowfn)(struct rt_mutex *lock, int state,
				struct hrtimer_sleeper *timeout,
				enum rtmutex_chainwalk chwalk,
				struct ww_acquire_ctx *ww_ctx))
{
	if (likely(rt_mutex_cmpxchg_acquire(lock, NULL, current)))
		return 0;

<<<<<<< HEAD
=======
	/*
	 * If rt_mutex blocks, the function sched_submit_work will not call
	 * blk_schedule_flush_plug (because tsk_is_pi_blocked would be true).
	 * We must call blk_schedule_flush_plug here, if we don't call it,
	 * a deadlock in device mapper may happen.
	 */
	if (unlikely(blk_needs_flush_plug(current)))
		blk_schedule_flush_plug(current);

>>>>>>> 1dcf2103
	return slowfn(lock, state, NULL, RT_MUTEX_MIN_CHAINWALK, ww_ctx);
}

static inline int
rt_mutex_timed_fastlock(struct rt_mutex *lock, int state,
			struct hrtimer_sleeper *timeout,
			enum rtmutex_chainwalk chwalk,
			struct ww_acquire_ctx *ww_ctx,
			int (*slowfn)(struct rt_mutex *lock, int state,
				      struct hrtimer_sleeper *timeout,
				      enum rtmutex_chainwalk chwalk,
				      struct ww_acquire_ctx *ww_ctx))
{
	if (chwalk == RT_MUTEX_MIN_CHAINWALK &&
	    likely(rt_mutex_cmpxchg_acquire(lock, NULL, current)))
		return 0;

<<<<<<< HEAD
=======
	if (unlikely(blk_needs_flush_plug(current)))
		blk_schedule_flush_plug(current);

>>>>>>> 1dcf2103
	return slowfn(lock, state, timeout, chwalk, ww_ctx);
}

static inline int
rt_mutex_fasttrylock(struct rt_mutex *lock,
		     int (*slowfn)(struct rt_mutex *lock))
{
	if (likely(rt_mutex_cmpxchg_acquire(lock, NULL, current)))
		return 1;

	return slowfn(lock);
}

/*
 * Performs the wakeup of the the top-waiter and re-enables preemption.
 */
void rt_mutex_postunlock(struct wake_q_head *wake_q,
			 struct wake_q_head *wq_sleeper)
{
	wake_up_q(wake_q);
	wake_up_q_sleeper(wq_sleeper);

	/* Pairs with preempt_disable() in rt_mutex_slowunlock() */
	preempt_enable();
}

static inline void
rt_mutex_fastunlock(struct rt_mutex *lock,
		    bool (*slowfn)(struct rt_mutex *lock,
				   struct wake_q_head *wqh,
				   struct wake_q_head *wq_sleeper))
{
	WAKE_Q(wake_q);
	WAKE_Q(wake_sleeper_q);

	if (likely(rt_mutex_cmpxchg_release(lock, current, NULL)))
		return;

	if (slowfn(lock, &wake_q,  &wake_sleeper_q))
		rt_mutex_postunlock(&wake_q, &wake_sleeper_q);
}

/**
 * rt_mutex_lock_state - lock a rt_mutex with a given state
 *
 * @lock:	The rt_mutex to be locked
 * @state:	The state to set when blocking on the rt_mutex
 */
int __sched rt_mutex_lock_state(struct rt_mutex *lock, int state)
{
	might_sleep();

	return rt_mutex_fastlock(lock, state, NULL, rt_mutex_slowlock);
}

/**
 * rt_mutex_lock - lock a rt_mutex
 *
 * @lock: the rt_mutex to be locked
 */
void __sched rt_mutex_lock(struct rt_mutex *lock)
{
	rt_mutex_lock_state(lock, TASK_UNINTERRUPTIBLE);
}
EXPORT_SYMBOL_GPL(rt_mutex_lock);

/**
 * rt_mutex_lock_interruptible - lock a rt_mutex interruptible
 **
 * @lock:		the rt_mutex to be locked
 *
 * Returns:
 *  0		on success
 * -EINTR	when interrupted by a signal
 */
int __sched rt_mutex_lock_interruptible(struct rt_mutex *lock)
{
	return rt_mutex_lock_state(lock, TASK_INTERRUPTIBLE);
}
EXPORT_SYMBOL_GPL(rt_mutex_lock_interruptible);

/**
 * rt_mutex_lock_killable - lock a rt_mutex killable
 *
 * @lock:              the rt_mutex to be locked
 * @detect_deadlock:   deadlock detection on/off
 *
 * Returns:
 *  0          on success
 * -EINTR      when interrupted by a signal
 */
int __sched rt_mutex_lock_killable(struct rt_mutex *lock)
{
	return rt_mutex_lock_state(lock, TASK_KILLABLE);
}
EXPORT_SYMBOL_GPL(rt_mutex_lock_killable);

/*
 * Futex variant, must not use fastpath.
 */
int __sched rt_mutex_futex_trylock(struct rt_mutex *lock)
{
	return rt_mutex_slowtrylock(lock);
}

/**
 * rt_mutex_timed_lock - lock a rt_mutex interruptible
 *			the timeout structure is provided
 *			by the caller
 *
 * @lock:		the rt_mutex to be locked
 * @timeout:		timeout structure or NULL (no timeout)
 *
 * Returns:
 *  0		on success
 * -EINTR	when interrupted by a signal
 * -ETIMEDOUT	when the timeout expired
 */
int
rt_mutex_timed_lock(struct rt_mutex *lock, struct hrtimer_sleeper *timeout)
{
	might_sleep();

	return rt_mutex_timed_fastlock(lock, TASK_INTERRUPTIBLE, timeout,
				       RT_MUTEX_MIN_CHAINWALK,
				       NULL,
				       rt_mutex_slowlock);
}
EXPORT_SYMBOL_GPL(rt_mutex_timed_lock);

/**
 * rt_mutex_trylock - try to lock a rt_mutex
 *
 * @lock:	the rt_mutex to be locked
 *
 * This function can only be called in thread context. It's safe to
 * call it from atomic regions, but not from hard interrupt or soft
 * interrupt context.
 *
 * Returns 1 on success and 0 on contention
 */
int __sched rt_mutex_trylock(struct rt_mutex *lock)
{
#ifdef CONFIG_PREEMPT_RT_FULL
	if (WARN_ON_ONCE(in_irq() || in_nmi()))
#else
	if (WARN_ON_ONCE(in_irq() || in_nmi() || in_serving_softirq()))
#endif
		return 0;

	return rt_mutex_fasttrylock(lock, rt_mutex_slowtrylock);
}
EXPORT_SYMBOL_GPL(rt_mutex_trylock);

/**
 * rt_mutex_unlock - unlock a rt_mutex
 *
 * @lock: the rt_mutex to be unlocked
 */
void __sched rt_mutex_unlock(struct rt_mutex *lock)
{
	rt_mutex_fastunlock(lock, rt_mutex_slowunlock);
}
EXPORT_SYMBOL_GPL(rt_mutex_unlock);

static bool __sched __rt_mutex_unlock_common(struct rt_mutex *lock,
					     struct wake_q_head *wake_q,
					     struct wake_q_head *wq_sleeper)
{
	lockdep_assert_held(&lock->wait_lock);

	debug_rt_mutex_unlock(lock);

	if (!rt_mutex_has_waiters(lock)) {
		lock->owner = NULL;
		return false; /* done */
	}

	/*
	 * We've already deboosted, mark_wakeup_next_waiter() will
	 * retain preempt_disabled when we drop the wait_lock, to
	 * avoid inversion prior to the wakeup.  preempt_disable()
	 * therein pairs with rt_mutex_postunlock().
	 */
	mark_wakeup_next_waiter(wake_q, wq_sleeper, lock);

	return true; /* call postunlock() */
}

/**
 * Futex variant, that since futex variants do not use the fast-path, can be
 * simple and will not need to retry.
 */
bool __sched __rt_mutex_futex_unlock(struct rt_mutex *lock,
				    struct wake_q_head *wake_q,
				    struct wake_q_head *wq_sleeper)
{
	return __rt_mutex_unlock_common(lock, wake_q, wq_sleeper);
}

void __sched rt_mutex_futex_unlock(struct rt_mutex *lock)
{
	WAKE_Q(wake_q);
	WAKE_Q(wake_sleeper_q);
	bool postunlock;

	raw_spin_lock_irq(&lock->wait_lock);
	postunlock = __rt_mutex_futex_unlock(lock, &wake_q, &wake_sleeper_q);
	raw_spin_unlock_irq(&lock->wait_lock);

	if (postunlock)
		rt_mutex_postunlock(&wake_q, &wake_sleeper_q);
}

/**
 * rt_mutex_destroy - mark a mutex unusable
 * @lock: the mutex to be destroyed
 *
 * This function marks the mutex uninitialized, and any subsequent
 * use of the mutex is forbidden. The mutex must not be locked when
 * this function is called.
 */
void rt_mutex_destroy(struct rt_mutex *lock)
{
	WARN_ON(rt_mutex_is_locked(lock));
#ifdef CONFIG_DEBUG_RT_MUTEXES
	lock->magic = NULL;
#endif
}

EXPORT_SYMBOL_GPL(rt_mutex_destroy);

/**
 * __rt_mutex_init - initialize the rt lock
 *
 * @lock: the rt lock to be initialized
 *
 * Initialize the rt lock to unlocked state.
 *
 * Initializing of a locked rt lock is not allowed
 */
void __rt_mutex_init(struct rt_mutex *lock, const char *name)
{
	lock->owner = NULL;
	lock->waiters = RB_ROOT;
	lock->waiters_leftmost = NULL;

	debug_rt_mutex_init(lock, name);
}
EXPORT_SYMBOL(__rt_mutex_init);

/**
 * rt_mutex_init_proxy_locked - initialize and lock a rt_mutex on behalf of a
 *				proxy owner
 *
 * @lock: 	the rt_mutex to be locked
 * @proxy_owner:the task to set as owner
 *
 * No locking. Caller has to do serializing itself
 * Special API call for PI-futex support
 */
void rt_mutex_init_proxy_locked(struct rt_mutex *lock,
				struct task_struct *proxy_owner)
{
	rt_mutex_init(lock);
	debug_rt_mutex_proxy_lock(lock, proxy_owner);
	rt_mutex_set_owner(lock, proxy_owner);
}

/**
 * rt_mutex_proxy_unlock - release a lock on behalf of owner
 *
 * @lock: 	the rt_mutex to be locked
 *
 * No locking. Caller has to do serializing itself
 * Special API call for PI-futex support
 */
void rt_mutex_proxy_unlock(struct rt_mutex *lock,
			   struct task_struct *proxy_owner)
{
	debug_rt_mutex_proxy_unlock(lock);
	rt_mutex_set_owner(lock, NULL);
}

int __rt_mutex_start_proxy_lock(struct rt_mutex *lock,
			      struct rt_mutex_waiter *waiter,
			      struct task_struct *task)
{
	int ret;

	if (try_to_take_rt_mutex(lock, task, NULL))
		return 1;

#ifdef CONFIG_PREEMPT_RT_FULL
	/*
	 * In PREEMPT_RT there's an added race.
	 * If the task, that we are about to requeue, times out,
	 * it can set the PI_WAKEUP_INPROGRESS. This tells the requeue
	 * to skip this task. But right after the task sets
	 * its pi_blocked_on to PI_WAKEUP_INPROGRESS it can then
	 * block on the spin_lock(&hb->lock), which in RT is an rtmutex.
	 * This will replace the PI_WAKEUP_INPROGRESS with the actual
	 * lock that it blocks on. We *must not* place this task
	 * on this proxy lock in that case.
	 *
	 * To prevent this race, we first take the task's pi_lock
	 * and check if it has updated its pi_blocked_on. If it has,
	 * we assume that it woke up and we return -EAGAIN.
	 * Otherwise, we set the task's pi_blocked_on to
	 * PI_REQUEUE_INPROGRESS, so that if the task is waking up
	 * it will know that we are in the process of requeuing it.
	 */
	raw_spin_lock(&task->pi_lock);
	if (task->pi_blocked_on) {
		raw_spin_unlock(&task->pi_lock);
<<<<<<< HEAD
		raw_spin_unlock_irq(&lock->wait_lock);
=======
>>>>>>> 1dcf2103
		return -EAGAIN;
	}
	task->pi_blocked_on = PI_REQUEUE_INPROGRESS;
	raw_spin_unlock(&task->pi_lock);
#endif

	/* We enforce deadlock detection for futexes */
	ret = task_blocks_on_rt_mutex(lock, waiter, task,
				      RT_MUTEX_FULL_CHAINWALK);

	if (ret && !rt_mutex_owner(lock)) {
		/*
		 * Reset the return value. We might have
		 * returned with -EDEADLK and the owner
		 * released the lock while we were walking the
		 * pi chain.  Let the waiter sort it out.
		 */
		ret = 0;
	}

	if (ret && rt_mutex_has_waiters(lock))
		remove_waiter(lock, waiter);

	debug_rt_mutex_print_deadlock(waiter);

	return ret;
}

/**
 * rt_mutex_start_proxy_lock() - Start lock acquisition for another task
 * @lock:		the rt_mutex to take
 * @waiter:		the pre-initialized rt_mutex_waiter
 * @task:		the task to prepare
 *
 * Returns:
 *  0 - task blocked on lock
 *  1 - acquired the lock for task, caller should wake it up
 * <0 - error
 *
 * Special API call for FUTEX_REQUEUE_PI support.
 */
int rt_mutex_start_proxy_lock(struct rt_mutex *lock,
			      struct rt_mutex_waiter *waiter,
			      struct task_struct *task)
{
	int ret;

	raw_spin_lock_irq(&lock->wait_lock);
	ret = __rt_mutex_start_proxy_lock(lock, waiter, task);
	raw_spin_unlock_irq(&lock->wait_lock);

	return ret;
}

/**
 * rt_mutex_next_owner - return the next owner of the lock
 *
 * @lock: the rt lock query
 *
 * Returns the next owner of the lock or NULL
 *
 * Caller has to serialize against other accessors to the lock
 * itself.
 *
 * Special API call for PI-futex support
 */
struct task_struct *rt_mutex_next_owner(struct rt_mutex *lock)
{
	if (!rt_mutex_has_waiters(lock))
		return NULL;

	return rt_mutex_top_waiter(lock)->task;
}

/**
 * rt_mutex_wait_proxy_lock() - Wait for lock acquisition
 * @lock:		the rt_mutex we were woken on
 * @to:			the timeout, null if none. hrtimer should already have
 *			been started.
 * @waiter:		the pre-initialized rt_mutex_waiter
 *
 * Wait for the the lock acquisition started on our behalf by
 * rt_mutex_start_proxy_lock(). Upon failure, the caller must call
 * rt_mutex_cleanup_proxy_lock().
 *
 * Returns:
 *  0 - success
 * <0 - error, one of -EINTR, -ETIMEDOUT
 *
 * Special API call for PI-futex support
 */
int rt_mutex_wait_proxy_lock(struct rt_mutex *lock,
			       struct hrtimer_sleeper *to,
			       struct rt_mutex_waiter *waiter)
{
	struct task_struct *tsk = current;
	int ret;

	raw_spin_lock_irq(&lock->wait_lock);
	/* sleep on the mutex */
	set_current_state(TASK_INTERRUPTIBLE);
	ret = __rt_mutex_slowlock(lock, TASK_INTERRUPTIBLE, to, waiter, NULL);
	/*
	 * try_to_take_rt_mutex() sets the waiter bit unconditionally. We might
	 * have to fix that up.
	 */
	fixup_rt_mutex_waiters(lock);

	/*
	 * RT has a problem here when the wait got interrupted by a timeout
	 * or a signal. task->pi_blocked_on is still set. The task must
	 * acquire the hash bucket lock when returning from this function.
	 *
	 * If the hash bucket lock is contended then the
	 * BUG_ON(rt_mutex_real_waiter(task->pi_blocked_on)) in
	 * task_blocks_on_rt_mutex() will trigger. This can be avoided by
	 * clearing task->pi_blocked_on which removes the task from the
	 * boosting chain of the rtmutex. That's correct because the task
	 * is not longer blocked on it.
	 */
	if (ret) {
		raw_spin_lock(&tsk->pi_lock);
		tsk->pi_blocked_on = NULL;
		raw_spin_unlock(&tsk->pi_lock);
	}
	raw_spin_unlock_irq(&lock->wait_lock);

	return ret;
}

/**
 * rt_mutex_cleanup_proxy_lock() - Cleanup failed lock acquisition
 * @lock:		the rt_mutex we were woken on
 * @waiter:		the pre-initialized rt_mutex_waiter
 *
 * Attempt to clean up after a failed rt_mutex_wait_proxy_lock().
 *
 * Unless we acquired the lock; we're still enqueued on the wait-list and can
 * in fact still be granted ownership until we're removed. Therefore we can
 * find we are in fact the owner and must disregard the
 * rt_mutex_wait_proxy_lock() failure.
 *
 * Returns:
 *  true  - did the cleanup, we done.
 *  false - we acquired the lock after rt_mutex_wait_proxy_lock() returned,
 *          caller should disregards its return value.
 *
 * Special API call for PI-futex support
 */
bool rt_mutex_cleanup_proxy_lock(struct rt_mutex *lock,
				 struct rt_mutex_waiter *waiter)
{
	bool cleanup = false;

	raw_spin_lock_irq(&lock->wait_lock);
	/*
	 * Do an unconditional try-lock, this deals with the lock stealing
	 * state where __rt_mutex_futex_unlock() -> mark_wakeup_next_waiter()
	 * sets a NULL owner.
	 *
	 * We're not interested in the return value, because the subsequent
	 * test on rt_mutex_owner() will infer that. If the trylock succeeded,
	 * we will own the lock and it will have removed the waiter. If we
	 * failed the trylock, we're still not owner and we need to remove
	 * ourselves.
	 */
	try_to_take_rt_mutex(lock, current, waiter);
	/*
	 * Unless we're the owner; we're still enqueued on the wait_list.
	 * So check if we became owner, if not, take us off the wait_list.
	 */
	if (rt_mutex_owner(lock) != current) {
		remove_waiter(lock, waiter);
		cleanup = true;
	}
	/*
	 * try_to_take_rt_mutex() sets the waiter bit unconditionally. We might
	 * have to fix that up.
	 */
	fixup_rt_mutex_waiters(lock);

	raw_spin_unlock_irq(&lock->wait_lock);

	return cleanup;
}

static inline int
ww_mutex_deadlock_injection(struct ww_mutex *lock, struct ww_acquire_ctx *ctx)
{
#ifdef CONFIG_DEBUG_WW_MUTEX_SLOWPATH
	unsigned tmp;

	if (ctx->deadlock_inject_countdown-- == 0) {
		tmp = ctx->deadlock_inject_interval;
		if (tmp > UINT_MAX/4)
			tmp = UINT_MAX;
		else
			tmp = tmp*2 + tmp + tmp/2;

		ctx->deadlock_inject_interval = tmp;
		ctx->deadlock_inject_countdown = tmp;
		ctx->contending_lock = lock;

		ww_mutex_unlock(lock);

		return -EDEADLK;
	}
#endif

	return 0;
}

#ifdef CONFIG_PREEMPT_RT_FULL
int __sched
__ww_mutex_lock_interruptible(struct ww_mutex *lock, struct ww_acquire_ctx *ww_ctx)
{
	int ret;

	might_sleep();

	mutex_acquire_nest(&lock->base.dep_map, 0, 0, &ww_ctx->dep_map, _RET_IP_);
	ret = rt_mutex_slowlock(&lock->base.lock, TASK_INTERRUPTIBLE, NULL, 0, ww_ctx);
	if (ret)
		mutex_release(&lock->base.dep_map, 1, _RET_IP_);
	else if (!ret && ww_ctx->acquired > 1)
		return ww_mutex_deadlock_injection(lock, ww_ctx);

	return ret;
}
EXPORT_SYMBOL_GPL(__ww_mutex_lock_interruptible);

int __sched
__ww_mutex_lock(struct ww_mutex *lock, struct ww_acquire_ctx *ww_ctx)
{
	int ret;

	might_sleep();

	mutex_acquire_nest(&lock->base.dep_map, 0, 0, &ww_ctx->dep_map, _RET_IP_);
	ret = rt_mutex_slowlock(&lock->base.lock, TASK_UNINTERRUPTIBLE, NULL, 0, ww_ctx);
	if (ret)
		mutex_release(&lock->base.dep_map, 1, _RET_IP_);
	else if (!ret && ww_ctx->acquired > 1)
		return ww_mutex_deadlock_injection(lock, ww_ctx);

	return ret;
}
EXPORT_SYMBOL_GPL(__ww_mutex_lock);

void __sched ww_mutex_unlock(struct ww_mutex *lock)
{
	int nest = !!lock->ctx;

	/*
	 * The unlocking fastpath is the 0->1 transition from 'locked'
	 * into 'unlocked' state:
	 */
	if (nest) {
#ifdef CONFIG_DEBUG_MUTEXES
		DEBUG_LOCKS_WARN_ON(!lock->ctx->acquired);
#endif
		if (lock->ctx->acquired > 0)
			lock->ctx->acquired--;
		lock->ctx = NULL;
	}

	mutex_release(&lock->base.dep_map, nest, _RET_IP_);
	rt_mutex_unlock(&lock->base.lock);
}
EXPORT_SYMBOL(ww_mutex_unlock);
#endif<|MERGE_RESOLUTION|>--- conflicted
+++ resolved
@@ -22,10 +22,7 @@
 #include <linux/sched/deadline.h>
 #include <linux/timer.h>
 #include <linux/ww_mutex.h>
-<<<<<<< HEAD
-=======
 #include <linux/blkdev.h>
->>>>>>> 1dcf2103
 
 #include "rtmutex_common.h"
 
@@ -238,33 +235,18 @@
 }
 #endif
 
-<<<<<<< HEAD
-#define STEAL_NORMAL  0
-#define STEAL_LATERAL 1
 /*
  * Only use with rt_mutex_waiter_{less,equal}()
  */
-#define task_to_waiter(p)	\
-	&(struct rt_mutex_waiter){ .prio = (p)->prio, .deadline = (p)->dl.deadline }
-=======
-/*
- * Only use with rt_mutex_waiter_{less,equal}()
- */
 #define task_to_waiter(p) &(struct rt_mutex_waiter) \
 	{ .prio = (p)->prio, .deadline = (p)->dl.deadline, .task = (p) }
->>>>>>> 1dcf2103
 
 static inline int
 rt_mutex_waiter_less(struct rt_mutex_waiter *left,
-		     struct rt_mutex_waiter *right, int mode)
-{
-	if (mode == STEAL_NORMAL) {
-		if (left->prio < right->prio)
-			return 1;
-	} else {
-		if (left->prio <= right->prio)
-			return 1;
-	}
+		     struct rt_mutex_waiter *right)
+{
+	if (left->prio < right->prio)
+		return 1;
 
 	/*
 	 * If both waiters have dl_prio(), we check the deadlines of the
@@ -297,8 +279,6 @@
 	return 1;
 }
 
-<<<<<<< HEAD
-=======
 #define STEAL_NORMAL  0
 #define STEAL_LATERAL 1
 
@@ -320,7 +300,6 @@
 	return rt_mutex_waiter_equal(waiter, top_waiter);
 }
 
->>>>>>> 1dcf2103
 static void
 rt_mutex_enqueue(struct rt_mutex *lock, struct rt_mutex_waiter *waiter)
 {
@@ -332,7 +311,7 @@
 	while (*link) {
 		parent = *link;
 		entry = rb_entry(parent, struct rt_mutex_waiter, tree_entry);
-		if (rt_mutex_waiter_less(waiter, entry, STEAL_NORMAL)) {
+		if (rt_mutex_waiter_less(waiter, entry)) {
 			link = &parent->rb_left;
 		} else {
 			link = &parent->rb_right;
@@ -371,7 +350,7 @@
 	while (*link) {
 		parent = *link;
 		entry = rb_entry(parent, struct rt_mutex_waiter, pi_tree_entry);
-		if (rt_mutex_waiter_less(waiter, entry, STEAL_NORMAL)) {
+		if (rt_mutex_waiter_less(waiter, entry)) {
 			link = &parent->rb_left;
 		} else {
 			link = &parent->rb_right;
@@ -925,16 +904,8 @@
 		 * If waiter is not the highest priority waiter of @lock,
 		 * or its peer when lateral steal is allowed, give up.
 		 */
-<<<<<<< HEAD
-		if (waiter != rt_mutex_top_waiter(lock)) {
-			/* XXX rt_mutex_waiter_less() ? */
-			return 0;
-		}
-
-=======
 		if (!rt_mutex_steal(lock, waiter, mode))
 			return 0;
->>>>>>> 1dcf2103
 		/*
 		 * We can acquire the lock. Remove the waiter from the
 		 * lock waiters tree.
@@ -951,29 +922,12 @@
 		 * not need to be dequeued.
 		 */
 		if (rt_mutex_has_waiters(lock)) {
-			struct task_struct *pown = rt_mutex_top_waiter(lock)->task;
-
-			if (task != pown)
-				return 0;
-
-			/*
-			 * Note that RT tasks are excluded from lateral-steals
-			 * to prevent the introduction of an unbounded latency.
-			 */
-			if (rt_task(task))
-				mode = STEAL_NORMAL;
 			/*
 			 * If @task->prio is greater than the top waiter
 			 * priority (kernel view), or equal to it when a
 			 * lateral steal is forbidden, @task lost.
 			 */
-<<<<<<< HEAD
-			if (!rt_mutex_waiter_less(task_to_waiter(task),
-						  rt_mutex_top_waiter(lock),
-						  mode))
-=======
 			if (!rt_mutex_steal(lock, task_to_waiter(task), mode))
->>>>>>> 1dcf2103
 				return 0;
 			/*
 			 * The current top waiter stays enqueued. We
@@ -1795,7 +1749,6 @@
 	}
 }
 
-<<<<<<< HEAD
 #else
 
 static void ww_mutex_account_lock(struct rt_mutex *lock,
@@ -1805,84 +1758,6 @@
 }
 #endif
 
-=======
-static __always_inline void ww_mutex_lock_acquired(struct ww_mutex *ww,
-						   struct ww_acquire_ctx *ww_ctx)
-{
-#ifdef CONFIG_DEBUG_MUTEXES
-	/*
-	 * If this WARN_ON triggers, you used ww_mutex_lock to acquire,
-	 * but released with a normal mutex_unlock in this call.
-	 *
-	 * This should never happen, always use ww_mutex_unlock.
-	 */
-	DEBUG_LOCKS_WARN_ON(ww->ctx);
-
-	/*
-	 * Not quite done after calling ww_acquire_done() ?
-	 */
-	DEBUG_LOCKS_WARN_ON(ww_ctx->done_acquire);
-
-	if (ww_ctx->contending_lock) {
-		/*
-		 * After -EDEADLK you tried to
-		 * acquire a different ww_mutex? Bad!
-		 */
-		DEBUG_LOCKS_WARN_ON(ww_ctx->contending_lock != ww);
-
-		/*
-		 * You called ww_mutex_lock after receiving -EDEADLK,
-		 * but 'forgot' to unlock everything else first?
-		 */
-		DEBUG_LOCKS_WARN_ON(ww_ctx->acquired > 0);
-		ww_ctx->contending_lock = NULL;
-	}
-
-	/*
-	 * Naughty, using a different class will lead to undefined behavior!
-	 */
-	DEBUG_LOCKS_WARN_ON(ww_ctx->ww_class != ww->ww_class);
-#endif
-	ww_ctx->acquired++;
-}
-
-#ifdef CONFIG_PREEMPT_RT_FULL
-static void ww_mutex_account_lock(struct rt_mutex *lock,
-				  struct ww_acquire_ctx *ww_ctx)
-{
-	struct ww_mutex *ww = container_of(lock, struct ww_mutex, base.lock);
-	struct rt_mutex_waiter *waiter, *n;
-
-	/*
-	 * This branch gets optimized out for the common case,
-	 * and is only important for ww_mutex_lock.
-	 */
-	ww_mutex_lock_acquired(ww, ww_ctx);
-	ww->ctx = ww_ctx;
-
-	/*
-	 * Give any possible sleeping processes the chance to wake up,
-	 * so they can recheck if they have to back off.
-	 */
-	rbtree_postorder_for_each_entry_safe(waiter, n, &lock->waiters,
-					     tree_entry) {
-		/* XXX debug rt mutex waiter wakeup */
-
-		BUG_ON(waiter->lock != lock);
-		rt_mutex_wake_waiter(waiter);
-	}
-}
-
-#else
-
-static void ww_mutex_account_lock(struct rt_mutex *lock,
-				  struct ww_acquire_ctx *ww_ctx)
-{
-	BUG();
-}
-#endif
-
->>>>>>> 1dcf2103
 int __sched rt_mutex_slowlock_locked(struct rt_mutex *lock, int state,
 				     struct hrtimer_sleeper *timeout,
 				     enum rtmutex_chainwalk chwalk,
@@ -2093,8 +1968,6 @@
 	if (likely(rt_mutex_cmpxchg_acquire(lock, NULL, current)))
 		return 0;
 
-<<<<<<< HEAD
-=======
 	/*
 	 * If rt_mutex blocks, the function sched_submit_work will not call
 	 * blk_schedule_flush_plug (because tsk_is_pi_blocked would be true).
@@ -2104,7 +1977,6 @@
 	if (unlikely(blk_needs_flush_plug(current)))
 		blk_schedule_flush_plug(current);
 
->>>>>>> 1dcf2103
 	return slowfn(lock, state, NULL, RT_MUTEX_MIN_CHAINWALK, ww_ctx);
 }
 
@@ -2122,12 +1994,9 @@
 	    likely(rt_mutex_cmpxchg_acquire(lock, NULL, current)))
 		return 0;
 
-<<<<<<< HEAD
-=======
 	if (unlikely(blk_needs_flush_plug(current)))
 		blk_schedule_flush_plug(current);
 
->>>>>>> 1dcf2103
 	return slowfn(lock, state, timeout, chwalk, ww_ctx);
 }
 
@@ -2443,10 +2312,6 @@
 	raw_spin_lock(&task->pi_lock);
 	if (task->pi_blocked_on) {
 		raw_spin_unlock(&task->pi_lock);
-<<<<<<< HEAD
-		raw_spin_unlock_irq(&lock->wait_lock);
-=======
->>>>>>> 1dcf2103
 		return -EAGAIN;
 	}
 	task->pi_blocked_on = PI_REQUEUE_INPROGRESS;
