--- conflicted
+++ resolved
@@ -1506,11 +1506,7 @@
 	 */
 	preempt_disable();
 	if (waiter->savestate)
-<<<<<<< HEAD
-		wake_q_add(wake_sleeper_q, waiter->task);
-=======
 		wake_q_add_sleeper(wake_sleeper_q, waiter->task);
->>>>>>> 37773b32
 	else
 		wake_q_add(wake_q, waiter->task);
 	raw_spin_unlock(&current->pi_lock);
