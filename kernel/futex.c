/*
 *  Fast Userspace Mutexes (which I call "Futexes!").
 *  (C) Rusty Russell, IBM 2002
 *
 *  Generalized futexes, futex requeueing, misc fixes by Ingo Molnar
 *  (C) Copyright 2003 Red Hat Inc, All Rights Reserved
 *
 *  Removed page pinning, fix privately mapped COW pages and other cleanups
 *  (C) Copyright 2003, 2004 Jamie Lokier
 *
 *  Robust futex support started by Ingo Molnar
 *  (C) Copyright 2006 Red Hat Inc, All Rights Reserved
 *  Thanks to Thomas Gleixner for suggestions, analysis and fixes.
 *
 *  PI-futex support started by Ingo Molnar and Thomas Gleixner
 *  Copyright (C) 2006 Red Hat, Inc., Ingo Molnar <mingo@redhat.com>
 *  Copyright (C) 2006 Timesys Corp., Thomas Gleixner <tglx@timesys.com>
 *
 *  PRIVATE futexes by Eric Dumazet
 *  Copyright (C) 2007 Eric Dumazet <dada1@cosmosbay.com>
 *
 *  Requeue-PI support by Darren Hart <dvhltc@us.ibm.com>
 *  Copyright (C) IBM Corporation, 2009
 *  Thanks to Thomas Gleixner for conceptual design and careful reviews.
 *
 *  Thanks to Ben LaHaise for yelling "hashed waitqueues" loudly
 *  enough at me, Linus for the original (flawed) idea, Matthew
 *  Kirkwood for proof-of-concept implementation.
 *
 *  "The futexes are also cursed."
 *  "But they come in a choice of three flavours!"
 *
 *  This program is free software; you can redistribute it and/or modify
 *  it under the terms of the GNU General Public License as published by
 *  the Free Software Foundation; either version 2 of the License, or
 *  (at your option) any later version.
 *
 *  This program is distributed in the hope that it will be useful,
 *  but WITHOUT ANY WARRANTY; without even the implied warranty of
 *  MERCHANTABILITY or FITNESS FOR A PARTICULAR PURPOSE.  See the
 *  GNU General Public License for more details.
 *
 *  You should have received a copy of the GNU General Public License
 *  along with this program; if not, write to the Free Software
 *  Foundation, Inc., 59 Temple Place, Suite 330, Boston, MA  02111-1307  USA
 */
#include <linux/slab.h>
#include <linux/poll.h>
#include <linux/fs.h>
#include <linux/file.h>
#include <linux/jhash.h>
#include <linux/init.h>
#include <linux/futex.h>
#include <linux/mount.h>
#include <linux/pagemap.h>
#include <linux/syscalls.h>
#include <linux/signal.h>
#include <linux/export.h>
#include <linux/magic.h>
#include <linux/pid.h>
#include <linux/nsproxy.h>
#include <linux/ptrace.h>
#include <linux/sched/rt.h>
#include <linux/hugetlb.h>
#include <linux/freezer.h>
#include <linux/bootmem.h>
#include <linux/fault-inject.h>

#include <asm/futex.h>

#include "locking/rtmutex_common.h"

/*
 * READ this before attempting to hack on futexes!
 *
 * Basic futex operation and ordering guarantees
 * =============================================
 *
 * The waiter reads the futex value in user space and calls
 * futex_wait(). This function computes the hash bucket and acquires
 * the hash bucket lock. After that it reads the futex user space value
 * again and verifies that the data has not changed. If it has not changed
 * it enqueues itself into the hash bucket, releases the hash bucket lock
 * and schedules.
 *
 * The waker side modifies the user space value of the futex and calls
 * futex_wake(). This function computes the hash bucket and acquires the
 * hash bucket lock. Then it looks for waiters on that futex in the hash
 * bucket and wakes them.
 *
 * In futex wake up scenarios where no tasks are blocked on a futex, taking
 * the hb spinlock can be avoided and simply return. In order for this
 * optimization to work, ordering guarantees must exist so that the waiter
 * being added to the list is acknowledged when the list is concurrently being
 * checked by the waker, avoiding scenarios like the following:
 *
 * CPU 0                               CPU 1
 * val = *futex;
 * sys_futex(WAIT, futex, val);
 *   futex_wait(futex, val);
 *   uval = *futex;
 *                                     *futex = newval;
 *                                     sys_futex(WAKE, futex);
 *                                       futex_wake(futex);
 *                                       if (queue_empty())
 *                                         return;
 *   if (uval == val)
 *      lock(hash_bucket(futex));
 *      queue();
 *     unlock(hash_bucket(futex));
 *     schedule();
 *
 * This would cause the waiter on CPU 0 to wait forever because it
 * missed the transition of the user space value from val to newval
 * and the waker did not find the waiter in the hash bucket queue.
 *
 * The correct serialization ensures that a waiter either observes
 * the changed user space value before blocking or is woken by a
 * concurrent waker:
 *
 * CPU 0                                 CPU 1
 * val = *futex;
 * sys_futex(WAIT, futex, val);
 *   futex_wait(futex, val);
 *
 *   waiters++; (a)
 *   smp_mb(); (A) <-- paired with -.
 *                                  |
 *   lock(hash_bucket(futex));      |
 *                                  |
 *   uval = *futex;                 |
 *                                  |        *futex = newval;
 *                                  |        sys_futex(WAKE, futex);
 *                                  |          futex_wake(futex);
 *                                  |
 *                                  `--------> smp_mb(); (B)
 *   if (uval == val)
 *     queue();
 *     unlock(hash_bucket(futex));
 *     schedule();                         if (waiters)
 *                                           lock(hash_bucket(futex));
 *   else                                    wake_waiters(futex);
 *     waiters--; (b)                        unlock(hash_bucket(futex));
 *
 * Where (A) orders the waiters increment and the futex value read through
 * atomic operations (see hb_waiters_inc) and where (B) orders the write
 * to futex and the waiters read -- this is done by the barriers for both
 * shared and private futexes in get_futex_key_refs().
 *
 * This yields the following case (where X:=waiters, Y:=futex):
 *
 *	X = Y = 0
 *
 *	w[X]=1		w[Y]=1
 *	MB		MB
 *	r[Y]=y		r[X]=x
 *
 * Which guarantees that x==0 && y==0 is impossible; which translates back into
 * the guarantee that we cannot both miss the futex variable change and the
 * enqueue.
 *
 * Note that a new waiter is accounted for in (a) even when it is possible that
 * the wait call can return error, in which case we backtrack from it in (b).
 * Refer to the comment in queue_lock().
 *
 * Similarly, in order to account for waiters being requeued on another
 * address we always increment the waiters for the destination bucket before
 * acquiring the lock. It then decrements them again  after releasing it -
 * the code that actually moves the futex(es) between hash buckets (requeue_futex)
 * will do the additional required waiter count housekeeping. This is done for
 * double_lock_hb() and double_unlock_hb(), respectively.
 */

#ifndef CONFIG_HAVE_FUTEX_CMPXCHG
int __read_mostly futex_cmpxchg_enabled;
#endif

/*
 * Futex flags used to encode options to functions and preserve them across
 * restarts.
 */
#ifdef CONFIG_MMU
# define FLAGS_SHARED		0x01
#else
/*
 * NOMMU does not have per process address space. Let the compiler optimize
 * code away.
 */
# define FLAGS_SHARED		0x00
#endif
#define FLAGS_CLOCKRT		0x02
#define FLAGS_HAS_TIMEOUT	0x04

/*
 * Priority Inheritance state:
 */
struct futex_pi_state {
	/*
	 * list of 'owned' pi_state instances - these have to be
	 * cleaned up in do_exit() if the task exits prematurely:
	 */
	struct list_head list;

	/*
	 * The PI object:
	 */
	struct rt_mutex pi_mutex;

	struct task_struct *owner;
	atomic_t refcount;

	union futex_key key;
};

/**
 * struct futex_q - The hashed futex queue entry, one per waiting task
 * @list:		priority-sorted list of tasks waiting on this futex
 * @task:		the task waiting on the futex
 * @lock_ptr:		the hash bucket lock
 * @key:		the key the futex is hashed on
 * @pi_state:		optional priority inheritance state
 * @rt_waiter:		rt_waiter storage for use with requeue_pi
 * @requeue_pi_key:	the requeue_pi target futex key
 * @bitset:		bitset for the optional bitmasked wakeup
 *
 * We use this hashed waitqueue, instead of a normal wait_queue_t, so
 * we can wake only the relevant ones (hashed queues may be shared).
 *
 * A futex_q has a woken state, just like tasks have TASK_RUNNING.
 * It is considered woken when plist_node_empty(&q->list) || q->lock_ptr == 0.
 * The order of wakeup is always to make the first condition true, then
 * the second.
 *
 * PI futexes are typically woken before they are removed from the hash list via
 * the rt_mutex code. See unqueue_me_pi().
 */
struct futex_q {
	struct plist_node list;

	struct task_struct *task;
	spinlock_t *lock_ptr;
	union futex_key key;
	struct futex_pi_state *pi_state;
	struct rt_mutex_waiter *rt_waiter;
	union futex_key *requeue_pi_key;
	u32 bitset;
};

static const struct futex_q futex_q_init = {
	/* list gets initialized in queue_me()*/
	.key = FUTEX_KEY_INIT,
	.bitset = FUTEX_BITSET_MATCH_ANY
};

/*
 * Hash buckets are shared by all the futex_keys that hash to the same
 * location.  Each key may have multiple futex_q structures, one for each task
 * waiting on a futex.
 */
struct futex_hash_bucket {
	atomic_t waiters;
	spinlock_t lock;
	struct plist_head chain;
} ____cacheline_aligned_in_smp;

/*
 * The base of the bucket array and its size are always used together
 * (after initialization only in hash_futex()), so ensure that they
 * reside in the same cacheline.
 */
static struct {
	struct futex_hash_bucket *queues;
	unsigned long            hashsize;
} __futex_data __read_mostly __aligned(2*sizeof(long));
#define futex_queues   (__futex_data.queues)
#define futex_hashsize (__futex_data.hashsize)


/*
 * Fault injections for futexes.
 */
#ifdef CONFIG_FAIL_FUTEX

static struct {
	struct fault_attr attr;

	bool ignore_private;
} fail_futex = {
	.attr = FAULT_ATTR_INITIALIZER,
	.ignore_private = false,
};

static int __init setup_fail_futex(char *str)
{
	return setup_fault_attr(&fail_futex.attr, str);
}
__setup("fail_futex=", setup_fail_futex);

static bool should_fail_futex(bool fshared)
{
	if (fail_futex.ignore_private && !fshared)
		return false;

	return should_fail(&fail_futex.attr, 1);
}

#ifdef CONFIG_FAULT_INJECTION_DEBUG_FS

static int __init fail_futex_debugfs(void)
{
	umode_t mode = S_IFREG | S_IRUSR | S_IWUSR;
	struct dentry *dir;

	dir = fault_create_debugfs_attr("fail_futex", NULL,
					&fail_futex.attr);
	if (IS_ERR(dir))
		return PTR_ERR(dir);

	if (!debugfs_create_bool("ignore-private", mode, dir,
				 &fail_futex.ignore_private)) {
		debugfs_remove_recursive(dir);
		return -ENOMEM;
	}

	return 0;
}

late_initcall(fail_futex_debugfs);

#endif /* CONFIG_FAULT_INJECTION_DEBUG_FS */

#else
static inline bool should_fail_futex(bool fshared)
{
	return false;
}
#endif /* CONFIG_FAIL_FUTEX */

static inline void futex_get_mm(union futex_key *key)
{
	atomic_inc(&key->private.mm->mm_count);
	/*
	 * Ensure futex_get_mm() implies a full barrier such that
	 * get_futex_key() implies a full barrier. This is relied upon
	 * as smp_mb(); (B), see the ordering comment above.
	 */
	smp_mb__after_atomic();
}

/*
 * Reflects a new waiter being added to the waitqueue.
 */
static inline void hb_waiters_inc(struct futex_hash_bucket *hb)
{
#ifdef CONFIG_SMP
	atomic_inc(&hb->waiters);
	/*
	 * Full barrier (A), see the ordering comment above.
	 */
	smp_mb__after_atomic();
#endif
}

/*
 * Reflects a waiter being removed from the waitqueue by wakeup
 * paths.
 */
static inline void hb_waiters_dec(struct futex_hash_bucket *hb)
{
#ifdef CONFIG_SMP
	atomic_dec(&hb->waiters);
#endif
}

static inline int hb_waiters_pending(struct futex_hash_bucket *hb)
{
#ifdef CONFIG_SMP
	return atomic_read(&hb->waiters);
#else
	return 1;
#endif
}

/**
 * hash_futex - Return the hash bucket in the global hash
 * @key:	Pointer to the futex key for which the hash is calculated
 *
 * We hash on the keys returned from get_futex_key (see below) and return the
 * corresponding hash bucket in the global hash.
 */
static struct futex_hash_bucket *hash_futex(union futex_key *key)
{
	u32 hash = jhash2((u32*)&key->both.word,
			  (sizeof(key->both.word)+sizeof(key->both.ptr))/4,
			  key->both.offset);
	return &futex_queues[hash & (futex_hashsize - 1)];
}


/**
 * match_futex - Check whether two futex keys are equal
 * @key1:	Pointer to key1
 * @key2:	Pointer to key2
 *
 * Return 1 if two futex_keys are equal, 0 otherwise.
 */
static inline int match_futex(union futex_key *key1, union futex_key *key2)
{
	return (key1 && key2
		&& key1->both.word == key2->both.word
		&& key1->both.ptr == key2->both.ptr
		&& key1->both.offset == key2->both.offset);
}

/*
 * Take a reference to the resource addressed by a key.
 * Can be called while holding spinlocks.
 *
 */
static void get_futex_key_refs(union futex_key *key)
{
	if (!key->both.ptr)
		return;

	/*
	 * On MMU less systems futexes are always "private" as there is no per
	 * process address space. We need the smp wmb nevertheless - yes,
	 * arch/blackfin has MMU less SMP ...
	 */
	if (!IS_ENABLED(CONFIG_MMU)) {
		smp_mb(); /* explicit smp_mb(); (B) */
		return;
	}

	switch (key->both.offset & (FUT_OFF_INODE|FUT_OFF_MMSHARED)) {
	case FUT_OFF_INODE:
		ihold(key->shared.inode); /* implies smp_mb(); (B) */
		break;
	case FUT_OFF_MMSHARED:
		futex_get_mm(key); /* implies smp_mb(); (B) */
		break;
	default:
		/*
		 * Private futexes do not hold reference on an inode or
		 * mm, therefore the only purpose of calling get_futex_key_refs
		 * is because we need the barrier for the lockless waiter check.
		 */
		smp_mb(); /* explicit smp_mb(); (B) */
	}
}

/*
 * Drop a reference to the resource addressed by a key.
 * The hash bucket spinlock must not be held. This is
 * a no-op for private futexes, see comment in the get
 * counterpart.
 */
static void drop_futex_key_refs(union futex_key *key)
{
	if (!key->both.ptr) {
		/* If we're here then we tried to put a key we failed to get */
		WARN_ON_ONCE(1);
		return;
	}

	if (!IS_ENABLED(CONFIG_MMU))
		return;

	switch (key->both.offset & (FUT_OFF_INODE|FUT_OFF_MMSHARED)) {
	case FUT_OFF_INODE:
		iput(key->shared.inode);
		break;
	case FUT_OFF_MMSHARED:
		mmdrop(key->private.mm);
		break;
	}
}

/**
 * get_futex_key() - Get parameters which are the keys for a futex
 * @uaddr:	virtual address of the futex
 * @fshared:	0 for a PROCESS_PRIVATE futex, 1 for PROCESS_SHARED
 * @key:	address where result is stored.
 * @rw:		mapping needs to be read/write (values: VERIFY_READ,
 *              VERIFY_WRITE)
 *
 * Return: a negative error code or 0
 *
 * The key words are stored in *key on success.
 *
 * For shared mappings, it's (page->index, file_inode(vma->vm_file),
 * offset_within_page).  For private mappings, it's (uaddr, current->mm).
 * We can usually work out the index without swapping in the page.
 *
 * lock_page() might sleep, the caller should not hold a spinlock.
 */
static int
get_futex_key(u32 __user *uaddr, int fshared, union futex_key *key, int rw)
{
	unsigned long address = (unsigned long)uaddr;
	struct mm_struct *mm = current->mm;
	struct page *page, *tail;
	struct address_space *mapping;
	int err, ro = 0;

	/*
	 * The futex address must be "naturally" aligned.
	 */
	key->both.offset = address % PAGE_SIZE;
	if (unlikely((address % sizeof(u32)) != 0))
		return -EINVAL;
	address -= key->both.offset;

	if (unlikely(!access_ok(rw, uaddr, sizeof(u32))))
		return -EFAULT;

	if (unlikely(should_fail_futex(fshared)))
		return -EFAULT;

	/*
	 * PROCESS_PRIVATE futexes are fast.
	 * As the mm cannot disappear under us and the 'key' only needs
	 * virtual address, we dont even have to find the underlying vma.
	 * Note : We do have to check 'uaddr' is a valid user address,
	 *        but access_ok() should be faster than find_vma()
	 */
	if (!fshared) {
		key->private.mm = mm;
		key->private.address = address;
		get_futex_key_refs(key);  /* implies smp_mb(); (B) */
		return 0;
	}

again:
	/* Ignore any VERIFY_READ mapping (futex common case) */
	if (unlikely(should_fail_futex(fshared)))
		return -EFAULT;

	err = get_user_pages_fast(address, 1, 1, &page);
	/*
	 * If write access is not required (eg. FUTEX_WAIT), try
	 * and get read-only access.
	 */
	if (err == -EFAULT && rw == VERIFY_READ) {
		err = get_user_pages_fast(address, 1, 0, &page);
		ro = 1;
	}
	if (err < 0)
		return err;
	else
		err = 0;

	/*
	 * The treatment of mapping from this point on is critical. The page
	 * lock protects many things but in this context the page lock
	 * stabilizes mapping, prevents inode freeing in the shared
	 * file-backed region case and guards against movement to swap cache.
	 *
	 * Strictly speaking the page lock is not needed in all cases being
	 * considered here and page lock forces unnecessarily serialization
	 * From this point on, mapping will be re-verified if necessary and
	 * page lock will be acquired only if it is unavoidable
	 *
	 * Mapping checks require the head page for any compound page so the
	 * head page and mapping is looked up now. For anonymous pages, it
	 * does not matter if the page splits in the future as the key is
	 * based on the address. For filesystem-backed pages, the tail is
	 * required as the index of the page determines the key. For
	 * base pages, there is no tail page and tail == page.
	 */
	tail = page;
	page = compound_head(page);
	mapping = READ_ONCE(page->mapping);

	/*
	 * If page->mapping is NULL, then it cannot be a PageAnon
	 * page; but it might be the ZERO_PAGE or in the gate area or
	 * in a special mapping (all cases which we are happy to fail);
	 * or it may have been a good file page when get_user_pages_fast
	 * found it, but truncated or holepunched or subjected to
	 * invalidate_complete_page2 before we got the page lock (also
	 * cases which we are happy to fail).  And we hold a reference,
	 * so refcount care in invalidate_complete_page's remove_mapping
	 * prevents drop_caches from setting mapping to NULL beneath us.
	 *
	 * The case we do have to guard against is when memory pressure made
	 * shmem_writepage move it from filecache to swapcache beneath us:
	 * an unlikely race, but we do need to retry for page->mapping.
	 */
	if (unlikely(!mapping)) {
		int shmem_swizzled;

		/*
		 * Page lock is required to identify which special case above
		 * applies. If this is really a shmem page then the page lock
		 * will prevent unexpected transitions.
		 */
		lock_page(page);
		shmem_swizzled = PageSwapCache(page) || page->mapping;
		unlock_page(page);
		put_page(page);

		if (shmem_swizzled)
			goto again;

		return -EFAULT;
	}

	/*
	 * Private mappings are handled in a simple way.
	 *
	 * If the futex key is stored on an anonymous page, then the associated
	 * object is the mm which is implicitly pinned by the calling process.
	 *
	 * NOTE: When userspace waits on a MAP_SHARED mapping, even if
	 * it's a read-only handle, it's expected that futexes attach to
	 * the object not the particular process.
	 */
	if (PageAnon(page)) {
		/*
		 * A RO anonymous page will never change and thus doesn't make
		 * sense for futex operations.
		 */
		if (unlikely(should_fail_futex(fshared)) || ro) {
			err = -EFAULT;
			goto out;
		}

		key->both.offset |= FUT_OFF_MMSHARED; /* ref taken on mm */
		key->private.mm = mm;
		key->private.address = address;

		get_futex_key_refs(key); /* implies smp_mb(); (B) */

	} else {
		struct inode *inode;

		/*
		 * The associated futex object in this case is the inode and
		 * the page->mapping must be traversed. Ordinarily this should
		 * be stabilised under page lock but it's not strictly
		 * necessary in this case as we just want to pin the inode, not
		 * update the radix tree or anything like that.
		 *
		 * The RCU read lock is taken as the inode is finally freed
		 * under RCU. If the mapping still matches expectations then the
		 * mapping->host can be safely accessed as being a valid inode.
		 */
		rcu_read_lock();

		if (READ_ONCE(page->mapping) != mapping) {
			rcu_read_unlock();
			put_page(page);

			goto again;
		}

		inode = READ_ONCE(mapping->host);
		if (!inode) {
			rcu_read_unlock();
			put_page(page);

			goto again;
		}

		/*
		 * Take a reference unless it is about to be freed. Previously
		 * this reference was taken by ihold under the page lock
		 * pinning the inode in place so i_lock was unnecessary. The
		 * only way for this check to fail is if the inode was
		 * truncated in parallel so warn for now if this happens.
		 *
		 * We are not calling into get_futex_key_refs() in file-backed
		 * cases, therefore a successful atomic_inc return below will
		 * guarantee that get_futex_key() will still imply smp_mb(); (B).
		 */
		if (WARN_ON_ONCE(!atomic_inc_not_zero(&inode->i_count))) {
			rcu_read_unlock();
			put_page(page);

			goto again;
		}

		/* Should be impossible but lets be paranoid for now */
		if (WARN_ON_ONCE(inode->i_mapping != mapping)) {
			err = -EFAULT;
			rcu_read_unlock();
			iput(inode);

			goto out;
		}

		key->both.offset |= FUT_OFF_INODE; /* inode-based key */
		key->shared.inode = inode;
		key->shared.pgoff = basepage_index(tail);
		rcu_read_unlock();
	}

out:
	put_page(page);
	return err;
}

static inline void put_futex_key(union futex_key *key)
{
	drop_futex_key_refs(key);
}

/**
 * fault_in_user_writeable() - Fault in user address and verify RW access
 * @uaddr:	pointer to faulting user space address
 *
 * Slow path to fixup the fault we just took in the atomic write
 * access to @uaddr.
 *
 * We have no generic implementation of a non-destructive write to the
 * user address. We know that we faulted in the atomic pagefault
 * disabled section so we can as well avoid the #PF overhead by
 * calling get_user_pages() right away.
 */
static int fault_in_user_writeable(u32 __user *uaddr)
{
	struct mm_struct *mm = current->mm;
	int ret;

	down_read(&mm->mmap_sem);
	ret = fixup_user_fault(current, mm, (unsigned long)uaddr,
			       FAULT_FLAG_WRITE, NULL);
	up_read(&mm->mmap_sem);

	return ret < 0 ? ret : 0;
}

/**
 * futex_top_waiter() - Return the highest priority waiter on a futex
 * @hb:		the hash bucket the futex_q's reside in
 * @key:	the futex key (to distinguish it from other futex futex_q's)
 *
 * Must be called with the hb lock held.
 */
static struct futex_q *futex_top_waiter(struct futex_hash_bucket *hb,
					union futex_key *key)
{
	struct futex_q *this;

	plist_for_each_entry(this, &hb->chain, list) {
		if (match_futex(&this->key, key))
			return this;
	}
	return NULL;
}

static int cmpxchg_futex_value_locked(u32 *curval, u32 __user *uaddr,
				      u32 uval, u32 newval)
{
	int ret;

	pagefault_disable();
	ret = futex_atomic_cmpxchg_inatomic(curval, uaddr, uval, newval);
	pagefault_enable();

	return ret;
}

static int get_futex_value_locked(u32 *dest, u32 __user *from)
{
	int ret;

	pagefault_disable();
	ret = __get_user(*dest, from);
	pagefault_enable();

	return ret ? -EFAULT : 0;
}


/*
 * PI code:
 */
static int refill_pi_state_cache(void)
{
	struct futex_pi_state *pi_state;

	if (likely(current->pi_state_cache))
		return 0;

	pi_state = kzalloc(sizeof(*pi_state), GFP_KERNEL);

	if (!pi_state)
		return -ENOMEM;

	INIT_LIST_HEAD(&pi_state->list);
	/* pi_mutex gets initialized later */
	pi_state->owner = NULL;
	atomic_set(&pi_state->refcount, 1);
	pi_state->key = FUTEX_KEY_INIT;

	current->pi_state_cache = pi_state;

	return 0;
}

static struct futex_pi_state *alloc_pi_state(void)
{
	struct futex_pi_state *pi_state = current->pi_state_cache;

	WARN_ON(!pi_state);
	current->pi_state_cache = NULL;

	return pi_state;
}

static void get_pi_state(struct futex_pi_state *pi_state)
{
	WARN_ON_ONCE(!atomic_inc_not_zero(&pi_state->refcount));
}

/*
 * Drops a reference to the pi_state object and frees or caches it
 * when the last reference is gone.
 *
 * Must be called with the hb lock held.
 */
static void put_pi_state(struct futex_pi_state *pi_state)
{
	if (!pi_state)
		return;

	if (!atomic_dec_and_test(&pi_state->refcount))
		return;

	/*
	 * If pi_state->owner is NULL, the owner is most probably dying
	 * and has cleaned up the pi_state already
	 */
	if (pi_state->owner) {
		raw_spin_lock_irq(&pi_state->owner->pi_lock);
		list_del_init(&pi_state->list);
		raw_spin_unlock_irq(&pi_state->owner->pi_lock);

		rt_mutex_proxy_unlock(&pi_state->pi_mutex, pi_state->owner);
	}

	if (current->pi_state_cache)
		kfree(pi_state);
	else {
		/*
		 * pi_state->list is already empty.
		 * clear pi_state->owner.
		 * refcount is at 0 - put it back to 1.
		 */
		pi_state->owner = NULL;
		atomic_set(&pi_state->refcount, 1);
		current->pi_state_cache = pi_state;
	}
}

/*
 * Look up the task based on what TID userspace gave us.
 * We dont trust it.
 */
static struct task_struct *futex_find_get_task(pid_t pid)
{
	struct task_struct *p;

	rcu_read_lock();
	p = find_task_by_vpid(pid);
	if (p)
		get_task_struct(p);

	rcu_read_unlock();

	return p;
}

/*
 * This task is holding PI mutexes at exit time => bad.
 * Kernel cleans up PI-state, but userspace is likely hosed.
 * (Robust-futex cleanup is separate and might save the day for userspace.)
 */
void exit_pi_state_list(struct task_struct *curr)
{
	struct list_head *next, *head = &curr->pi_state_list;
	struct futex_pi_state *pi_state;
	struct futex_hash_bucket *hb;
	union futex_key key = FUTEX_KEY_INIT;

	if (!futex_cmpxchg_enabled)
		return;
	/*
	 * We are a ZOMBIE and nobody can enqueue itself on
	 * pi_state_list anymore, but we have to be careful
	 * versus waiters unqueueing themselves:
	 */
	raw_spin_lock_irq(&curr->pi_lock);
	while (!list_empty(head)) {

		next = head->next;
		pi_state = list_entry(next, struct futex_pi_state, list);
		key = pi_state->key;
		hb = hash_futex(&key);
		raw_spin_unlock_irq(&curr->pi_lock);

		spin_lock(&hb->lock);

		raw_spin_lock_irq(&curr->pi_lock);
		/*
		 * We dropped the pi-lock, so re-check whether this
		 * task still owns the PI-state:
		 */
		if (head->next != next) {
			raw_spin_unlock_irq(&curr->pi_lock);
			spin_unlock(&hb->lock);
			raw_spin_lock_irq(&curr->pi_lock);
			continue;
		}

		WARN_ON(pi_state->owner != curr);
		WARN_ON(list_empty(&pi_state->list));
		list_del_init(&pi_state->list);
		pi_state->owner = NULL;
		raw_spin_unlock_irq(&curr->pi_lock);

		get_pi_state(pi_state);
		spin_unlock(&hb->lock);

		rt_mutex_futex_unlock(&pi_state->pi_mutex);
		put_pi_state(pi_state);

		raw_spin_lock_irq(&curr->pi_lock);
	}
	raw_spin_unlock_irq(&curr->pi_lock);
}

/*
 * We need to check the following states:
 *
 *      Waiter | pi_state | pi->owner | uTID      | uODIED | ?
 *
 * [1]  NULL   | ---      | ---       | 0         | 0/1    | Valid
 * [2]  NULL   | ---      | ---       | >0        | 0/1    | Valid
 *
 * [3]  Found  | NULL     | --        | Any       | 0/1    | Invalid
 *
 * [4]  Found  | Found    | NULL      | 0         | 1      | Valid
 * [5]  Found  | Found    | NULL      | >0        | 1      | Invalid
 *
 * [6]  Found  | Found    | task      | 0         | 1      | Valid
 *
 * [7]  Found  | Found    | NULL      | Any       | 0      | Invalid
 *
 * [8]  Found  | Found    | task      | ==taskTID | 0/1    | Valid
 * [9]  Found  | Found    | task      | 0         | 0      | Invalid
 * [10] Found  | Found    | task      | !=taskTID | 0/1    | Invalid
 *
 * [1]	Indicates that the kernel can acquire the futex atomically. We
 *	came came here due to a stale FUTEX_WAITERS/FUTEX_OWNER_DIED bit.
 *
 * [2]	Valid, if TID does not belong to a kernel thread. If no matching
 *      thread is found then it indicates that the owner TID has died.
 *
 * [3]	Invalid. The waiter is queued on a non PI futex
 *
 * [4]	Valid state after exit_robust_list(), which sets the user space
 *	value to FUTEX_WAITERS | FUTEX_OWNER_DIED.
 *
 * [5]	The user space value got manipulated between exit_robust_list()
 *	and exit_pi_state_list()
 *
 * [6]	Valid state after exit_pi_state_list() which sets the new owner in
 *	the pi_state but cannot access the user space value.
 *
 * [7]	pi_state->owner can only be NULL when the OWNER_DIED bit is set.
 *
 * [8]	Owner and user space value match
 *
 * [9]	There is no transient state which sets the user space TID to 0
 *	except exit_robust_list(), but this is indicated by the
 *	FUTEX_OWNER_DIED bit. See [4]
 *
 * [10] There is no transient state which leaves owner and user space
 *	TID out of sync.
 *
 *
 * Serialization and lifetime rules:
 *
 * hb->lock:
 *
 *	hb -> futex_q, relation
 *	futex_q -> pi_state, relation
 *
 *	(cannot be raw because hb can contain arbitrary amount
 *	 of futex_q's)
 *
 * pi_mutex->wait_lock:
 *
 *	{uval, pi_state}
 *
 *	(and pi_mutex 'obviously')
 *
 * p->pi_lock:
 *
 *	p->pi_state_list -> pi_state->list, relation
 *
 * pi_state->refcount:
 *
 *	pi_state lifetime
 *
 *
 * Lock order:
 *
 *   hb->lock
 *     pi_mutex->wait_lock
 *       p->pi_lock
 *
 */

/*
 * Validate that the existing waiter has a pi_state and sanity check
 * the pi_state against the user space value. If correct, attach to
 * it.
 */
static int attach_to_pi_state(u32 __user *uaddr, u32 uval,
			      struct futex_pi_state *pi_state,
			      struct futex_pi_state **ps)
{
	pid_t pid = uval & FUTEX_TID_MASK;
	int ret, uval2;

	/*
	 * Userspace might have messed up non-PI and PI futexes [3]
	 */
	if (unlikely(!pi_state))
		return -EINVAL;

	/*
	 * We get here with hb->lock held, and having found a
	 * futex_top_waiter(). This means that futex_lock_pi() of said futex_q
	 * has dropped the hb->lock in between queue_me() and unqueue_me_pi(),
	 * which in turn means that futex_lock_pi() still has a reference on
	 * our pi_state.
	 *
	 * The waiter holding a reference on @pi_state also protects against
	 * the unlocked put_pi_state() in futex_unlock_pi(), futex_lock_pi()
	 * and futex_wait_requeue_pi() as it cannot go to 0 and consequently
	 * free pi_state before we can take a reference ourselves.
	 */
	WARN_ON(!atomic_read(&pi_state->refcount));

	/*
	 * Now that we have a pi_state, we can acquire wait_lock
	 * and do the state validation.
	 */
	raw_spin_lock_irq(&pi_state->pi_mutex.wait_lock);

	/*
	 * Since {uval, pi_state} is serialized by wait_lock, and our current
	 * uval was read without holding it, it can have changed. Verify it
	 * still is what we expect it to be, otherwise retry the entire
	 * operation.
	 */
	if (get_futex_value_locked(&uval2, uaddr))
		goto out_efault;

	if (uval != uval2)
		goto out_eagain;

	/*
	 * Handle the owner died case:
	 */
	if (uval & FUTEX_OWNER_DIED) {
		/*
		 * exit_pi_state_list sets owner to NULL and wakes the
		 * topmost waiter. The task which acquires the
		 * pi_state->rt_mutex will fixup owner.
		 */
		if (!pi_state->owner) {
			/*
			 * No pi state owner, but the user space TID
			 * is not 0. Inconsistent state. [5]
			 */
			if (pid)
				goto out_einval;
			/*
			 * Take a ref on the state and return success. [4]
			 */
			goto out_attach;
		}

		/*
		 * If TID is 0, then either the dying owner has not
		 * yet executed exit_pi_state_list() or some waiter
		 * acquired the rtmutex in the pi state, but did not
		 * yet fixup the TID in user space.
		 *
		 * Take a ref on the state and return success. [6]
		 */
		if (!pid)
			goto out_attach;
	} else {
		/*
		 * If the owner died bit is not set, then the pi_state
		 * must have an owner. [7]
		 */
		if (!pi_state->owner)
			goto out_einval;
	}

	/*
	 * Bail out if user space manipulated the futex value. If pi
	 * state exists then the owner TID must be the same as the
	 * user space TID. [9/10]
	 */
	if (pid != task_pid_vnr(pi_state->owner))
		goto out_einval;

out_attach:
	get_pi_state(pi_state);
	raw_spin_unlock_irq(&pi_state->pi_mutex.wait_lock);
	*ps = pi_state;
	return 0;

out_einval:
	ret = -EINVAL;
	goto out_error;

out_eagain:
	ret = -EAGAIN;
	goto out_error;

out_efault:
	ret = -EFAULT;
	goto out_error;

out_error:
	raw_spin_unlock_irq(&pi_state->pi_mutex.wait_lock);
	return ret;
}

/*
 * Lookup the task for the TID provided from user space and attach to
 * it after doing proper sanity checks.
 */
static int attach_to_pi_owner(u32 uval, union futex_key *key,
			      struct futex_pi_state **ps)
{
	pid_t pid = uval & FUTEX_TID_MASK;
	struct futex_pi_state *pi_state;
	struct task_struct *p;

	/*
	 * We are the first waiter - try to look up the real owner and attach
	 * the new pi_state to it, but bail out when TID = 0 [1]
	 */
	if (!pid)
		return -ESRCH;
	p = futex_find_get_task(pid);
	if (!p)
		return -ESRCH;

	if (unlikely(p->flags & PF_KTHREAD)) {
		put_task_struct(p);
		return -EPERM;
	}

	/*
	 * We need to look at the task state flags to figure out,
	 * whether the task is exiting. To protect against the do_exit
	 * change of the task flags, we do this protected by
	 * p->pi_lock:
	 */
	raw_spin_lock_irq(&p->pi_lock);
	if (unlikely(p->flags & PF_EXITING)) {
		/*
		 * The task is on the way out. When PF_EXITPIDONE is
		 * set, we know that the task has finished the
		 * cleanup:
		 */
		int ret = (p->flags & PF_EXITPIDONE) ? -ESRCH : -EAGAIN;

		raw_spin_unlock_irq(&p->pi_lock);
		put_task_struct(p);
		return ret;
	}

	/*
	 * No existing pi state. First waiter. [2]
	 *
	 * This creates pi_state, we have hb->lock held, this means nothing can
	 * observe this state, wait_lock is irrelevant.
	 */
	pi_state = alloc_pi_state();

	/*
	 * Initialize the pi_mutex in locked state and make @p
	 * the owner of it:
	 */
	rt_mutex_init_proxy_locked(&pi_state->pi_mutex, p);

	/* Store the key for possible exit cleanups: */
	pi_state->key = *key;

	WARN_ON(!list_empty(&pi_state->list));
	list_add(&pi_state->list, &p->pi_state_list);
	pi_state->owner = p;
	raw_spin_unlock_irq(&p->pi_lock);

	put_task_struct(p);

	*ps = pi_state;

	return 0;
}

static int lookup_pi_state(u32 __user *uaddr, u32 uval,
			   struct futex_hash_bucket *hb,
			   union futex_key *key, struct futex_pi_state **ps)
{
	struct futex_q *top_waiter = futex_top_waiter(hb, key);

	/*
	 * If there is a waiter on that futex, validate it and
	 * attach to the pi_state when the validation succeeds.
	 */
	if (top_waiter)
		return attach_to_pi_state(uaddr, uval, top_waiter->pi_state, ps);

	/*
	 * We are the first waiter - try to look up the owner based on
	 * @uval and attach to it.
	 */
	return attach_to_pi_owner(uval, key, ps);
}

static int lock_pi_update_atomic(u32 __user *uaddr, u32 uval, u32 newval)
{
	u32 uninitialized_var(curval);

	if (unlikely(should_fail_futex(true)))
		return -EFAULT;

	if (unlikely(cmpxchg_futex_value_locked(&curval, uaddr, uval, newval)))
		return -EFAULT;

	/* If user space value changed, let the caller retry */
	return curval != uval ? -EAGAIN : 0;
}

/**
 * futex_lock_pi_atomic() - Atomic work required to acquire a pi aware futex
 * @uaddr:		the pi futex user address
 * @hb:			the pi futex hash bucket
 * @key:		the futex key associated with uaddr and hb
 * @ps:			the pi_state pointer where we store the result of the
 *			lookup
 * @task:		the task to perform the atomic lock work for.  This will
 *			be "current" except in the case of requeue pi.
 * @set_waiters:	force setting the FUTEX_WAITERS bit (1) or not (0)
 *
 * Return:
 *  0 - ready to wait;
 *  1 - acquired the lock;
 * <0 - error
 *
 * The hb->lock and futex_key refs shall be held by the caller.
 */
static int futex_lock_pi_atomic(u32 __user *uaddr, struct futex_hash_bucket *hb,
				union futex_key *key,
				struct futex_pi_state **ps,
				struct task_struct *task, int set_waiters)
{
	u32 uval, newval, vpid = task_pid_vnr(task);
	struct futex_q *top_waiter;
	int ret;

	/*
	 * Read the user space value first so we can validate a few
	 * things before proceeding further.
	 */
	if (get_futex_value_locked(&uval, uaddr))
		return -EFAULT;

	if (unlikely(should_fail_futex(true)))
		return -EFAULT;

	/*
	 * Detect deadlocks.
	 */
	if ((unlikely((uval & FUTEX_TID_MASK) == vpid)))
		return -EDEADLK;

	if ((unlikely(should_fail_futex(true))))
		return -EDEADLK;

	/*
	 * Lookup existing state first. If it exists, try to attach to
	 * its pi_state.
	 */
	top_waiter = futex_top_waiter(hb, key);
	if (top_waiter)
		return attach_to_pi_state(uaddr, uval, top_waiter->pi_state, ps);

	/*
	 * No waiter and user TID is 0. We are here because the
	 * waiters or the owner died bit is set or called from
	 * requeue_cmp_pi or for whatever reason something took the
	 * syscall.
	 */
	if (!(uval & FUTEX_TID_MASK)) {
		/*
		 * We take over the futex. No other waiters and the user space
		 * TID is 0. We preserve the owner died bit.
		 */
		newval = uval & FUTEX_OWNER_DIED;
		newval |= vpid;

		/* The futex requeue_pi code can enforce the waiters bit */
		if (set_waiters)
			newval |= FUTEX_WAITERS;

		ret = lock_pi_update_atomic(uaddr, uval, newval);
		/* If the take over worked, return 1 */
		return ret < 0 ? ret : 1;
	}

	/*
	 * First waiter. Set the waiters bit before attaching ourself to
	 * the owner. If owner tries to unlock, it will be forced into
	 * the kernel and blocked on hb->lock.
	 */
	newval = uval | FUTEX_WAITERS;
	ret = lock_pi_update_atomic(uaddr, uval, newval);
	if (ret)
		return ret;
	/*
	 * If the update of the user space value succeeded, we try to
	 * attach to the owner. If that fails, no harm done, we only
	 * set the FUTEX_WAITERS bit in the user space variable.
	 */
	return attach_to_pi_owner(uval, key, ps);
}

/**
 * __unqueue_futex() - Remove the futex_q from its futex_hash_bucket
 * @q:	The futex_q to unqueue
 *
 * The q->lock_ptr must not be NULL and must be held by the caller.
 */
static void __unqueue_futex(struct futex_q *q)
{
	struct futex_hash_bucket *hb;

	if (WARN_ON_SMP(!q->lock_ptr || !spin_is_locked(q->lock_ptr))
	    || WARN_ON(plist_node_empty(&q->list)))
		return;

	hb = container_of(q->lock_ptr, struct futex_hash_bucket, lock);
	plist_del(&q->list, &hb->chain);
	hb_waiters_dec(hb);
}

/*
 * The hash bucket lock must be held when this is called.
 * Afterwards, the futex_q must not be accessed. Callers
 * must ensure to later call wake_up_q() for the actual
 * wakeups to occur.
 */
static void mark_wake_futex(struct wake_q_head *wake_q, struct futex_q *q)
{
	struct task_struct *p = q->task;

	if (WARN(q->pi_state || q->rt_waiter, "refusing to wake PI futex\n"))
		return;

	/*
	 * Queue the task for later wakeup for after we've released
	 * the hb->lock. wake_q_add() grabs reference to p.
	 */
	wake_q_add(wake_q, p);
	__unqueue_futex(q);
	/*
	 * The waiting task can free the futex_q as soon as
	 * q->lock_ptr = NULL is written, without taking any locks. A
	 * memory barrier is required here to prevent the following
	 * store to lock_ptr from getting ahead of the plist_del.
	 */
	smp_store_release(&q->lock_ptr, NULL);
}

/*
 * Caller must hold a reference on @pi_state.
 */
static int wake_futex_pi(u32 __user *uaddr, u32 uval, struct futex_pi_state *pi_state)
{
	u32 uninitialized_var(curval), newval;
	struct task_struct *new_owner;
	bool deboost = false;
	WAKE_Q(wake_q);
	WAKE_Q(wake_sleeper_q);
<<<<<<< HEAD
	bool deboost;
=======
>>>>>>> 9343ab61
	int ret = 0;

	new_owner = rt_mutex_next_owner(&pi_state->pi_mutex);
	if (WARN_ON_ONCE(!new_owner)) {
		/*
		 * As per the comment in futex_unlock_pi() this should not happen.
		 *
		 * When this happens, give up our locks and try again, giving
		 * the futex_lock_pi() instance time to complete, either by
		 * waiting on the rtmutex or removing itself from the futex
		 * queue.
		 */
		ret = -EAGAIN;
		goto out_unlock;
	}

	/*
	 * We pass it to the next owner. The WAITERS bit is always kept
	 * enabled while there is PI state around. We cleanup the owner
	 * died bit, because we are the owner.
	 */
	newval = FUTEX_WAITERS | task_pid_vnr(new_owner);

	if (unlikely(should_fail_futex(true)))
		ret = -EFAULT;

	if (cmpxchg_futex_value_locked(&curval, uaddr, uval, newval)) {
		ret = -EFAULT;

	} else if (curval != uval) {
		/*
		 * If a unconditional UNLOCK_PI operation (user space did not
		 * try the TID->0 transition) raced with a waiter setting the
		 * FUTEX_WAITERS flag between get_user() and locking the hash
		 * bucket lock, retry the operation.
		 */
		if ((FUTEX_TID_MASK & curval) == uval)
			ret = -EAGAIN;
		else
			ret = -EINVAL;
	}

	if (ret)
		goto out_unlock;

	raw_spin_lock(&pi_state->owner->pi_lock);
	WARN_ON(list_empty(&pi_state->list));
	list_del_init(&pi_state->list);
	raw_spin_unlock(&pi_state->owner->pi_lock);

	raw_spin_lock(&new_owner->pi_lock);
	WARN_ON(!list_empty(&pi_state->list));
	list_add(&pi_state->list, &new_owner->pi_state_list);
	pi_state->owner = new_owner;
	raw_spin_unlock(&new_owner->pi_lock);

<<<<<<< HEAD
	raw_spin_unlock_irq(&pi_state->pi_mutex.wait_lock);

	deboost = rt_mutex_futex_unlock(&pi_state->pi_mutex, &wake_q,
					&wake_sleeper_q);

=======
>>>>>>> 9343ab61
	/*
	 * We've updated the uservalue, this unlock cannot fail.
	 */
<<<<<<< HEAD
	deboost |= spin_unlock_no_deboost(&hb->lock);
	wake_up_q(&wake_q);
	wake_up_q_sleeper(&wake_sleeper_q);
	if (deboost)
=======
	deboost = __rt_mutex_futex_unlock(&pi_state->pi_mutex, &wake_q,
					  &wake_sleeper_q);

out_unlock:
	raw_spin_unlock_irq(&pi_state->pi_mutex.wait_lock);

	if (deboost) {
		wake_up_q(&wake_q);
		wake_up_q_sleeper(&wake_sleeper_q);
>>>>>>> 9343ab61
		rt_mutex_adjust_prio(current);
	}

	return ret;
}

/*
 * Express the locking dependencies for lockdep:
 */
static inline void
double_lock_hb(struct futex_hash_bucket *hb1, struct futex_hash_bucket *hb2)
{
	if (hb1 <= hb2) {
		spin_lock(&hb1->lock);
		if (hb1 < hb2)
			spin_lock_nested(&hb2->lock, SINGLE_DEPTH_NESTING);
	} else { /* hb1 > hb2 */
		spin_lock(&hb2->lock);
		spin_lock_nested(&hb1->lock, SINGLE_DEPTH_NESTING);
	}
}

static inline void
double_unlock_hb(struct futex_hash_bucket *hb1, struct futex_hash_bucket *hb2)
{
	spin_unlock(&hb1->lock);
	if (hb1 != hb2)
		spin_unlock(&hb2->lock);
}

/*
 * Wake up waiters matching bitset queued on this futex (uaddr).
 */
static int
futex_wake(u32 __user *uaddr, unsigned int flags, int nr_wake, u32 bitset)
{
	struct futex_hash_bucket *hb;
	struct futex_q *this, *next;
	union futex_key key = FUTEX_KEY_INIT;
	int ret;
	WAKE_Q(wake_q);

	if (!bitset)
		return -EINVAL;

	ret = get_futex_key(uaddr, flags & FLAGS_SHARED, &key, VERIFY_READ);
	if (unlikely(ret != 0))
		goto out;

	hb = hash_futex(&key);

	/* Make sure we really have tasks to wakeup */
	if (!hb_waiters_pending(hb))
		goto out_put_key;

	spin_lock(&hb->lock);

	plist_for_each_entry_safe(this, next, &hb->chain, list) {
		if (match_futex (&this->key, &key)) {
			if (this->pi_state || this->rt_waiter) {
				ret = -EINVAL;
				break;
			}

			/* Check if one of the bits is set in both bitsets */
			if (!(this->bitset & bitset))
				continue;

			mark_wake_futex(&wake_q, this);
			if (++ret >= nr_wake)
				break;
		}
	}

	spin_unlock(&hb->lock);
	wake_up_q(&wake_q);
out_put_key:
	put_futex_key(&key);
out:
	return ret;
}

/*
 * Wake up all waiters hashed on the physical page that is mapped
 * to this virtual address:
 */
static int
futex_wake_op(u32 __user *uaddr1, unsigned int flags, u32 __user *uaddr2,
	      int nr_wake, int nr_wake2, int op)
{
	union futex_key key1 = FUTEX_KEY_INIT, key2 = FUTEX_KEY_INIT;
	struct futex_hash_bucket *hb1, *hb2;
	struct futex_q *this, *next;
	int ret, op_ret;
	WAKE_Q(wake_q);

retry:
	ret = get_futex_key(uaddr1, flags & FLAGS_SHARED, &key1, VERIFY_READ);
	if (unlikely(ret != 0))
		goto out;
	ret = get_futex_key(uaddr2, flags & FLAGS_SHARED, &key2, VERIFY_WRITE);
	if (unlikely(ret != 0))
		goto out_put_key1;

	hb1 = hash_futex(&key1);
	hb2 = hash_futex(&key2);

retry_private:
	double_lock_hb(hb1, hb2);
	op_ret = futex_atomic_op_inuser(op, uaddr2);
	if (unlikely(op_ret < 0)) {

		double_unlock_hb(hb1, hb2);

#ifndef CONFIG_MMU
		/*
		 * we don't get EFAULT from MMU faults if we don't have an MMU,
		 * but we might get them from range checking
		 */
		ret = op_ret;
		goto out_put_keys;
#endif

		if (unlikely(op_ret != -EFAULT)) {
			ret = op_ret;
			goto out_put_keys;
		}

		ret = fault_in_user_writeable(uaddr2);
		if (ret)
			goto out_put_keys;

		if (!(flags & FLAGS_SHARED))
			goto retry_private;

		put_futex_key(&key2);
		put_futex_key(&key1);
		goto retry;
	}

	plist_for_each_entry_safe(this, next, &hb1->chain, list) {
		if (match_futex (&this->key, &key1)) {
			if (this->pi_state || this->rt_waiter) {
				ret = -EINVAL;
				goto out_unlock;
			}
			mark_wake_futex(&wake_q, this);
			if (++ret >= nr_wake)
				break;
		}
	}

	if (op_ret > 0) {
		op_ret = 0;
		plist_for_each_entry_safe(this, next, &hb2->chain, list) {
			if (match_futex (&this->key, &key2)) {
				if (this->pi_state || this->rt_waiter) {
					ret = -EINVAL;
					goto out_unlock;
				}
				mark_wake_futex(&wake_q, this);
				if (++op_ret >= nr_wake2)
					break;
			}
		}
		ret += op_ret;
	}

out_unlock:
	double_unlock_hb(hb1, hb2);
	wake_up_q(&wake_q);
out_put_keys:
	put_futex_key(&key2);
out_put_key1:
	put_futex_key(&key1);
out:
	return ret;
}

/**
 * requeue_futex() - Requeue a futex_q from one hb to another
 * @q:		the futex_q to requeue
 * @hb1:	the source hash_bucket
 * @hb2:	the target hash_bucket
 * @key2:	the new key for the requeued futex_q
 */
static inline
void requeue_futex(struct futex_q *q, struct futex_hash_bucket *hb1,
		   struct futex_hash_bucket *hb2, union futex_key *key2)
{

	/*
	 * If key1 and key2 hash to the same bucket, no need to
	 * requeue.
	 */
	if (likely(&hb1->chain != &hb2->chain)) {
		plist_del(&q->list, &hb1->chain);
		hb_waiters_dec(hb1);
		hb_waiters_inc(hb2);
		plist_add(&q->list, &hb2->chain);
		q->lock_ptr = &hb2->lock;
	}
	get_futex_key_refs(key2);
	q->key = *key2;
}

/**
 * requeue_pi_wake_futex() - Wake a task that acquired the lock during requeue
 * @q:		the futex_q
 * @key:	the key of the requeue target futex
 * @hb:		the hash_bucket of the requeue target futex
 *
 * During futex_requeue, with requeue_pi=1, it is possible to acquire the
 * target futex if it is uncontended or via a lock steal.  Set the futex_q key
 * to the requeue target futex so the waiter can detect the wakeup on the right
 * futex, but remove it from the hb and NULL the rt_waiter so it can detect
 * atomic lock acquisition.  Set the q->lock_ptr to the requeue target hb->lock
 * to protect access to the pi_state to fixup the owner later.  Must be called
 * with both q->lock_ptr and hb->lock held.
 */
static inline
void requeue_pi_wake_futex(struct futex_q *q, union futex_key *key,
			   struct futex_hash_bucket *hb)
{
	get_futex_key_refs(key);
	q->key = *key;

	__unqueue_futex(q);

	WARN_ON(!q->rt_waiter);
	q->rt_waiter = NULL;

	q->lock_ptr = &hb->lock;

	wake_up_state(q->task, TASK_NORMAL);
}

/**
 * futex_proxy_trylock_atomic() - Attempt an atomic lock for the top waiter
 * @pifutex:		the user address of the to futex
 * @hb1:		the from futex hash bucket, must be locked by the caller
 * @hb2:		the to futex hash bucket, must be locked by the caller
 * @key1:		the from futex key
 * @key2:		the to futex key
 * @ps:			address to store the pi_state pointer
 * @set_waiters:	force setting the FUTEX_WAITERS bit (1) or not (0)
 *
 * Try and get the lock on behalf of the top waiter if we can do it atomically.
 * Wake the top waiter if we succeed.  If the caller specified set_waiters,
 * then direct futex_lock_pi_atomic() to force setting the FUTEX_WAITERS bit.
 * hb1 and hb2 must be held by the caller.
 *
 * Return:
 *  0 - failed to acquire the lock atomically;
 * >0 - acquired the lock, return value is vpid of the top_waiter
 * <0 - error
 */
static int futex_proxy_trylock_atomic(u32 __user *pifutex,
				 struct futex_hash_bucket *hb1,
				 struct futex_hash_bucket *hb2,
				 union futex_key *key1, union futex_key *key2,
				 struct futex_pi_state **ps, int set_waiters)
{
	struct futex_q *top_waiter = NULL;
	u32 curval;
	int ret, vpid;

	if (get_futex_value_locked(&curval, pifutex))
		return -EFAULT;

	if (unlikely(should_fail_futex(true)))
		return -EFAULT;

	/*
	 * Find the top_waiter and determine if there are additional waiters.
	 * If the caller intends to requeue more than 1 waiter to pifutex,
	 * force futex_lock_pi_atomic() to set the FUTEX_WAITERS bit now,
	 * as we have means to handle the possible fault.  If not, don't set
	 * the bit unecessarily as it will force the subsequent unlock to enter
	 * the kernel.
	 */
	top_waiter = futex_top_waiter(hb1, key1);

	/* There are no waiters, nothing for us to do. */
	if (!top_waiter)
		return 0;

	/* Ensure we requeue to the expected futex. */
	if (!match_futex(top_waiter->requeue_pi_key, key2))
		return -EINVAL;

	/*
	 * Try to take the lock for top_waiter.  Set the FUTEX_WAITERS bit in
	 * the contended case or if set_waiters is 1.  The pi_state is returned
	 * in ps in contended cases.
	 */
	vpid = task_pid_vnr(top_waiter->task);
	ret = futex_lock_pi_atomic(pifutex, hb2, key2, ps, top_waiter->task,
				   set_waiters);
	if (ret == 1) {
		requeue_pi_wake_futex(top_waiter, key2, hb2);
		return vpid;
	}
	return ret;
}

/**
 * futex_requeue() - Requeue waiters from uaddr1 to uaddr2
 * @uaddr1:	source futex user address
 * @flags:	futex flags (FLAGS_SHARED, etc.)
 * @uaddr2:	target futex user address
 * @nr_wake:	number of waiters to wake (must be 1 for requeue_pi)
 * @nr_requeue:	number of waiters to requeue (0-INT_MAX)
 * @cmpval:	@uaddr1 expected value (or %NULL)
 * @requeue_pi:	if we are attempting to requeue from a non-pi futex to a
 *		pi futex (pi to pi requeue is not supported)
 *
 * Requeue waiters on uaddr1 to uaddr2. In the requeue_pi case, try to acquire
 * uaddr2 atomically on behalf of the top waiter.
 *
 * Return:
 * >=0 - on success, the number of tasks requeued or woken;
 *  <0 - on error
 */
static int futex_requeue(u32 __user *uaddr1, unsigned int flags,
			 u32 __user *uaddr2, int nr_wake, int nr_requeue,
			 u32 *cmpval, int requeue_pi)
{
	union futex_key key1 = FUTEX_KEY_INIT, key2 = FUTEX_KEY_INIT;
	int drop_count = 0, task_count = 0, ret;
	struct futex_pi_state *pi_state = NULL;
	struct futex_hash_bucket *hb1, *hb2;
	struct futex_q *this, *next;
	WAKE_Q(wake_q);

	if (requeue_pi) {
		/*
		 * Requeue PI only works on two distinct uaddrs. This
		 * check is only valid for private futexes. See below.
		 */
		if (uaddr1 == uaddr2)
			return -EINVAL;

		/*
		 * requeue_pi requires a pi_state, try to allocate it now
		 * without any locks in case it fails.
		 */
		if (refill_pi_state_cache())
			return -ENOMEM;
		/*
		 * requeue_pi must wake as many tasks as it can, up to nr_wake
		 * + nr_requeue, since it acquires the rt_mutex prior to
		 * returning to userspace, so as to not leave the rt_mutex with
		 * waiters and no owner.  However, second and third wake-ups
		 * cannot be predicted as they involve race conditions with the
		 * first wake and a fault while looking up the pi_state.  Both
		 * pthread_cond_signal() and pthread_cond_broadcast() should
		 * use nr_wake=1.
		 */
		if (nr_wake != 1)
			return -EINVAL;
	}

retry:
	ret = get_futex_key(uaddr1, flags & FLAGS_SHARED, &key1, VERIFY_READ);
	if (unlikely(ret != 0))
		goto out;
	ret = get_futex_key(uaddr2, flags & FLAGS_SHARED, &key2,
			    requeue_pi ? VERIFY_WRITE : VERIFY_READ);
	if (unlikely(ret != 0))
		goto out_put_key1;

	/*
	 * The check above which compares uaddrs is not sufficient for
	 * shared futexes. We need to compare the keys:
	 */
	if (requeue_pi && match_futex(&key1, &key2)) {
		ret = -EINVAL;
		goto out_put_keys;
	}

	hb1 = hash_futex(&key1);
	hb2 = hash_futex(&key2);

retry_private:
	hb_waiters_inc(hb2);
	double_lock_hb(hb1, hb2);

	if (likely(cmpval != NULL)) {
		u32 curval;

		ret = get_futex_value_locked(&curval, uaddr1);

		if (unlikely(ret)) {
			double_unlock_hb(hb1, hb2);
			hb_waiters_dec(hb2);

			ret = get_user(curval, uaddr1);
			if (ret)
				goto out_put_keys;

			if (!(flags & FLAGS_SHARED))
				goto retry_private;

			put_futex_key(&key2);
			put_futex_key(&key1);
			goto retry;
		}
		if (curval != *cmpval) {
			ret = -EAGAIN;
			goto out_unlock;
		}
	}

	if (requeue_pi && (task_count - nr_wake < nr_requeue)) {
		/*
		 * Attempt to acquire uaddr2 and wake the top waiter. If we
		 * intend to requeue waiters, force setting the FUTEX_WAITERS
		 * bit.  We force this here where we are able to easily handle
		 * faults rather in the requeue loop below.
		 */
		ret = futex_proxy_trylock_atomic(uaddr2, hb1, hb2, &key1,
						 &key2, &pi_state, nr_requeue);

		/*
		 * At this point the top_waiter has either taken uaddr2 or is
		 * waiting on it.  If the former, then the pi_state will not
		 * exist yet, look it up one more time to ensure we have a
		 * reference to it. If the lock was taken, ret contains the
		 * vpid of the top waiter task.
		 * If the lock was not taken, we have pi_state and an initial
		 * refcount on it. In case of an error we have nothing.
		 */
		if (ret > 0) {
			WARN_ON(pi_state);
			drop_count++;
			task_count++;
			/*
			 * If we acquired the lock, then the user space value
			 * of uaddr2 should be vpid. It cannot be changed by
			 * the top waiter as it is blocked on hb2 lock if it
			 * tries to do so. If something fiddled with it behind
			 * our back the pi state lookup might unearth it. So
			 * we rather use the known value than rereading and
			 * handing potential crap to lookup_pi_state.
			 *
			 * If that call succeeds then we have pi_state and an
			 * initial refcount on it.
			 */
			ret = lookup_pi_state(uaddr2, ret, hb2, &key2, &pi_state);
		}

		switch (ret) {
		case 0:
			/* We hold a reference on the pi state. */
			break;

			/* If the above failed, then pi_state is NULL */
		case -EFAULT:
			double_unlock_hb(hb1, hb2);
			hb_waiters_dec(hb2);
			put_futex_key(&key2);
			put_futex_key(&key1);
			ret = fault_in_user_writeable(uaddr2);
			if (!ret)
				goto retry;
			goto out;
		case -EAGAIN:
			/*
			 * Two reasons for this:
			 * - Owner is exiting and we just wait for the
			 *   exit to complete.
			 * - The user space value changed.
			 */
			double_unlock_hb(hb1, hb2);
			hb_waiters_dec(hb2);
			put_futex_key(&key2);
			put_futex_key(&key1);
			cond_resched();
			goto retry;
		default:
			goto out_unlock;
		}
	}

	plist_for_each_entry_safe(this, next, &hb1->chain, list) {
		if (task_count - nr_wake >= nr_requeue)
			break;

		if (!match_futex(&this->key, &key1))
			continue;

		/*
		 * FUTEX_WAIT_REQEUE_PI and FUTEX_CMP_REQUEUE_PI should always
		 * be paired with each other and no other futex ops.
		 *
		 * We should never be requeueing a futex_q with a pi_state,
		 * which is awaiting a futex_unlock_pi().
		 */
		if ((requeue_pi && !this->rt_waiter) ||
		    (!requeue_pi && this->rt_waiter) ||
		    this->pi_state) {
			ret = -EINVAL;
			break;
		}

		/*
		 * Wake nr_wake waiters.  For requeue_pi, if we acquired the
		 * lock, we already woke the top_waiter.  If not, it will be
		 * woken by futex_unlock_pi().
		 */
		if (++task_count <= nr_wake && !requeue_pi) {
			mark_wake_futex(&wake_q, this);
			continue;
		}

		/* Ensure we requeue to the expected futex for requeue_pi. */
		if (requeue_pi && !match_futex(this->requeue_pi_key, &key2)) {
			ret = -EINVAL;
			break;
		}

		/*
		 * Requeue nr_requeue waiters and possibly one more in the case
		 * of requeue_pi if we couldn't acquire the lock atomically.
		 */
		if (requeue_pi) {
			/*
			 * Prepare the waiter to take the rt_mutex. Take a
			 * refcount on the pi_state and store the pointer in
			 * the futex_q object of the waiter.
			 */
			get_pi_state(pi_state);
			this->pi_state = pi_state;
			ret = rt_mutex_start_proxy_lock(&pi_state->pi_mutex,
							this->rt_waiter,
							this->task);
			if (ret == 1) {
				/*
				 * We got the lock. We do neither drop the
				 * refcount on pi_state nor clear
				 * this->pi_state because the waiter needs the
				 * pi_state for cleaning up the user space
				 * value. It will drop the refcount after
				 * doing so.
				 */
				requeue_pi_wake_futex(this, &key2, hb2);
				drop_count++;
				continue;
			} else if (ret == -EAGAIN) {
				/*
				 * Waiter was woken by timeout or
				 * signal and has set pi_blocked_on to
				 * PI_WAKEUP_INPROGRESS before we
				 * tried to enqueue it on the rtmutex.
				 */
				this->pi_state = NULL;
				put_pi_state(pi_state);
				continue;
			} else if (ret) {
				/*
				 * rt_mutex_start_proxy_lock() detected a
				 * potential deadlock when we tried to queue
				 * that waiter. Drop the pi_state reference
				 * which we took above and remove the pointer
				 * to the state from the waiters futex_q
				 * object.
				 */
				this->pi_state = NULL;
				put_pi_state(pi_state);
				/*
				 * We stop queueing more waiters and let user
				 * space deal with the mess.
				 */
				break;
			}
		}
		requeue_futex(this, hb1, hb2, &key2);
		drop_count++;
	}

	/*
	 * We took an extra initial reference to the pi_state either
	 * in futex_proxy_trylock_atomic() or in lookup_pi_state(). We
	 * need to drop it here again.
	 */
	put_pi_state(pi_state);

out_unlock:
	double_unlock_hb(hb1, hb2);
	wake_up_q(&wake_q);
	hb_waiters_dec(hb2);

	/*
	 * drop_futex_key_refs() must be called outside the spinlocks. During
	 * the requeue we moved futex_q's from the hash bucket at key1 to the
	 * one at key2 and updated their key pointer.  We no longer need to
	 * hold the references to key1.
	 */
	while (--drop_count >= 0)
		drop_futex_key_refs(&key1);

out_put_keys:
	put_futex_key(&key2);
out_put_key1:
	put_futex_key(&key1);
out:
	return ret ? ret : task_count;
}

/* The key must be already stored in q->key. */
static inline struct futex_hash_bucket *queue_lock(struct futex_q *q)
	__acquires(&hb->lock)
{
	struct futex_hash_bucket *hb;

	hb = hash_futex(&q->key);

	/*
	 * Increment the counter before taking the lock so that
	 * a potential waker won't miss a to-be-slept task that is
	 * waiting for the spinlock. This is safe as all queue_lock()
	 * users end up calling queue_me(). Similarly, for housekeeping,
	 * decrement the counter at queue_unlock() when some error has
	 * occurred and we don't end up adding the task to the list.
	 */
	hb_waiters_inc(hb);

	q->lock_ptr = &hb->lock;

	spin_lock(&hb->lock); /* implies smp_mb(); (A) */
	return hb;
}

static inline void
queue_unlock(struct futex_hash_bucket *hb)
	__releases(&hb->lock)
{
	spin_unlock(&hb->lock);
	hb_waiters_dec(hb);
}

static inline void __queue_me(struct futex_q *q, struct futex_hash_bucket *hb)
{
	int prio;

	/*
	 * The priority used to register this element is
	 * - either the real thread-priority for the real-time threads
	 * (i.e. threads with a priority lower than MAX_RT_PRIO)
	 * - or MAX_RT_PRIO for non-RT threads.
	 * Thus, all RT-threads are woken first in priority order, and
	 * the others are woken last, in FIFO order.
	 */
	prio = min(current->normal_prio, MAX_RT_PRIO);

	plist_node_init(&q->list, prio);
	plist_add(&q->list, &hb->chain);
	q->task = current;
}

/**
 * queue_me() - Enqueue the futex_q on the futex_hash_bucket
 * @q:	The futex_q to enqueue
 * @hb:	The destination hash bucket
 *
 * The hb->lock must be held by the caller, and is released here. A call to
 * queue_me() is typically paired with exactly one call to unqueue_me().  The
 * exceptions involve the PI related operations, which may use unqueue_me_pi()
 * or nothing if the unqueue is done as part of the wake process and the unqueue
 * state is implicit in the state of woken task (see futex_wait_requeue_pi() for
 * an example).
 */
static inline void queue_me(struct futex_q *q, struct futex_hash_bucket *hb)
	__releases(&hb->lock)
{
	__queue_me(q, hb);
	spin_unlock(&hb->lock);
}

/**
 * unqueue_me() - Remove the futex_q from its futex_hash_bucket
 * @q:	The futex_q to unqueue
 *
 * The q->lock_ptr must not be held by the caller. A call to unqueue_me() must
 * be paired with exactly one earlier call to queue_me().
 *
 * Return:
 *   1 - if the futex_q was still queued (and we removed unqueued it);
 *   0 - if the futex_q was already removed by the waking thread
 */
static int unqueue_me(struct futex_q *q)
{
	spinlock_t *lock_ptr;
	int ret = 0;

	/* In the common case we don't take the spinlock, which is nice. */
retry:
	/*
	 * q->lock_ptr can change between this read and the following spin_lock.
	 * Use READ_ONCE to forbid the compiler from reloading q->lock_ptr and
	 * optimizing lock_ptr out of the logic below.
	 */
	lock_ptr = READ_ONCE(q->lock_ptr);
	if (lock_ptr != NULL) {
		spin_lock(lock_ptr);
		/*
		 * q->lock_ptr can change between reading it and
		 * spin_lock(), causing us to take the wrong lock.  This
		 * corrects the race condition.
		 *
		 * Reasoning goes like this: if we have the wrong lock,
		 * q->lock_ptr must have changed (maybe several times)
		 * between reading it and the spin_lock().  It can
		 * change again after the spin_lock() but only if it was
		 * already changed before the spin_lock().  It cannot,
		 * however, change back to the original value.  Therefore
		 * we can detect whether we acquired the correct lock.
		 */
		if (unlikely(lock_ptr != q->lock_ptr)) {
			spin_unlock(lock_ptr);
			goto retry;
		}
		__unqueue_futex(q);

		BUG_ON(q->pi_state);

		spin_unlock(lock_ptr);
		ret = 1;
	}

	drop_futex_key_refs(&q->key);
	return ret;
}

/*
 * PI futexes can not be requeued and must remove themself from the
 * hash bucket. The hash bucket lock (i.e. lock_ptr) is held on entry
 * and dropped here.
 */
static void unqueue_me_pi(struct futex_q *q)
	__releases(q->lock_ptr)
{
	__unqueue_futex(q);

	BUG_ON(!q->pi_state);
	put_pi_state(q->pi_state);
	q->pi_state = NULL;

	spin_unlock(q->lock_ptr);
}

/*
 * Fixup the pi_state owner with the new owner.
 *
 * Must be called with hash bucket lock held and mm->sem held for non
 * private futexes.
 */
static int fixup_pi_state_owner(u32 __user *uaddr, struct futex_q *q,
				struct task_struct *newowner)
{
	u32 newtid = task_pid_vnr(newowner) | FUTEX_WAITERS;
	struct futex_pi_state *pi_state = q->pi_state;
	u32 uval, uninitialized_var(curval), newval;
	struct task_struct *oldowner;
	int ret;

	raw_spin_lock_irq(&pi_state->pi_mutex.wait_lock);

	oldowner = pi_state->owner;
	/* Owner died? */
	if (!pi_state->owner)
		newtid |= FUTEX_OWNER_DIED;

	/*
	 * We are here either because we stole the rtmutex from the
	 * previous highest priority waiter or we are the highest priority
	 * waiter but have failed to get the rtmutex the first time.
	 *
	 * We have to replace the newowner TID in the user space variable.
	 * This must be atomic as we have to preserve the owner died bit here.
	 *
	 * Note: We write the user space value _before_ changing the pi_state
	 * because we can fault here. Imagine swapped out pages or a fork
	 * that marked all the anonymous memory readonly for cow.
	 *
	 * Modifying pi_state _before_ the user space value would leave the
	 * pi_state in an inconsistent state when we fault here, because we
	 * need to drop the locks to handle the fault. This might be observed
	 * in the PID check in lookup_pi_state.
	 */
retry:
	if (get_futex_value_locked(&uval, uaddr))
		goto handle_fault;

	for (;;) {
		newval = (uval & FUTEX_OWNER_DIED) | newtid;

		if (cmpxchg_futex_value_locked(&curval, uaddr, uval, newval))
			goto handle_fault;
		if (curval == uval)
			break;
		uval = curval;
	}

	/*
	 * We fixed up user space. Now we need to fix the pi_state
	 * itself.
	 */
	if (pi_state->owner != NULL) {
		raw_spin_lock(&pi_state->owner->pi_lock);
		WARN_ON(list_empty(&pi_state->list));
		list_del_init(&pi_state->list);
		raw_spin_unlock(&pi_state->owner->pi_lock);
	}

	pi_state->owner = newowner;

	raw_spin_lock(&newowner->pi_lock);
	WARN_ON(!list_empty(&pi_state->list));
	list_add(&pi_state->list, &newowner->pi_state_list);
	raw_spin_unlock(&newowner->pi_lock);
	raw_spin_unlock_irq(&pi_state->pi_mutex.wait_lock);

	return 0;

	/*
	 * To handle the page fault we need to drop the locks here. That gives
	 * the other task (either the highest priority waiter itself or the
	 * task which stole the rtmutex) the chance to try the fixup of the
	 * pi_state. So once we are back from handling the fault we need to
	 * check the pi_state after reacquiring the locks and before trying to
	 * do another fixup. When the fixup has been done already we simply
	 * return.
	 *
	 * Note: we hold both hb->lock and pi_mutex->wait_lock. We can safely
	 * drop hb->lock since the caller owns the hb -> futex_q relation.
	 * Dropping the pi_mutex->wait_lock requires the state revalidate.
	 */
handle_fault:
	raw_spin_unlock_irq(&pi_state->pi_mutex.wait_lock);
	spin_unlock(q->lock_ptr);

	ret = fault_in_user_writeable(uaddr);

	spin_lock(q->lock_ptr);
	raw_spin_lock_irq(&pi_state->pi_mutex.wait_lock);

	/*
	 * Check if someone else fixed it for us:
	 */
	if (pi_state->owner != oldowner) {
		ret = 0;
		goto out_unlock;
	}

	if (ret)
		goto out_unlock;

	goto retry;

out_unlock:
	raw_spin_unlock_irq(&pi_state->pi_mutex.wait_lock);
	return ret;
}

static long futex_wait_restart(struct restart_block *restart);

/**
 * fixup_owner() - Post lock pi_state and corner case management
 * @uaddr:	user address of the futex
 * @q:		futex_q (contains pi_state and access to the rt_mutex)
 * @locked:	if the attempt to take the rt_mutex succeeded (1) or not (0)
 *
 * After attempting to lock an rt_mutex, this function is called to cleanup
 * the pi_state owner as well as handle race conditions that may allow us to
 * acquire the lock. Must be called with the hb lock held.
 *
 * Return:
 *  1 - success, lock taken;
 *  0 - success, lock not taken;
 * <0 - on error (-EFAULT)
 */
static int fixup_owner(u32 __user *uaddr, struct futex_q *q, int locked)
{
	int ret = 0;

	if (locked) {
		/*
		 * Got the lock. We might not be the anticipated owner if we
		 * did a lock-steal - fix up the PI-state in that case:
		 *
		 * We can safely read pi_state->owner without holding wait_lock
		 * because we now own the rt_mutex, only the owner will attempt
		 * to change it.
		 */
		if (q->pi_state->owner != current)
			ret = fixup_pi_state_owner(uaddr, q, current);
		goto out;
	}

	/*
	 * Paranoia check. If we did not take the lock, then we should not be
	 * the owner of the rt_mutex.
	 */
	if (rt_mutex_owner(&q->pi_state->pi_mutex) == current) {
		printk(KERN_ERR "fixup_owner: ret = %d pi-mutex: %p "
				"pi-state %p\n", ret,
				q->pi_state->pi_mutex.owner,
				q->pi_state->owner);
	}

out:
	return ret ? ret : locked;
}

/**
 * futex_wait_queue_me() - queue_me() and wait for wakeup, timeout, or signal
 * @hb:		the futex hash bucket, must be locked by the caller
 * @q:		the futex_q to queue up on
 * @timeout:	the prepared hrtimer_sleeper, or null for no timeout
 */
static void futex_wait_queue_me(struct futex_hash_bucket *hb, struct futex_q *q,
				struct hrtimer_sleeper *timeout)
{
	/*
	 * The task state is guaranteed to be set before another task can
	 * wake it. set_current_state() is implemented using smp_store_mb() and
	 * queue_me() calls spin_unlock() upon completion, both serializing
	 * access to the hash list and forcing another memory barrier.
	 */
	set_current_state(TASK_INTERRUPTIBLE);
	queue_me(q, hb);

	/* Arm the timer */
	if (timeout)
		hrtimer_start_expires(&timeout->timer, HRTIMER_MODE_ABS);

	/*
	 * If we have been removed from the hash list, then another task
	 * has tried to wake us, and we can skip the call to schedule().
	 */
	if (likely(!plist_node_empty(&q->list))) {
		/*
		 * If the timer has already expired, current will already be
		 * flagged for rescheduling. Only call schedule if there
		 * is no timeout, or if it has yet to expire.
		 */
		if (!timeout || timeout->task)
			freezable_schedule();
	}
	__set_current_state(TASK_RUNNING);
}

/**
 * futex_wait_setup() - Prepare to wait on a futex
 * @uaddr:	the futex userspace address
 * @val:	the expected value
 * @flags:	futex flags (FLAGS_SHARED, etc.)
 * @q:		the associated futex_q
 * @hb:		storage for hash_bucket pointer to be returned to caller
 *
 * Setup the futex_q and locate the hash_bucket.  Get the futex value and
 * compare it with the expected value.  Handle atomic faults internally.
 * Return with the hb lock held and a q.key reference on success, and unlocked
 * with no q.key reference on failure.
 *
 * Return:
 *  0 - uaddr contains val and hb has been locked;
 * <1 - -EFAULT or -EWOULDBLOCK (uaddr does not contain val) and hb is unlocked
 */
static int futex_wait_setup(u32 __user *uaddr, u32 val, unsigned int flags,
			   struct futex_q *q, struct futex_hash_bucket **hb)
{
	u32 uval;
	int ret;

	/*
	 * Access the page AFTER the hash-bucket is locked.
	 * Order is important:
	 *
	 *   Userspace waiter: val = var; if (cond(val)) futex_wait(&var, val);
	 *   Userspace waker:  if (cond(var)) { var = new; futex_wake(&var); }
	 *
	 * The basic logical guarantee of a futex is that it blocks ONLY
	 * if cond(var) is known to be true at the time of blocking, for
	 * any cond.  If we locked the hash-bucket after testing *uaddr, that
	 * would open a race condition where we could block indefinitely with
	 * cond(var) false, which would violate the guarantee.
	 *
	 * On the other hand, we insert q and release the hash-bucket only
	 * after testing *uaddr.  This guarantees that futex_wait() will NOT
	 * absorb a wakeup if *uaddr does not match the desired values
	 * while the syscall executes.
	 */
retry:
	ret = get_futex_key(uaddr, flags & FLAGS_SHARED, &q->key, VERIFY_READ);
	if (unlikely(ret != 0))
		return ret;

retry_private:
	*hb = queue_lock(q);

	ret = get_futex_value_locked(&uval, uaddr);

	if (ret) {
		queue_unlock(*hb);

		ret = get_user(uval, uaddr);
		if (ret)
			goto out;

		if (!(flags & FLAGS_SHARED))
			goto retry_private;

		put_futex_key(&q->key);
		goto retry;
	}

	if (uval != val) {
		queue_unlock(*hb);
		ret = -EWOULDBLOCK;
	}

out:
	if (ret)
		put_futex_key(&q->key);
	return ret;
}

static int futex_wait(u32 __user *uaddr, unsigned int flags, u32 val,
		      ktime_t *abs_time, u32 bitset)
{
	struct hrtimer_sleeper timeout, *to = NULL;
	struct restart_block *restart;
	struct futex_hash_bucket *hb;
	struct futex_q q = futex_q_init;
	int ret;

	if (!bitset)
		return -EINVAL;
	q.bitset = bitset;

	if (abs_time) {
		to = &timeout;

		hrtimer_init_on_stack(&to->timer, (flags & FLAGS_CLOCKRT) ?
				      CLOCK_REALTIME : CLOCK_MONOTONIC,
				      HRTIMER_MODE_ABS);
		hrtimer_init_sleeper(to, current);
		hrtimer_set_expires_range_ns(&to->timer, *abs_time,
					     current->timer_slack_ns);
	}

retry:
	/*
	 * Prepare to wait on uaddr. On success, holds hb lock and increments
	 * q.key refs.
	 */
	ret = futex_wait_setup(uaddr, val, flags, &q, &hb);
	if (ret)
		goto out;

	/* queue_me and wait for wakeup, timeout, or a signal. */
	futex_wait_queue_me(hb, &q, to);

	/* If we were woken (and unqueued), we succeeded, whatever. */
	ret = 0;
	/* unqueue_me() drops q.key ref */
	if (!unqueue_me(&q))
		goto out;
	ret = -ETIMEDOUT;
	if (to && !to->task)
		goto out;

	/*
	 * We expect signal_pending(current), but we might be the
	 * victim of a spurious wakeup as well.
	 */
	if (!signal_pending(current))
		goto retry;

	ret = -ERESTARTSYS;
	if (!abs_time)
		goto out;

	restart = &current->restart_block;
	restart->fn = futex_wait_restart;
	restart->futex.uaddr = uaddr;
	restart->futex.val = val;
	restart->futex.time = abs_time->tv64;
	restart->futex.bitset = bitset;
	restart->futex.flags = flags | FLAGS_HAS_TIMEOUT;

	ret = -ERESTART_RESTARTBLOCK;

out:
	if (to) {
		hrtimer_cancel(&to->timer);
		destroy_hrtimer_on_stack(&to->timer);
	}
	return ret;
}


static long futex_wait_restart(struct restart_block *restart)
{
	u32 __user *uaddr = restart->futex.uaddr;
	ktime_t t, *tp = NULL;

	if (restart->futex.flags & FLAGS_HAS_TIMEOUT) {
		t.tv64 = restart->futex.time;
		tp = &t;
	}
	restart->fn = do_no_restart_syscall;

	return (long)futex_wait(uaddr, restart->futex.flags,
				restart->futex.val, tp, restart->futex.bitset);
}


/*
 * Userspace tried a 0 -> TID atomic transition of the futex value
 * and failed. The kernel side here does the whole locking operation:
 * if there are waiters then it will block as a consequence of relying
 * on rt-mutexes, it does PI, etc. (Due to races the kernel might see
 * a 0 value of the futex too.).
 *
 * Also serves as futex trylock_pi()'ing, and due semantics.
 */
static int futex_lock_pi(u32 __user *uaddr, unsigned int flags,
			 ktime_t *time, int trylock)
{
	struct hrtimer_sleeper timeout, *to = NULL;
	struct futex_pi_state *pi_state = NULL;
	struct rt_mutex_waiter rt_waiter;
	struct futex_hash_bucket *hb;
	struct futex_q q = futex_q_init;
	int res, ret;

	if (refill_pi_state_cache())
		return -ENOMEM;

	if (time) {
		to = &timeout;
		hrtimer_init_on_stack(&to->timer, CLOCK_REALTIME,
				      HRTIMER_MODE_ABS);
		hrtimer_init_sleeper(to, current);
		hrtimer_set_expires(&to->timer, *time);
	}

retry:
	ret = get_futex_key(uaddr, flags & FLAGS_SHARED, &q.key, VERIFY_WRITE);
	if (unlikely(ret != 0))
		goto out;

retry_private:
	hb = queue_lock(&q);

	ret = futex_lock_pi_atomic(uaddr, hb, &q.key, &q.pi_state, current, 0);
	if (unlikely(ret)) {
		/*
		 * Atomic work succeeded and we got the lock,
		 * or failed. Either way, we do _not_ block.
		 */
		switch (ret) {
		case 1:
			/* We got the lock. */
			ret = 0;
			goto out_unlock_put_key;
		case -EFAULT:
			goto uaddr_faulted;
		case -EAGAIN:
			/*
			 * Two reasons for this:
			 * - Task is exiting and we just wait for the
			 *   exit to complete.
			 * - The user space value changed.
			 */
			queue_unlock(hb);
			put_futex_key(&q.key);
			cond_resched();
			goto retry;
		default:
			goto out_unlock_put_key;
		}
	}

	WARN_ON(!q.pi_state);

	/*
	 * Only actually queue now that the atomic ops are done:
	 */
	__queue_me(&q, hb);

	if (trylock) {
		ret = rt_mutex_futex_trylock(&q.pi_state->pi_mutex);
		/* Fixup the trylock return value: */
		ret = ret ? 0 : -EWOULDBLOCK;
		goto no_block;
	}

	rt_mutex_init_waiter(&rt_waiter, false);

	/*
	 * On PREEMPT_RT_FULL, when hb->lock becomes an rt_mutex, we must not
	 * hold it while doing rt_mutex_start_proxy(), because then it will
	 * include hb->lock in the blocking chain, even through we'll not in
	 * fact hold it while blocking. This will lead it to report -EDEADLK
	 * and BUG when futex_unlock_pi() interleaves with this.
	 *
	 * Therefore acquire wait_lock while holding hb->lock, but drop the
	 * latter before calling rt_mutex_start_proxy_lock(). This still fully
	 * serializes against futex_unlock_pi() as that does the exact same
	 * lock handoff sequence.
	 */
	raw_spin_lock_irq(&q.pi_state->pi_mutex.wait_lock);
	/*
	 * the migrate_disable() here disables migration in the in_atomic() fast
	 * path which is enabled again in the following spin_unlock(). We have
	 * one migrate_disable() pending in the slow-path which is reversed
	 * after the raw_spin_unlock_irq() where we leave the atomic context.
	 */
	migrate_disable();

	spin_unlock(q.lock_ptr);
	ret = __rt_mutex_start_proxy_lock(&q.pi_state->pi_mutex, &rt_waiter, current);
	raw_spin_unlock_irq(&q.pi_state->pi_mutex.wait_lock);
	migrate_enable();

	if (ret) {
		if (ret == 1)
			ret = 0;

		spin_lock(q.lock_ptr);
		goto no_block;
	}


	if (unlikely(to))
		hrtimer_start_expires(&to->timer, HRTIMER_MODE_ABS);

	ret = rt_mutex_wait_proxy_lock(&q.pi_state->pi_mutex, to, &rt_waiter);

	spin_lock(q.lock_ptr);
	/*
	 * If we failed to acquire the lock (signal/timeout), we must
	 * first acquire the hb->lock before removing the lock from the
	 * rt_mutex waitqueue, such that we can keep the hb and rt_mutex
	 * wait lists consistent.
	 *
	 * In particular; it is important that futex_unlock_pi() can not
	 * observe this inconsistency.
	 */
	if (ret && !rt_mutex_cleanup_proxy_lock(&q.pi_state->pi_mutex, &rt_waiter))
		ret = 0;

no_block:
	/*
	 * Fixup the pi_state owner and possibly acquire the lock if we
	 * haven't already.
	 */
	res = fixup_owner(uaddr, &q, !ret);
	/*
	 * If fixup_owner() returned an error, proprogate that.  If it acquired
	 * the lock, clear our -ETIMEDOUT or -EINTR.
	 */
	if (res)
		ret = (res < 0) ? res : 0;

	/*
	 * If fixup_owner() faulted and was unable to handle the fault, unlock
	 * it and return the fault to userspace.
	 */
	if (ret && (rt_mutex_owner(&q.pi_state->pi_mutex) == current)) {
		pi_state = q.pi_state;
		get_pi_state(pi_state);
	}

	/* Unqueue and drop the lock */
	unqueue_me_pi(&q);

	if (pi_state) {
		rt_mutex_futex_unlock(&pi_state->pi_mutex);
		put_pi_state(pi_state);
	}

	goto out_put_key;

out_unlock_put_key:
	queue_unlock(hb);

out_put_key:
	put_futex_key(&q.key);
out:
	if (to)
		destroy_hrtimer_on_stack(&to->timer);
	return ret != -EINTR ? ret : -ERESTARTNOINTR;

uaddr_faulted:
	queue_unlock(hb);

	ret = fault_in_user_writeable(uaddr);
	if (ret)
		goto out_put_key;

	if (!(flags & FLAGS_SHARED))
		goto retry_private;

	put_futex_key(&q.key);
	goto retry;
}

/*
 * Userspace attempted a TID -> 0 atomic transition, and failed.
 * This is the in-kernel slowpath: we look up the PI state (if any),
 * and do the rt-mutex unlock.
 */
static int futex_unlock_pi(u32 __user *uaddr, unsigned int flags)
{
	u32 uninitialized_var(curval), uval, vpid = task_pid_vnr(current);
	union futex_key key = FUTEX_KEY_INIT;
	struct futex_hash_bucket *hb;
	struct futex_q *top_waiter;
	int ret;

retry:
	if (get_user(uval, uaddr))
		return -EFAULT;
	/*
	 * We release only a lock we actually own:
	 */
	if ((uval & FUTEX_TID_MASK) != vpid)
		return -EPERM;

	ret = get_futex_key(uaddr, flags & FLAGS_SHARED, &key, VERIFY_WRITE);
	if (ret)
		return ret;

	hb = hash_futex(&key);
	spin_lock(&hb->lock);

	/*
	 * Check waiters first. We do not trust user space values at
	 * all and we at least want to know if user space fiddled
	 * with the futex value instead of blindly unlocking.
	 */
	top_waiter = futex_top_waiter(hb, &key);
	if (top_waiter) {
		struct futex_pi_state *pi_state = top_waiter->pi_state;

		ret = -EINVAL;
		if (!pi_state)
			goto out_unlock;

		/*
		 * If current does not own the pi_state then the futex is
		 * inconsistent and user space fiddled with the futex value.
		 */
		if (pi_state->owner != current)
			goto out_unlock;

		get_pi_state(pi_state);
		/*
		 * By taking wait_lock while still holding hb->lock, we ensure
		 * there is no point where we hold neither; and therefore
		 * wake_futex_pi() must observe a state consistent with what we
		 * observed.
		 */
		raw_spin_lock_irq(&pi_state->pi_mutex.wait_lock);
		/*
		 * Magic trickery for now to make the RT migrate disable
		 * logic happy. The following spin_unlock() happens with
		 * interrupts disabled so the internal migrate_enable()
		 * won't undo the migrate_disable() which was issued when
		 * locking hb->lock.
		 */
		migrate_disable();
		spin_unlock(&hb->lock);

		/* Drops pi_state->pi_mutex.wait_lock */
		ret = wake_futex_pi(uaddr, uval, pi_state);

		migrate_enable();

		put_pi_state(pi_state);

		/*
		 * Success, we're done! No tricky corner cases.
		 */
		if (!ret)
			goto out_putkey;
		/*
		 * The atomic access to the futex value generated a
		 * pagefault, so retry the user-access and the wakeup:
		 */
		if (ret == -EFAULT)
			goto pi_faulted;
		/*
		 * A unconditional UNLOCK_PI op raced against a waiter
		 * setting the FUTEX_WAITERS bit. Try again.
		 */
		if (ret == -EAGAIN) {
			put_futex_key(&key);
			goto retry;
		}
		/*
		 * wake_futex_pi has detected invalid state. Tell user
		 * space.
		 */
		goto out_putkey;
	}

	/*
	 * We have no kernel internal state, i.e. no waiters in the
	 * kernel. Waiters which are about to queue themselves are stuck
	 * on hb->lock. So we can safely ignore them. We do neither
	 * preserve the WAITERS bit not the OWNER_DIED one. We are the
	 * owner.
	 */
	if (cmpxchg_futex_value_locked(&curval, uaddr, uval, 0)) {
		spin_unlock(&hb->lock);
		goto pi_faulted;
	}

	/*
	 * If uval has changed, let user space handle it.
	 */
	ret = (curval == uval) ? 0 : -EAGAIN;

out_unlock:
	spin_unlock(&hb->lock);
out_putkey:
	put_futex_key(&key);
	return ret;

pi_faulted:
	put_futex_key(&key);

	ret = fault_in_user_writeable(uaddr);
	if (!ret)
		goto retry;

	return ret;
}

/**
 * handle_early_requeue_pi_wakeup() - Detect early wakeup on the initial futex
 * @hb:		the hash_bucket futex_q was original enqueued on
 * @q:		the futex_q woken while waiting to be requeued
 * @key2:	the futex_key of the requeue target futex
 * @timeout:	the timeout associated with the wait (NULL if none)
 *
 * Detect if the task was woken on the initial futex as opposed to the requeue
 * target futex.  If so, determine if it was a timeout or a signal that caused
 * the wakeup and return the appropriate error code to the caller.  Must be
 * called with the hb lock held.
 *
 * Return:
 *  0 = no early wakeup detected;
 * <0 = -ETIMEDOUT or -ERESTARTNOINTR
 */
static inline
int handle_early_requeue_pi_wakeup(struct futex_hash_bucket *hb,
				   struct futex_q *q, union futex_key *key2,
				   struct hrtimer_sleeper *timeout)
{
	int ret = 0;

	/*
	 * With the hb lock held, we avoid races while we process the wakeup.
	 * We only need to hold hb (and not hb2) to ensure atomicity as the
	 * wakeup code can't change q.key from uaddr to uaddr2 if we hold hb.
	 * It can't be requeued from uaddr2 to something else since we don't
	 * support a PI aware source futex for requeue.
	 */
	if (!match_futex(&q->key, key2)) {
		WARN_ON(q->lock_ptr && (&hb->lock != q->lock_ptr));
		/*
		 * We were woken prior to requeue by a timeout or a signal.
		 * Unqueue the futex_q and determine which it was.
		 */
		plist_del(&q->list, &hb->chain);
		hb_waiters_dec(hb);

		/* Handle spurious wakeups gracefully */
		ret = -EWOULDBLOCK;
		if (timeout && !timeout->task)
			ret = -ETIMEDOUT;
		else if (signal_pending(current))
			ret = -ERESTARTNOINTR;
	}
	return ret;
}

/**
 * futex_wait_requeue_pi() - Wait on uaddr and take uaddr2
 * @uaddr:	the futex we initially wait on (non-pi)
 * @flags:	futex flags (FLAGS_SHARED, FLAGS_CLOCKRT, etc.), they must be
 *		the same type, no requeueing from private to shared, etc.
 * @val:	the expected value of uaddr
 * @abs_time:	absolute timeout
 * @bitset:	32 bit wakeup bitset set by userspace, defaults to all
 * @uaddr2:	the pi futex we will take prior to returning to user-space
 *
 * The caller will wait on uaddr and will be requeued by futex_requeue() to
 * uaddr2 which must be PI aware and unique from uaddr.  Normal wakeup will wake
 * on uaddr2 and complete the acquisition of the rt_mutex prior to returning to
 * userspace.  This ensures the rt_mutex maintains an owner when it has waiters;
 * without one, the pi logic would not know which task to boost/deboost, if
 * there was a need to.
 *
 * We call schedule in futex_wait_queue_me() when we enqueue and return there
 * via the following--
 * 1) wakeup on uaddr2 after an atomic lock acquisition by futex_requeue()
 * 2) wakeup on uaddr2 after a requeue
 * 3) signal
 * 4) timeout
 *
 * If 3, cleanup and return -ERESTARTNOINTR.
 *
 * If 2, we may then block on trying to take the rt_mutex and return via:
 * 5) successful lock
 * 6) signal
 * 7) timeout
 * 8) other lock acquisition failure
 *
 * If 6, return -EWOULDBLOCK (restarting the syscall would do the same).
 *
 * If 4 or 7, we cleanup and return with -ETIMEDOUT.
 *
 * Return:
 *  0 - On success;
 * <0 - On error
 */
static int futex_wait_requeue_pi(u32 __user *uaddr, unsigned int flags,
				 u32 val, ktime_t *abs_time, u32 bitset,
				 u32 __user *uaddr2)
{
	struct hrtimer_sleeper timeout, *to = NULL;
	struct futex_pi_state *pi_state = NULL;
	struct rt_mutex_waiter rt_waiter;
<<<<<<< HEAD
	struct rt_mutex *pi_mutex = NULL;
=======
>>>>>>> 9343ab61
	struct futex_hash_bucket *hb, *hb2;
	union futex_key key2 = FUTEX_KEY_INIT;
	struct futex_q q = futex_q_init;
	int res, ret;

	if (uaddr == uaddr2)
		return -EINVAL;

	if (!bitset)
		return -EINVAL;

	if (abs_time) {
		to = &timeout;
		hrtimer_init_on_stack(&to->timer, (flags & FLAGS_CLOCKRT) ?
				      CLOCK_REALTIME : CLOCK_MONOTONIC,
				      HRTIMER_MODE_ABS);
		hrtimer_init_sleeper(to, current);
		hrtimer_set_expires_range_ns(&to->timer, *abs_time,
					     current->timer_slack_ns);
	}

	/*
	 * The waiter is allocated on our stack, manipulated by the requeue
	 * code while we sleep on uaddr.
	 */
	rt_mutex_init_waiter(&rt_waiter, false);

	ret = get_futex_key(uaddr2, flags & FLAGS_SHARED, &key2, VERIFY_WRITE);
	if (unlikely(ret != 0))
		goto out;

	q.bitset = bitset;
	q.rt_waiter = &rt_waiter;
	q.requeue_pi_key = &key2;

	/*
	 * Prepare to wait on uaddr. On success, increments q.key (key1) ref
	 * count.
	 */
	ret = futex_wait_setup(uaddr, val, flags, &q, &hb);
	if (ret)
		goto out_key2;

	/*
	 * The check above which compares uaddrs is not sufficient for
	 * shared futexes. We need to compare the keys:
	 */
	if (match_futex(&q.key, &key2)) {
		queue_unlock(hb);
		ret = -EINVAL;
		goto out_put_keys;
	}

	/* Queue the futex_q, drop the hb lock, wait for wakeup. */
	futex_wait_queue_me(hb, &q, to);

	/*
	 * On RT we must avoid races with requeue and trying to block
	 * on two mutexes (hb->lock and uaddr2's rtmutex) by
	 * serializing access to pi_blocked_on with pi_lock.
	 */
	raw_spin_lock_irq(&current->pi_lock);
	if (current->pi_blocked_on) {
		/*
		 * We have been requeued or are in the process of
		 * being requeued.
		 */
		raw_spin_unlock_irq(&current->pi_lock);
	} else {
		/*
		 * Setting pi_blocked_on to PI_WAKEUP_INPROGRESS
		 * prevents a concurrent requeue from moving us to the
		 * uaddr2 rtmutex. After that we can safely acquire
		 * (and possibly block on) hb->lock.
		 */
		current->pi_blocked_on = PI_WAKEUP_INPROGRESS;
		raw_spin_unlock_irq(&current->pi_lock);

		spin_lock(&hb->lock);

		/*
		 * Clean up pi_blocked_on. We might leak it otherwise
		 * when we succeeded with the hb->lock in the fast
		 * path.
		 */
		raw_spin_lock_irq(&current->pi_lock);
		current->pi_blocked_on = NULL;
		raw_spin_unlock_irq(&current->pi_lock);

		ret = handle_early_requeue_pi_wakeup(hb, &q, &key2, to);
		spin_unlock(&hb->lock);
		if (ret)
			goto out_put_keys;
	}

	/*
	 * In order to be here, we have either been requeued, are in
	 * the process of being requeued, or requeue successfully
	 * acquired uaddr2 on our behalf.  If pi_blocked_on was
	 * non-null above, we may be racing with a requeue.  Do not
	 * rely on q->lock_ptr to be hb2->lock until after blocking on
	 * hb->lock or hb2->lock. The futex_requeue dropped our key1
	 * reference and incremented our key2 reference count.
	 */
	hb2 = hash_futex(&key2);

	/* Check if the requeue code acquired the second futex for us. */
	if (!q.rt_waiter) {
		/*
		 * Got the lock. We might not be the anticipated owner if we
		 * did a lock-steal - fix up the PI-state in that case.
		 */
		if (q.pi_state && (q.pi_state->owner != current)) {
			spin_lock(&hb2->lock);
			BUG_ON(&hb2->lock != q.lock_ptr);
			ret = fixup_pi_state_owner(uaddr2, &q, current);
			if (ret && rt_mutex_owner(&q.pi_state->pi_mutex) == current) {
				pi_state = q.pi_state;
				get_pi_state(pi_state);
			}
			/*
			 * Drop the reference to the pi state which
			 * the requeue_pi() code acquired for us.
			 */
			put_pi_state(q.pi_state);
			spin_unlock(&hb2->lock);
		}
	} else {
		struct rt_mutex *pi_mutex;

		/*
		 * We have been woken up by futex_unlock_pi(), a timeout, or a
		 * signal.  futex_unlock_pi() will not destroy the lock_ptr nor
		 * the pi_state.
		 */
		WARN_ON(!q.pi_state);
		pi_mutex = &q.pi_state->pi_mutex;
		ret = rt_mutex_wait_proxy_lock(pi_mutex, to, &rt_waiter);

		spin_lock(&hb2->lock);
		BUG_ON(&hb2->lock != q.lock_ptr);
<<<<<<< HEAD
=======
		if (ret && !rt_mutex_cleanup_proxy_lock(pi_mutex, &rt_waiter))
			ret = 0;

		debug_rt_mutex_free_waiter(&rt_waiter);
>>>>>>> 9343ab61
		/*
		 * Fixup the pi_state owner and possibly acquire the lock if we
		 * haven't already.
		 */
		res = fixup_owner(uaddr2, &q, !ret);
		/*
		 * If fixup_owner() returned an error, proprogate that.  If it
		 * acquired the lock, clear -ETIMEDOUT or -EINTR.
		 */
		if (res)
			ret = (res < 0) ? res : 0;

		/*
		 * If fixup_pi_state_owner() faulted and was unable to handle
		 * the fault, unlock the rt_mutex and return the fault to
		 * userspace.
		 */
		if (ret && rt_mutex_owner(&q.pi_state->pi_mutex) == current) {
			pi_state = q.pi_state;
			get_pi_state(pi_state);
		}

		/* Unqueue and drop the lock. */
		unqueue_me_pi(&q);
	}

	if (pi_state) {
		rt_mutex_futex_unlock(&pi_state->pi_mutex);
		put_pi_state(pi_state);
	}

	if (ret == -EINTR) {
		/*
		 * We've already been requeued, but cannot restart by calling
		 * futex_lock_pi() directly. We could restart this syscall, but
		 * it would detect that the user space "val" changed and return
		 * -EWOULDBLOCK.  Save the overhead of the restart and return
		 * -EWOULDBLOCK directly.
		 */
		ret = -EWOULDBLOCK;
	}

out_put_keys:
	put_futex_key(&q.key);
out_key2:
	put_futex_key(&key2);

out:
	if (to) {
		hrtimer_cancel(&to->timer);
		destroy_hrtimer_on_stack(&to->timer);
	}
	return ret;
}

/*
 * Support for robust futexes: the kernel cleans up held futexes at
 * thread exit time.
 *
 * Implementation: user-space maintains a per-thread list of locks it
 * is holding. Upon do_exit(), the kernel carefully walks this list,
 * and marks all locks that are owned by this thread with the
 * FUTEX_OWNER_DIED bit, and wakes up a waiter (if any). The list is
 * always manipulated with the lock held, so the list is private and
 * per-thread. Userspace also maintains a per-thread 'list_op_pending'
 * field, to allow the kernel to clean up if the thread dies after
 * acquiring the lock, but just before it could have added itself to
 * the list. There can only be one such pending lock.
 */

/**
 * sys_set_robust_list() - Set the robust-futex list head of a task
 * @head:	pointer to the list-head
 * @len:	length of the list-head, as userspace expects
 */
SYSCALL_DEFINE2(set_robust_list, struct robust_list_head __user *, head,
		size_t, len)
{
	if (!futex_cmpxchg_enabled)
		return -ENOSYS;
	/*
	 * The kernel knows only one size for now:
	 */
	if (unlikely(len != sizeof(*head)))
		return -EINVAL;

	current->robust_list = head;

	return 0;
}

/**
 * sys_get_robust_list() - Get the robust-futex list head of a task
 * @pid:	pid of the process [zero for current task]
 * @head_ptr:	pointer to a list-head pointer, the kernel fills it in
 * @len_ptr:	pointer to a length field, the kernel fills in the header size
 */
SYSCALL_DEFINE3(get_robust_list, int, pid,
		struct robust_list_head __user * __user *, head_ptr,
		size_t __user *, len_ptr)
{
	struct robust_list_head __user *head;
	unsigned long ret;
	struct task_struct *p;

	if (!futex_cmpxchg_enabled)
		return -ENOSYS;

	rcu_read_lock();

	ret = -ESRCH;
	if (!pid)
		p = current;
	else {
		p = find_task_by_vpid(pid);
		if (!p)
			goto err_unlock;
	}

	ret = -EPERM;
	if (!ptrace_may_access(p, PTRACE_MODE_READ_REALCREDS))
		goto err_unlock;

	head = p->robust_list;
	rcu_read_unlock();

	if (put_user(sizeof(*head), len_ptr))
		return -EFAULT;
	return put_user(head, head_ptr);

err_unlock:
	rcu_read_unlock();

	return ret;
}

/*
 * Process a futex-list entry, check whether it's owned by the
 * dying task, and do notification if so:
 */
int handle_futex_death(u32 __user *uaddr, struct task_struct *curr, int pi)
{
	u32 uval, uninitialized_var(nval), mval;

retry:
	if (get_user(uval, uaddr))
		return -1;

	if ((uval & FUTEX_TID_MASK) == task_pid_vnr(curr)) {
		/*
		 * Ok, this dying thread is truly holding a futex
		 * of interest. Set the OWNER_DIED bit atomically
		 * via cmpxchg, and if the value had FUTEX_WAITERS
		 * set, wake up a waiter (if any). (We have to do a
		 * futex_wake() even if OWNER_DIED is already set -
		 * to handle the rare but possible case of recursive
		 * thread-death.) The rest of the cleanup is done in
		 * userspace.
		 */
		mval = (uval & FUTEX_WAITERS) | FUTEX_OWNER_DIED;
		/*
		 * We are not holding a lock here, but we want to have
		 * the pagefault_disable/enable() protection because
		 * we want to handle the fault gracefully. If the
		 * access fails we try to fault in the futex with R/W
		 * verification via get_user_pages. get_user() above
		 * does not guarantee R/W access. If that fails we
		 * give up and leave the futex locked.
		 */
		if (cmpxchg_futex_value_locked(&nval, uaddr, uval, mval)) {
			if (fault_in_user_writeable(uaddr))
				return -1;
			goto retry;
		}
		if (nval != uval)
			goto retry;

		/*
		 * Wake robust non-PI futexes here. The wakeup of
		 * PI futexes happens in exit_pi_state():
		 */
		if (!pi && (uval & FUTEX_WAITERS))
			futex_wake(uaddr, 1, 1, FUTEX_BITSET_MATCH_ANY);
	}
	return 0;
}

/*
 * Fetch a robust-list pointer. Bit 0 signals PI futexes:
 */
static inline int fetch_robust_entry(struct robust_list __user **entry,
				     struct robust_list __user * __user *head,
				     unsigned int *pi)
{
	unsigned long uentry;

	if (get_user(uentry, (unsigned long __user *)head))
		return -EFAULT;

	*entry = (void __user *)(uentry & ~1UL);
	*pi = uentry & 1;

	return 0;
}

/*
 * Walk curr->robust_list (very carefully, it's a userspace list!)
 * and mark any locks found there dead, and notify any waiters.
 *
 * We silently return on any sign of list-walking problem.
 */
void exit_robust_list(struct task_struct *curr)
{
	struct robust_list_head __user *head = curr->robust_list;
	struct robust_list __user *entry, *next_entry, *pending;
	unsigned int limit = ROBUST_LIST_LIMIT, pi, pip;
	unsigned int uninitialized_var(next_pi);
	unsigned long futex_offset;
	int rc;

	if (!futex_cmpxchg_enabled)
		return;

	/*
	 * Fetch the list head (which was registered earlier, via
	 * sys_set_robust_list()):
	 */
	if (fetch_robust_entry(&entry, &head->list.next, &pi))
		return;
	/*
	 * Fetch the relative futex offset:
	 */
	if (get_user(futex_offset, &head->futex_offset))
		return;
	/*
	 * Fetch any possibly pending lock-add first, and handle it
	 * if it exists:
	 */
	if (fetch_robust_entry(&pending, &head->list_op_pending, &pip))
		return;

	next_entry = NULL;	/* avoid warning with gcc */
	while (entry != &head->list) {
		/*
		 * Fetch the next entry in the list before calling
		 * handle_futex_death:
		 */
		rc = fetch_robust_entry(&next_entry, &entry->next, &next_pi);
		/*
		 * A pending lock might already be on the list, so
		 * don't process it twice:
		 */
		if (entry != pending)
			if (handle_futex_death((void __user *)entry + futex_offset,
						curr, pi))
				return;
		if (rc)
			return;
		entry = next_entry;
		pi = next_pi;
		/*
		 * Avoid excessively long or circular lists:
		 */
		if (!--limit)
			break;

		cond_resched();
	}

	if (pending)
		handle_futex_death((void __user *)pending + futex_offset,
				   curr, pip);
}

long do_futex(u32 __user *uaddr, int op, u32 val, ktime_t *timeout,
		u32 __user *uaddr2, u32 val2, u32 val3)
{
	int cmd = op & FUTEX_CMD_MASK;
	unsigned int flags = 0;

	if (!(op & FUTEX_PRIVATE_FLAG))
		flags |= FLAGS_SHARED;

	if (op & FUTEX_CLOCK_REALTIME) {
		flags |= FLAGS_CLOCKRT;
		if (cmd != FUTEX_WAIT && cmd != FUTEX_WAIT_BITSET && \
		    cmd != FUTEX_WAIT_REQUEUE_PI)
			return -ENOSYS;
	}

	switch (cmd) {
	case FUTEX_LOCK_PI:
	case FUTEX_UNLOCK_PI:
	case FUTEX_TRYLOCK_PI:
	case FUTEX_WAIT_REQUEUE_PI:
	case FUTEX_CMP_REQUEUE_PI:
		if (!futex_cmpxchg_enabled)
			return -ENOSYS;
	}

	switch (cmd) {
	case FUTEX_WAIT:
		val3 = FUTEX_BITSET_MATCH_ANY;
	case FUTEX_WAIT_BITSET:
		return futex_wait(uaddr, flags, val, timeout, val3);
	case FUTEX_WAKE:
		val3 = FUTEX_BITSET_MATCH_ANY;
	case FUTEX_WAKE_BITSET:
		return futex_wake(uaddr, flags, val, val3);
	case FUTEX_REQUEUE:
		return futex_requeue(uaddr, flags, uaddr2, val, val2, NULL, 0);
	case FUTEX_CMP_REQUEUE:
		return futex_requeue(uaddr, flags, uaddr2, val, val2, &val3, 0);
	case FUTEX_WAKE_OP:
		return futex_wake_op(uaddr, flags, uaddr2, val, val2, val3);
	case FUTEX_LOCK_PI:
		return futex_lock_pi(uaddr, flags, timeout, 0);
	case FUTEX_UNLOCK_PI:
		return futex_unlock_pi(uaddr, flags);
	case FUTEX_TRYLOCK_PI:
		return futex_lock_pi(uaddr, flags, NULL, 1);
	case FUTEX_WAIT_REQUEUE_PI:
		val3 = FUTEX_BITSET_MATCH_ANY;
		return futex_wait_requeue_pi(uaddr, flags, val, timeout, val3,
					     uaddr2);
	case FUTEX_CMP_REQUEUE_PI:
		return futex_requeue(uaddr, flags, uaddr2, val, val2, &val3, 1);
	}
	return -ENOSYS;
}


SYSCALL_DEFINE6(futex, u32 __user *, uaddr, int, op, u32, val,
		struct timespec __user *, utime, u32 __user *, uaddr2,
		u32, val3)
{
	struct timespec ts;
	ktime_t t, *tp = NULL;
	u32 val2 = 0;
	int cmd = op & FUTEX_CMD_MASK;

	if (utime && (cmd == FUTEX_WAIT || cmd == FUTEX_LOCK_PI ||
		      cmd == FUTEX_WAIT_BITSET ||
		      cmd == FUTEX_WAIT_REQUEUE_PI)) {
		if (unlikely(should_fail_futex(!(op & FUTEX_PRIVATE_FLAG))))
			return -EFAULT;
		if (copy_from_user(&ts, utime, sizeof(ts)) != 0)
			return -EFAULT;
		if (!timespec_valid(&ts))
			return -EINVAL;

		t = timespec_to_ktime(ts);
		if (cmd == FUTEX_WAIT)
			t = ktime_add_safe(ktime_get(), t);
		tp = &t;
	}
	/*
	 * requeue parameter in 'utime' if cmd == FUTEX_*_REQUEUE_*.
	 * number of waiters to wake in 'utime' if cmd == FUTEX_WAKE_OP.
	 */
	if (cmd == FUTEX_REQUEUE || cmd == FUTEX_CMP_REQUEUE ||
	    cmd == FUTEX_CMP_REQUEUE_PI || cmd == FUTEX_WAKE_OP)
		val2 = (u32) (unsigned long) utime;

	return do_futex(uaddr, op, val, tp, uaddr2, val2, val3);
}

static void __init futex_detect_cmpxchg(void)
{
#ifndef CONFIG_HAVE_FUTEX_CMPXCHG
	u32 curval;

	/*
	 * This will fail and we want it. Some arch implementations do
	 * runtime detection of the futex_atomic_cmpxchg_inatomic()
	 * functionality. We want to know that before we call in any
	 * of the complex code paths. Also we want to prevent
	 * registration of robust lists in that case. NULL is
	 * guaranteed to fault and we get -EFAULT on functional
	 * implementation, the non-functional ones will return
	 * -ENOSYS.
	 */
	if (cmpxchg_futex_value_locked(&curval, NULL, 0, 0) == -EFAULT)
		futex_cmpxchg_enabled = 1;
#endif
}

static int __init futex_init(void)
{
	unsigned int futex_shift;
	unsigned long i;

#if CONFIG_BASE_SMALL
	futex_hashsize = 16;
#else
	futex_hashsize = roundup_pow_of_two(256 * num_possible_cpus());
#endif

	futex_queues = alloc_large_system_hash("futex", sizeof(*futex_queues),
					       futex_hashsize, 0,
					       futex_hashsize < 256 ? HASH_SMALL : 0,
					       &futex_shift, NULL,
					       futex_hashsize, futex_hashsize);
	futex_hashsize = 1UL << futex_shift;

	futex_detect_cmpxchg();

	for (i = 0; i < futex_hashsize; i++) {
		atomic_set(&futex_queues[i].waiters, 0);
		plist_head_init(&futex_queues[i].chain);
		spin_lock_init(&futex_queues[i].lock);
	}

	return 0;
}
core_initcall(futex_init);<|MERGE_RESOLUTION|>--- conflicted
+++ resolved
@@ -1397,10 +1397,6 @@
 	bool deboost = false;
 	WAKE_Q(wake_q);
 	WAKE_Q(wake_sleeper_q);
-<<<<<<< HEAD
-	bool deboost;
-=======
->>>>>>> 9343ab61
 	int ret = 0;
 
 	new_owner = rt_mutex_next_owner(&pi_state->pi_mutex);
@@ -1457,23 +1453,9 @@
 	pi_state->owner = new_owner;
 	raw_spin_unlock(&new_owner->pi_lock);
 
-<<<<<<< HEAD
-	raw_spin_unlock_irq(&pi_state->pi_mutex.wait_lock);
-
-	deboost = rt_mutex_futex_unlock(&pi_state->pi_mutex, &wake_q,
-					&wake_sleeper_q);
-
-=======
->>>>>>> 9343ab61
 	/*
 	 * We've updated the uservalue, this unlock cannot fail.
 	 */
-<<<<<<< HEAD
-	deboost |= spin_unlock_no_deboost(&hb->lock);
-	wake_up_q(&wake_q);
-	wake_up_q_sleeper(&wake_sleeper_q);
-	if (deboost)
-=======
 	deboost = __rt_mutex_futex_unlock(&pi_state->pi_mutex, &wake_q,
 					  &wake_sleeper_q);
 
@@ -1483,7 +1465,6 @@
 	if (deboost) {
 		wake_up_q(&wake_q);
 		wake_up_q_sleeper(&wake_sleeper_q);
->>>>>>> 9343ab61
 		rt_mutex_adjust_prio(current);
 	}
 
@@ -3026,10 +3007,7 @@
 	struct hrtimer_sleeper timeout, *to = NULL;
 	struct futex_pi_state *pi_state = NULL;
 	struct rt_mutex_waiter rt_waiter;
-<<<<<<< HEAD
 	struct rt_mutex *pi_mutex = NULL;
-=======
->>>>>>> 9343ab61
 	struct futex_hash_bucket *hb, *hb2;
 	union futex_key key2 = FUTEX_KEY_INIT;
 	struct futex_q q = futex_q_init;
@@ -3171,13 +3149,10 @@
 
 		spin_lock(&hb2->lock);
 		BUG_ON(&hb2->lock != q.lock_ptr);
-<<<<<<< HEAD
-=======
 		if (ret && !rt_mutex_cleanup_proxy_lock(pi_mutex, &rt_waiter))
 			ret = 0;
 
 		debug_rt_mutex_free_waiter(&rt_waiter);
->>>>>>> 9343ab61
 		/*
 		 * Fixup the pi_state owner and possibly acquire the lock if we
 		 * haven't already.
