// SPDX-License-Identifier: GPL-2.0
/*
 *  Copyright(C) 2005-2006, Thomas Gleixner <tglx@linutronix.de>
 *  Copyright(C) 2005-2007, Red Hat, Inc., Ingo Molnar
 *  Copyright(C) 2006-2007  Timesys Corp., Thomas Gleixner
 *
 *  No idle tick implementation for low and high resolution timers
 *
 *  Started by: Thomas Gleixner and Ingo Molnar
 */
#include <linux/cpu.h>
#include <linux/err.h>
#include <linux/hrtimer.h>
#include <linux/interrupt.h>
#include <linux/kernel_stat.h>
#include <linux/percpu.h>
#include <linux/nmi.h>
#include <linux/profile.h>
#include <linux/sched/signal.h>
#include <linux/sched/clock.h>
#include <linux/sched/stat.h>
#include <linux/sched/nohz.h>
#include <linux/module.h>
#include <linux/irq_work.h>
#include <linux/posix-timers.h>
#include <linux/context_tracking.h>
#include <linux/mm.h>

#include <asm/irq_regs.h>

#include "tick-internal.h"

#include <trace/events/timer.h>

/*
 * Per-CPU nohz control structure
 */
static DEFINE_PER_CPU(struct tick_sched, tick_cpu_sched);

struct tick_sched *tick_get_tick_sched(int cpu)
{
	return &per_cpu(tick_cpu_sched, cpu);
}

#if defined(CONFIG_NO_HZ_COMMON) || defined(CONFIG_HIGH_RES_TIMERS)
/*
 * The time, when the last jiffy update happened. Protected by jiffies_lock.
 */
static ktime_t last_jiffies_update;

/*
 * Must be called with interrupts disabled !
 */
static void tick_do_update_jiffies64(ktime_t now)
{
	unsigned long ticks = 1;
	ktime_t delta;

	/*
	 * Do a quick check without holding jiffies_lock. The READ_ONCE()
	 * pairs with the update done later in this function.
	 *
	 * This is also an intentional data race which is even safe on
	 * 32bit in theory. If there is a concurrent update then the check
	 * might give a random answer. It does not matter because if it
	 * returns then the concurrent update is already taking care, if it
	 * falls through then it will pointlessly contend on jiffies_lock.
	 *
	 * Though there is one nasty case on 32bit due to store tearing of
	 * the 64bit value. If the first 32bit store makes the quick check
	 * return on all other CPUs and the writing CPU context gets
	 * delayed to complete the second store (scheduled out on virt)
	 * then jiffies can become stale for up to ~2^32 nanoseconds
	 * without noticing. After that point all CPUs will wait for
	 * jiffies lock.
	 *
	 * OTOH, this is not any different than the situation with NOHZ=off
	 * where one CPU is responsible for updating jiffies and
	 * timekeeping. If that CPU goes out for lunch then all other CPUs
	 * will operate on stale jiffies until it decides to come back.
	 */
	if (ktime_before(now, READ_ONCE(tick_next_period)))
		return;

	/* Reevaluate with jiffies_lock held */
	raw_spin_lock(&jiffies_lock);
<<<<<<< HEAD
	write_seqcount_begin(&jiffies_seq);

	delta = ktime_sub(now, last_jiffies_update);
	if (delta >= tick_period) {
=======
	if (ktime_before(now, tick_next_period)) {
		raw_spin_unlock(&jiffies_lock);
		return;
	}
>>>>>>> f53660ec

	write_seqcount_begin(&jiffies_seq);

	delta = ktime_sub(now, tick_next_period);
	if (unlikely(delta >= TICK_NSEC)) {
		/* Slow path for long idle sleep times */
		s64 incr = TICK_NSEC;

		ticks += ktime_divns(delta, incr);

		last_jiffies_update = ktime_add_ns(last_jiffies_update,
						   incr * ticks);
	} else {
<<<<<<< HEAD
		write_seqcount_end(&jiffies_seq);
		raw_spin_unlock(&jiffies_lock);
		return;
	}
=======
		last_jiffies_update = ktime_add_ns(last_jiffies_update,
						   TICK_NSEC);
	}

	do_timer(ticks);

	/*
	 * Keep the tick_next_period variable up to date.  WRITE_ONCE()
	 * pairs with the READ_ONCE() in the lockless quick check above.
	 */
	WRITE_ONCE(tick_next_period,
		   ktime_add_ns(last_jiffies_update, TICK_NSEC));

>>>>>>> f53660ec
	write_seqcount_end(&jiffies_seq);
	raw_spin_unlock(&jiffies_lock);
	update_wall_time();
}

/*
 * Initialize and return retrieve the jiffies update.
 */
static ktime_t tick_init_jiffy_update(void)
{
	ktime_t period;

	raw_spin_lock(&jiffies_lock);
	write_seqcount_begin(&jiffies_seq);
	/* Did we start the jiffies update yet ? */
	if (last_jiffies_update == 0)
		last_jiffies_update = tick_next_period;
	period = last_jiffies_update;
	write_seqcount_end(&jiffies_seq);
	raw_spin_unlock(&jiffies_lock);
	return period;
}

static void tick_sched_do_timer(struct tick_sched *ts, ktime_t now)
{
	int cpu = smp_processor_id();

#ifdef CONFIG_NO_HZ_COMMON
	/*
	 * Check if the do_timer duty was dropped. We don't care about
	 * concurrency: This happens only when the CPU in charge went
	 * into a long sleep. If two CPUs happen to assign themselves to
	 * this duty, then the jiffies update is still serialized by
	 * jiffies_lock.
	 *
	 * If nohz_full is enabled, this should not happen because the
	 * tick_do_timer_cpu never relinquishes.
	 */
	if (unlikely(tick_do_timer_cpu == TICK_DO_TIMER_NONE)) {
#ifdef CONFIG_NO_HZ_FULL
		WARN_ON_ONCE(tick_nohz_full_running);
#endif
		tick_do_timer_cpu = cpu;
	}
#endif

	/* Check, if the jiffies need an update */
	if (tick_do_timer_cpu == cpu)
		tick_do_update_jiffies64(now);

	if (ts->inidle)
		ts->got_idle_tick = 1;
}

static void tick_sched_handle(struct tick_sched *ts, struct pt_regs *regs)
{
#ifdef CONFIG_NO_HZ_COMMON
	/*
	 * When we are idle and the tick is stopped, we have to touch
	 * the watchdog as we might not schedule for a really long
	 * time. This happens on complete idle SMP systems while
	 * waiting on the login prompt. We also increment the "start of
	 * idle" jiffy stamp so the idle accounting adjustment we do
	 * when we go busy again does not account too much ticks.
	 */
	if (ts->tick_stopped) {
		touch_softlockup_watchdog_sched();
		if (is_idle_task(current))
			ts->idle_jiffies++;
		/*
		 * In case the current tick fired too early past its expected
		 * expiration, make sure we don't bypass the next clock reprogramming
		 * to the same deadline.
		 */
		ts->next_tick = 0;
	}
#endif
	update_process_times(user_mode(regs));
	profile_tick(CPU_PROFILING);
}
#endif

#ifdef CONFIG_NO_HZ_FULL
cpumask_var_t tick_nohz_full_mask;
bool tick_nohz_full_running;
static atomic_t tick_dep_mask;

static bool check_tick_dependency(atomic_t *dep)
{
	int val = atomic_read(dep);

	if (val & TICK_DEP_MASK_POSIX_TIMER) {
		trace_tick_stop(0, TICK_DEP_MASK_POSIX_TIMER);
		return true;
	}

	if (val & TICK_DEP_MASK_PERF_EVENTS) {
		trace_tick_stop(0, TICK_DEP_MASK_PERF_EVENTS);
		return true;
	}

	if (val & TICK_DEP_MASK_SCHED) {
		trace_tick_stop(0, TICK_DEP_MASK_SCHED);
		return true;
	}

	if (val & TICK_DEP_MASK_CLOCK_UNSTABLE) {
		trace_tick_stop(0, TICK_DEP_MASK_CLOCK_UNSTABLE);
		return true;
	}

	if (val & TICK_DEP_MASK_RCU) {
		trace_tick_stop(0, TICK_DEP_MASK_RCU);
		return true;
	}

	return false;
}

static bool can_stop_full_tick(int cpu, struct tick_sched *ts)
{
	lockdep_assert_irqs_disabled();

	if (unlikely(!cpu_online(cpu)))
		return false;

	if (check_tick_dependency(&tick_dep_mask))
		return false;

	if (check_tick_dependency(&ts->tick_dep_mask))
		return false;

	if (check_tick_dependency(&current->tick_dep_mask))
		return false;

	if (check_tick_dependency(&current->signal->tick_dep_mask))
		return false;

	return true;
}

static void nohz_full_kick_func(struct irq_work *work)
{
	/* Empty, the tick restart happens on tick_nohz_irq_exit() */
}

static DEFINE_PER_CPU(struct irq_work, nohz_full_kick_work) = {
	.func = nohz_full_kick_func,
	.flags = IRQ_WORK_HARD_IRQ,
};

/*
 * Kick this CPU if it's full dynticks in order to force it to
 * re-evaluate its dependency on the tick and restart it if necessary.
 * This kick, unlike tick_nohz_full_kick_cpu() and tick_nohz_full_kick_all(),
 * is NMI safe.
 */
static void tick_nohz_full_kick(void)
{
	if (!tick_nohz_full_cpu(smp_processor_id()))
		return;

	irq_work_queue(this_cpu_ptr(&nohz_full_kick_work));
}

/*
 * Kick the CPU if it's full dynticks in order to force it to
 * re-evaluate its dependency on the tick and restart it if necessary.
 */
void tick_nohz_full_kick_cpu(int cpu)
{
	if (!tick_nohz_full_cpu(cpu))
		return;

	irq_work_queue_on(&per_cpu(nohz_full_kick_work, cpu), cpu);
}

/*
 * Kick all full dynticks CPUs in order to force these to re-evaluate
 * their dependency on the tick and restart it if necessary.
 */
static void tick_nohz_full_kick_all(void)
{
	int cpu;

	if (!tick_nohz_full_running)
		return;

	preempt_disable();
	for_each_cpu_and(cpu, tick_nohz_full_mask, cpu_online_mask)
		tick_nohz_full_kick_cpu(cpu);
	preempt_enable();
}

static void tick_nohz_dep_set_all(atomic_t *dep,
				  enum tick_dep_bits bit)
{
	int prev;

	prev = atomic_fetch_or(BIT(bit), dep);
	if (!prev)
		tick_nohz_full_kick_all();
}

/*
 * Set a global tick dependency. Used by perf events that rely on freq and
 * by unstable clock.
 */
void tick_nohz_dep_set(enum tick_dep_bits bit)
{
	tick_nohz_dep_set_all(&tick_dep_mask, bit);
}

void tick_nohz_dep_clear(enum tick_dep_bits bit)
{
	atomic_andnot(BIT(bit), &tick_dep_mask);
}

/*
 * Set per-CPU tick dependency. Used by scheduler and perf events in order to
 * manage events throttling.
 */
void tick_nohz_dep_set_cpu(int cpu, enum tick_dep_bits bit)
{
	int prev;
	struct tick_sched *ts;

	ts = per_cpu_ptr(&tick_cpu_sched, cpu);

	prev = atomic_fetch_or(BIT(bit), &ts->tick_dep_mask);
	if (!prev) {
		preempt_disable();
		/* Perf needs local kick that is NMI safe */
		if (cpu == smp_processor_id()) {
			tick_nohz_full_kick();
		} else {
			/* Remote irq work not NMI-safe */
			if (!WARN_ON_ONCE(in_nmi()))
				tick_nohz_full_kick_cpu(cpu);
		}
		preempt_enable();
	}
}
EXPORT_SYMBOL_GPL(tick_nohz_dep_set_cpu);

void tick_nohz_dep_clear_cpu(int cpu, enum tick_dep_bits bit)
{
	struct tick_sched *ts = per_cpu_ptr(&tick_cpu_sched, cpu);

	atomic_andnot(BIT(bit), &ts->tick_dep_mask);
}
EXPORT_SYMBOL_GPL(tick_nohz_dep_clear_cpu);

/*
 * Set a per-task tick dependency. Posix CPU timers need this in order to elapse
 * per task timers.
 */
void tick_nohz_dep_set_task(struct task_struct *tsk, enum tick_dep_bits bit)
{
	/*
	 * We could optimize this with just kicking the target running the task
	 * if that noise matters for nohz full users.
	 */
	tick_nohz_dep_set_all(&tsk->tick_dep_mask, bit);
}

void tick_nohz_dep_clear_task(struct task_struct *tsk, enum tick_dep_bits bit)
{
	atomic_andnot(BIT(bit), &tsk->tick_dep_mask);
}

/*
 * Set a per-taskgroup tick dependency. Posix CPU timers need this in order to elapse
 * per process timers.
 */
void tick_nohz_dep_set_signal(struct signal_struct *sig, enum tick_dep_bits bit)
{
	tick_nohz_dep_set_all(&sig->tick_dep_mask, bit);
}

void tick_nohz_dep_clear_signal(struct signal_struct *sig, enum tick_dep_bits bit)
{
	atomic_andnot(BIT(bit), &sig->tick_dep_mask);
}

/*
 * Re-evaluate the need for the tick as we switch the current task.
 * It might need the tick due to per task/process properties:
 * perf events, posix CPU timers, ...
 */
void __tick_nohz_task_switch(void)
{
	unsigned long flags;
	struct tick_sched *ts;

	local_irq_save(flags);

	if (!tick_nohz_full_cpu(smp_processor_id()))
		goto out;

	ts = this_cpu_ptr(&tick_cpu_sched);

	if (ts->tick_stopped) {
		if (atomic_read(&current->tick_dep_mask) ||
		    atomic_read(&current->signal->tick_dep_mask))
			tick_nohz_full_kick();
	}
out:
	local_irq_restore(flags);
}

/* Get the boot-time nohz CPU list from the kernel parameters. */
void __init tick_nohz_full_setup(cpumask_var_t cpumask)
{
	alloc_bootmem_cpumask_var(&tick_nohz_full_mask);
	cpumask_copy(tick_nohz_full_mask, cpumask);
	tick_nohz_full_running = true;
}

bool tick_nohz_cpu_hotpluggable(unsigned int cpu)
{
	/*
	 * The tick_do_timer_cpu CPU handles housekeeping duty (unbound
	 * timers, workqueues, timekeeping, ...) on behalf of full dynticks
	 * CPUs. It must remain online when nohz full is enabled.
	 */
	if (tick_nohz_full_running && tick_do_timer_cpu == cpu)
		return false;
	return true;
}

static int tick_nohz_cpu_down(unsigned int cpu)
{
	return tick_nohz_cpu_hotpluggable(cpu) ? 0 : -EBUSY;
}

void __init tick_nohz_init(void)
{
	int cpu, ret;

	if (!tick_nohz_full_running)
		return;

	/*
	 * Full dynticks uses irq work to drive the tick rescheduling on safe
	 * locking contexts. But then we need irq work to raise its own
	 * interrupts to avoid circular dependency on the tick
	 */
	if (!arch_irq_work_has_interrupt()) {
		pr_warn("NO_HZ: Can't run full dynticks because arch doesn't support irq work self-IPIs\n");
		cpumask_clear(tick_nohz_full_mask);
		tick_nohz_full_running = false;
		return;
	}

	if (IS_ENABLED(CONFIG_PM_SLEEP_SMP) &&
			!IS_ENABLED(CONFIG_PM_SLEEP_SMP_NONZERO_CPU)) {
		cpu = smp_processor_id();

		if (cpumask_test_cpu(cpu, tick_nohz_full_mask)) {
			pr_warn("NO_HZ: Clearing %d from nohz_full range "
				"for timekeeping\n", cpu);
			cpumask_clear_cpu(cpu, tick_nohz_full_mask);
		}
	}

	for_each_cpu(cpu, tick_nohz_full_mask)
		context_tracking_cpu_set(cpu);

	ret = cpuhp_setup_state_nocalls(CPUHP_AP_ONLINE_DYN,
					"kernel/nohz:predown", NULL,
					tick_nohz_cpu_down);
	WARN_ON(ret < 0);
	pr_info("NO_HZ: Full dynticks CPUs: %*pbl.\n",
		cpumask_pr_args(tick_nohz_full_mask));
}
#endif

/*
 * NOHZ - aka dynamic tick functionality
 */
#ifdef CONFIG_NO_HZ_COMMON
/*
 * NO HZ enabled ?
 */
bool tick_nohz_enabled __read_mostly  = true;
unsigned long tick_nohz_active  __read_mostly;
/*
 * Enable / Disable tickless mode
 */
static int __init setup_tick_nohz(char *str)
{
	return (kstrtobool(str, &tick_nohz_enabled) == 0);
}

__setup("nohz=", setup_tick_nohz);

bool tick_nohz_tick_stopped(void)
{
	struct tick_sched *ts = this_cpu_ptr(&tick_cpu_sched);

	return ts->tick_stopped;
}

bool tick_nohz_tick_stopped_cpu(int cpu)
{
	struct tick_sched *ts = per_cpu_ptr(&tick_cpu_sched, cpu);

	return ts->tick_stopped;
}

/**
 * tick_nohz_update_jiffies - update jiffies when idle was interrupted
 *
 * Called from interrupt entry when the CPU was idle
 *
 * In case the sched_tick was stopped on this CPU, we have to check if jiffies
 * must be updated. Otherwise an interrupt handler could use a stale jiffy
 * value. We do this unconditionally on any CPU, as we don't know whether the
 * CPU, which has the update task assigned is in a long sleep.
 */
static void tick_nohz_update_jiffies(ktime_t now)
{
	unsigned long flags;

	__this_cpu_write(tick_cpu_sched.idle_waketime, now);

	local_irq_save(flags);
	tick_do_update_jiffies64(now);
	local_irq_restore(flags);

	touch_softlockup_watchdog_sched();
}

/*
 * Updates the per-CPU time idle statistics counters
 */
static void
update_ts_time_stats(int cpu, struct tick_sched *ts, ktime_t now, u64 *last_update_time)
{
	ktime_t delta;

	if (ts->idle_active) {
		delta = ktime_sub(now, ts->idle_entrytime);
		if (nr_iowait_cpu(cpu) > 0)
			ts->iowait_sleeptime = ktime_add(ts->iowait_sleeptime, delta);
		else
			ts->idle_sleeptime = ktime_add(ts->idle_sleeptime, delta);
		ts->idle_entrytime = now;
	}

	if (last_update_time)
		*last_update_time = ktime_to_us(now);

}

static void tick_nohz_stop_idle(struct tick_sched *ts, ktime_t now)
{
	update_ts_time_stats(smp_processor_id(), ts, now, NULL);
	ts->idle_active = 0;

	sched_clock_idle_wakeup_event();
}

static void tick_nohz_start_idle(struct tick_sched *ts)
{
	ts->idle_entrytime = ktime_get();
	ts->idle_active = 1;
	sched_clock_idle_sleep_event();
}

/**
 * get_cpu_idle_time_us - get the total idle time of a CPU
 * @cpu: CPU number to query
 * @last_update_time: variable to store update time in. Do not update
 * counters if NULL.
 *
 * Return the cumulative idle time (since boot) for a given
 * CPU, in microseconds.
 *
 * This time is measured via accounting rather than sampling,
 * and is as accurate as ktime_get() is.
 *
 * This function returns -1 if NOHZ is not enabled.
 */
u64 get_cpu_idle_time_us(int cpu, u64 *last_update_time)
{
	struct tick_sched *ts = &per_cpu(tick_cpu_sched, cpu);
	ktime_t now, idle;

	if (!tick_nohz_active)
		return -1;

	now = ktime_get();
	if (last_update_time) {
		update_ts_time_stats(cpu, ts, now, last_update_time);
		idle = ts->idle_sleeptime;
	} else {
		if (ts->idle_active && !nr_iowait_cpu(cpu)) {
			ktime_t delta = ktime_sub(now, ts->idle_entrytime);

			idle = ktime_add(ts->idle_sleeptime, delta);
		} else {
			idle = ts->idle_sleeptime;
		}
	}

	return ktime_to_us(idle);

}
EXPORT_SYMBOL_GPL(get_cpu_idle_time_us);

/**
 * get_cpu_iowait_time_us - get the total iowait time of a CPU
 * @cpu: CPU number to query
 * @last_update_time: variable to store update time in. Do not update
 * counters if NULL.
 *
 * Return the cumulative iowait time (since boot) for a given
 * CPU, in microseconds.
 *
 * This time is measured via accounting rather than sampling,
 * and is as accurate as ktime_get() is.
 *
 * This function returns -1 if NOHZ is not enabled.
 */
u64 get_cpu_iowait_time_us(int cpu, u64 *last_update_time)
{
	struct tick_sched *ts = &per_cpu(tick_cpu_sched, cpu);
	ktime_t now, iowait;

	if (!tick_nohz_active)
		return -1;

	now = ktime_get();
	if (last_update_time) {
		update_ts_time_stats(cpu, ts, now, last_update_time);
		iowait = ts->iowait_sleeptime;
	} else {
		if (ts->idle_active && nr_iowait_cpu(cpu) > 0) {
			ktime_t delta = ktime_sub(now, ts->idle_entrytime);

			iowait = ktime_add(ts->iowait_sleeptime, delta);
		} else {
			iowait = ts->iowait_sleeptime;
		}
	}

	return ktime_to_us(iowait);
}
EXPORT_SYMBOL_GPL(get_cpu_iowait_time_us);

static void tick_nohz_restart(struct tick_sched *ts, ktime_t now)
{
	hrtimer_cancel(&ts->sched_timer);
	hrtimer_set_expires(&ts->sched_timer, ts->last_tick);

	/* Forward the time to expire in the future */
	hrtimer_forward(&ts->sched_timer, now, TICK_NSEC);

	if (ts->nohz_mode == NOHZ_MODE_HIGHRES) {
		hrtimer_start_expires(&ts->sched_timer,
				      HRTIMER_MODE_ABS_PINNED_HARD);
	} else {
		tick_program_event(hrtimer_get_expires(&ts->sched_timer), 1);
	}

	/*
	 * Reset to make sure next tick stop doesn't get fooled by past
	 * cached clock deadline.
	 */
	ts->next_tick = 0;
}

static inline bool local_timer_softirq_pending(void)
{
	return local_softirq_pending() & BIT(TIMER_SOFTIRQ);
}

static ktime_t tick_nohz_next_event(struct tick_sched *ts, int cpu)
{
	u64 basemono, next_tick, next_tmr, next_rcu, delta, expires;
	unsigned long basejiff;
	unsigned int seq;

	/* Read jiffies and the time when jiffies were updated last */
	do {
		seq = read_seqcount_begin(&jiffies_seq);
		basemono = last_jiffies_update;
		basejiff = jiffies;
	} while (read_seqcount_retry(&jiffies_seq, seq));
	ts->last_jiffies = basejiff;
	ts->timer_expires_base = basemono;

	/*
	 * Keep the periodic tick, when RCU, architecture or irq_work
	 * requests it.
	 * Aside of that check whether the local timer softirq is
	 * pending. If so its a bad idea to call get_next_timer_interrupt()
	 * because there is an already expired timer, so it will request
	 * immeditate expiry, which rearms the hardware timer with a
	 * minimal delta which brings us back to this place
	 * immediately. Lather, rinse and repeat...
	 */
	if (rcu_needs_cpu(basemono, &next_rcu) || arch_needs_cpu() ||
	    irq_work_needs_cpu() || local_timer_softirq_pending()) {
		next_tick = basemono + TICK_NSEC;
	} else {
		/*
		 * Get the next pending timer. If high resolution
		 * timers are enabled this only takes the timer wheel
		 * timers into account. If high resolution timers are
		 * disabled this also looks at the next expiring
		 * hrtimer.
		 */
		next_tmr = get_next_timer_interrupt(basejiff, basemono);
		ts->next_timer = next_tmr;
		/* Take the next rcu event into account */
		next_tick = next_rcu < next_tmr ? next_rcu : next_tmr;
	}

	/*
	 * If the tick is due in the next period, keep it ticking or
	 * force prod the timer.
	 */
	delta = next_tick - basemono;
	if (delta <= (u64)TICK_NSEC) {
		/*
		 * Tell the timer code that the base is not idle, i.e. undo
		 * the effect of get_next_timer_interrupt():
		 */
		timer_clear_idle();
		/*
		 * We've not stopped the tick yet, and there's a timer in the
		 * next period, so no point in stopping it either, bail.
		 */
		if (!ts->tick_stopped) {
			ts->timer_expires = 0;
			goto out;
		}
	}

	/*
	 * If this CPU is the one which had the do_timer() duty last, we limit
	 * the sleep time to the timekeeping max_deferment value.
	 * Otherwise we can sleep as long as we want.
	 */
	delta = timekeeping_max_deferment();
	if (cpu != tick_do_timer_cpu &&
	    (tick_do_timer_cpu != TICK_DO_TIMER_NONE || !ts->do_timer_last))
		delta = KTIME_MAX;

	/* Calculate the next expiry time */
	if (delta < (KTIME_MAX - basemono))
		expires = basemono + delta;
	else
		expires = KTIME_MAX;

	ts->timer_expires = min_t(u64, expires, next_tick);

out:
	return ts->timer_expires;
}

static void tick_nohz_stop_tick(struct tick_sched *ts, int cpu)
{
	struct clock_event_device *dev = __this_cpu_read(tick_cpu_device.evtdev);
	u64 basemono = ts->timer_expires_base;
	u64 expires = ts->timer_expires;
	ktime_t tick = expires;

	/* Make sure we won't be trying to stop it twice in a row. */
	ts->timer_expires_base = 0;

	/*
	 * If this CPU is the one which updates jiffies, then give up
	 * the assignment and let it be taken by the CPU which runs
	 * the tick timer next, which might be this CPU as well. If we
	 * don't drop this here the jiffies might be stale and
	 * do_timer() never invoked. Keep track of the fact that it
	 * was the one which had the do_timer() duty last.
	 */
	if (cpu == tick_do_timer_cpu) {
		tick_do_timer_cpu = TICK_DO_TIMER_NONE;
		ts->do_timer_last = 1;
	} else if (tick_do_timer_cpu != TICK_DO_TIMER_NONE) {
		ts->do_timer_last = 0;
	}

	/* Skip reprogram of event if its not changed */
	if (ts->tick_stopped && (expires == ts->next_tick)) {
		/* Sanity check: make sure clockevent is actually programmed */
		if (tick == KTIME_MAX || ts->next_tick == hrtimer_get_expires(&ts->sched_timer))
			return;

		WARN_ON_ONCE(1);
		printk_once("basemono: %llu ts->next_tick: %llu dev->next_event: %llu timer->active: %d timer->expires: %llu\n",
			    basemono, ts->next_tick, dev->next_event,
			    hrtimer_active(&ts->sched_timer), hrtimer_get_expires(&ts->sched_timer));
	}

	/*
	 * nohz_stop_sched_tick can be called several times before
	 * the nohz_restart_sched_tick is called. This happens when
	 * interrupts arrive which do not cause a reschedule. In the
	 * first call we save the current tick time, so we can restart
	 * the scheduler tick in nohz_restart_sched_tick.
	 */
	if (!ts->tick_stopped) {
		calc_load_nohz_start();
		quiet_vmstat();

		ts->last_tick = hrtimer_get_expires(&ts->sched_timer);
		ts->tick_stopped = 1;
		trace_tick_stop(1, TICK_DEP_MASK_NONE);
	}

	ts->next_tick = tick;

	/*
	 * If the expiration time == KTIME_MAX, then we simply stop
	 * the tick timer.
	 */
	if (unlikely(expires == KTIME_MAX)) {
		if (ts->nohz_mode == NOHZ_MODE_HIGHRES)
			hrtimer_cancel(&ts->sched_timer);
		return;
	}

	if (ts->nohz_mode == NOHZ_MODE_HIGHRES) {
		hrtimer_start(&ts->sched_timer, tick,
			      HRTIMER_MODE_ABS_PINNED_HARD);
	} else {
		hrtimer_set_expires(&ts->sched_timer, tick);
		tick_program_event(tick, 1);
	}
}

static void tick_nohz_retain_tick(struct tick_sched *ts)
{
	ts->timer_expires_base = 0;
}

#ifdef CONFIG_NO_HZ_FULL
static void tick_nohz_stop_sched_tick(struct tick_sched *ts, int cpu)
{
	if (tick_nohz_next_event(ts, cpu))
		tick_nohz_stop_tick(ts, cpu);
	else
		tick_nohz_retain_tick(ts);
}
#endif /* CONFIG_NO_HZ_FULL */

static void tick_nohz_restart_sched_tick(struct tick_sched *ts, ktime_t now)
{
	/* Update jiffies first */
	tick_do_update_jiffies64(now);

	/*
	 * Clear the timer idle flag, so we avoid IPIs on remote queueing and
	 * the clock forward checks in the enqueue path:
	 */
	timer_clear_idle();

	calc_load_nohz_stop();
	touch_softlockup_watchdog_sched();
	/*
	 * Cancel the scheduled timer and restore the tick
	 */
	ts->tick_stopped  = 0;
	ts->idle_exittime = now;

	tick_nohz_restart(ts, now);
}

static void tick_nohz_full_update_tick(struct tick_sched *ts)
{
#ifdef CONFIG_NO_HZ_FULL
	int cpu = smp_processor_id();

	if (!tick_nohz_full_cpu(cpu))
		return;

	if (!ts->tick_stopped && ts->nohz_mode == NOHZ_MODE_INACTIVE)
		return;

	if (can_stop_full_tick(cpu, ts))
		tick_nohz_stop_sched_tick(ts, cpu);
	else if (ts->tick_stopped)
		tick_nohz_restart_sched_tick(ts, ktime_get());
#endif
}

static bool can_stop_idle_tick(int cpu, struct tick_sched *ts)
{
	/*
	 * If this CPU is offline and it is the one which updates
	 * jiffies, then give up the assignment and let it be taken by
	 * the CPU which runs the tick timer next. If we don't drop
	 * this here the jiffies might be stale and do_timer() never
	 * invoked.
	 */
	if (unlikely(!cpu_online(cpu))) {
		if (cpu == tick_do_timer_cpu)
			tick_do_timer_cpu = TICK_DO_TIMER_NONE;
		/*
		 * Make sure the CPU doesn't get fooled by obsolete tick
		 * deadline if it comes back online later.
		 */
		ts->next_tick = 0;
		return false;
	}

	if (unlikely(ts->nohz_mode == NOHZ_MODE_INACTIVE))
		return false;

	if (need_resched())
		return false;

	if (unlikely(local_softirq_pending())) {
		softirq_check_pending_idle();
		return false;
	}

	if (tick_nohz_full_enabled()) {
		/*
		 * Keep the tick alive to guarantee timekeeping progression
		 * if there are full dynticks CPUs around
		 */
		if (tick_do_timer_cpu == cpu)
			return false;

		/* Should not happen for nohz-full */
		if (WARN_ON_ONCE(tick_do_timer_cpu == TICK_DO_TIMER_NONE))
			return false;
	}

	return true;
}

static void __tick_nohz_idle_stop_tick(struct tick_sched *ts)
{
	ktime_t expires;
	int cpu = smp_processor_id();

	/*
	 * If tick_nohz_get_sleep_length() ran tick_nohz_next_event(), the
	 * tick timer expiration time is known already.
	 */
	if (ts->timer_expires_base)
		expires = ts->timer_expires;
	else if (can_stop_idle_tick(cpu, ts))
		expires = tick_nohz_next_event(ts, cpu);
	else
		return;

	ts->idle_calls++;

	if (expires > 0LL) {
		int was_stopped = ts->tick_stopped;

		tick_nohz_stop_tick(ts, cpu);

		ts->idle_sleeps++;
		ts->idle_expires = expires;

		if (!was_stopped && ts->tick_stopped) {
			ts->idle_jiffies = ts->last_jiffies;
			nohz_balance_enter_idle(cpu);
		}
	} else {
		tick_nohz_retain_tick(ts);
	}
}

/**
 * tick_nohz_idle_stop_tick - stop the idle tick from the idle task
 *
 * When the next event is more than a tick into the future, stop the idle tick
 */
void tick_nohz_idle_stop_tick(void)
{
	__tick_nohz_idle_stop_tick(this_cpu_ptr(&tick_cpu_sched));
}

void tick_nohz_idle_retain_tick(void)
{
	tick_nohz_retain_tick(this_cpu_ptr(&tick_cpu_sched));
	/*
	 * Undo the effect of get_next_timer_interrupt() called from
	 * tick_nohz_next_event().
	 */
	timer_clear_idle();
}

/**
 * tick_nohz_idle_enter - prepare for entering idle on the current CPU
 *
 * Called when we start the idle loop.
 */
void tick_nohz_idle_enter(void)
{
	struct tick_sched *ts;

	lockdep_assert_irqs_enabled();

	local_irq_disable();

	ts = this_cpu_ptr(&tick_cpu_sched);

	WARN_ON_ONCE(ts->timer_expires_base);

	ts->inidle = 1;
	tick_nohz_start_idle(ts);

	local_irq_enable();
}

/**
 * tick_nohz_irq_exit - update next tick event from interrupt exit
 *
 * When an interrupt fires while we are idle and it doesn't cause
 * a reschedule, it may still add, modify or delete a timer, enqueue
 * an RCU callback, etc...
 * So we need to re-calculate and reprogram the next tick event.
 */
void tick_nohz_irq_exit(void)
{
	struct tick_sched *ts = this_cpu_ptr(&tick_cpu_sched);

	if (ts->inidle)
		tick_nohz_start_idle(ts);
	else
		tick_nohz_full_update_tick(ts);
}

/**
 * tick_nohz_idle_got_tick - Check whether or not the tick handler has run
 */
bool tick_nohz_idle_got_tick(void)
{
	struct tick_sched *ts = this_cpu_ptr(&tick_cpu_sched);

	if (ts->got_idle_tick) {
		ts->got_idle_tick = 0;
		return true;
	}
	return false;
}

/**
 * tick_nohz_get_next_hrtimer - return the next expiration time for the hrtimer
 * or the tick, whatever that expires first. Note that, if the tick has been
 * stopped, it returns the next hrtimer.
 *
 * Called from power state control code with interrupts disabled
 */
ktime_t tick_nohz_get_next_hrtimer(void)
{
	return __this_cpu_read(tick_cpu_device.evtdev)->next_event;
}

/**
 * tick_nohz_get_sleep_length - return the expected length of the current sleep
 * @delta_next: duration until the next event if the tick cannot be stopped
 *
 * Called from power state control code with interrupts disabled
 */
ktime_t tick_nohz_get_sleep_length(ktime_t *delta_next)
{
	struct clock_event_device *dev = __this_cpu_read(tick_cpu_device.evtdev);
	struct tick_sched *ts = this_cpu_ptr(&tick_cpu_sched);
	int cpu = smp_processor_id();
	/*
	 * The idle entry time is expected to be a sufficient approximation of
	 * the current time at this point.
	 */
	ktime_t now = ts->idle_entrytime;
	ktime_t next_event;

	WARN_ON_ONCE(!ts->inidle);

	*delta_next = ktime_sub(dev->next_event, now);

	if (!can_stop_idle_tick(cpu, ts))
		return *delta_next;

	next_event = tick_nohz_next_event(ts, cpu);
	if (!next_event)
		return *delta_next;

	/*
	 * If the next highres timer to expire is earlier than next_event, the
	 * idle governor needs to know that.
	 */
	next_event = min_t(u64, next_event,
			   hrtimer_next_event_without(&ts->sched_timer));

	return ktime_sub(next_event, now);
}

/**
 * tick_nohz_get_idle_calls_cpu - return the current idle calls counter value
 * for a particular CPU.
 *
 * Called from the schedutil frequency scaling governor in scheduler context.
 */
unsigned long tick_nohz_get_idle_calls_cpu(int cpu)
{
	struct tick_sched *ts = tick_get_tick_sched(cpu);

	return ts->idle_calls;
}

/**
 * tick_nohz_get_idle_calls - return the current idle calls counter value
 *
 * Called from the schedutil frequency scaling governor in scheduler context.
 */
unsigned long tick_nohz_get_idle_calls(void)
{
	struct tick_sched *ts = this_cpu_ptr(&tick_cpu_sched);

	return ts->idle_calls;
}

static void tick_nohz_account_idle_ticks(struct tick_sched *ts)
{
#ifndef CONFIG_VIRT_CPU_ACCOUNTING_NATIVE
	unsigned long ticks;

	if (vtime_accounting_cpu_enabled())
		return;
	/*
	 * We stopped the tick in idle. Update process times would miss the
	 * time we slept as update_process_times does only a 1 tick
	 * accounting. Enforce that this is accounted to idle !
	 */
	ticks = jiffies - ts->idle_jiffies;
	/*
	 * We might be one off. Do not randomly account a huge number of ticks!
	 */
	if (ticks && ticks < LONG_MAX)
		account_idle_ticks(ticks);
#endif
}

static void __tick_nohz_idle_restart_tick(struct tick_sched *ts, ktime_t now)
{
	tick_nohz_restart_sched_tick(ts, now);
	tick_nohz_account_idle_ticks(ts);
}

void tick_nohz_idle_restart_tick(void)
{
	struct tick_sched *ts = this_cpu_ptr(&tick_cpu_sched);

	if (ts->tick_stopped)
		__tick_nohz_idle_restart_tick(ts, ktime_get());
}

/**
 * tick_nohz_idle_exit - restart the idle tick from the idle task
 *
 * Restart the idle tick when the CPU is woken up from idle
 * This also exit the RCU extended quiescent state. The CPU
 * can use RCU again after this function is called.
 */
void tick_nohz_idle_exit(void)
{
	struct tick_sched *ts = this_cpu_ptr(&tick_cpu_sched);
	bool idle_active, tick_stopped;
	ktime_t now;

	local_irq_disable();

	WARN_ON_ONCE(!ts->inidle);
	WARN_ON_ONCE(ts->timer_expires_base);

	ts->inidle = 0;
	idle_active = ts->idle_active;
	tick_stopped = ts->tick_stopped;

	if (idle_active || tick_stopped)
		now = ktime_get();

	if (idle_active)
		tick_nohz_stop_idle(ts, now);

	if (tick_stopped)
		__tick_nohz_idle_restart_tick(ts, now);

	local_irq_enable();
}

/*
 * The nohz low res interrupt handler
 */
static void tick_nohz_handler(struct clock_event_device *dev)
{
	struct tick_sched *ts = this_cpu_ptr(&tick_cpu_sched);
	struct pt_regs *regs = get_irq_regs();
	ktime_t now = ktime_get();

	dev->next_event = KTIME_MAX;

	tick_sched_do_timer(ts, now);
	tick_sched_handle(ts, regs);

	/* No need to reprogram if we are running tickless  */
	if (unlikely(ts->tick_stopped))
		return;

	hrtimer_forward(&ts->sched_timer, now, TICK_NSEC);
	tick_program_event(hrtimer_get_expires(&ts->sched_timer), 1);
}

static inline void tick_nohz_activate(struct tick_sched *ts, int mode)
{
	if (!tick_nohz_enabled)
		return;
	ts->nohz_mode = mode;
	/* One update is enough */
	if (!test_and_set_bit(0, &tick_nohz_active))
		timers_update_nohz();
}

/**
 * tick_nohz_switch_to_nohz - switch to nohz mode
 */
static void tick_nohz_switch_to_nohz(void)
{
	struct tick_sched *ts = this_cpu_ptr(&tick_cpu_sched);
	ktime_t next;

	if (!tick_nohz_enabled)
		return;

	if (tick_switch_to_oneshot(tick_nohz_handler))
		return;

	/*
	 * Recycle the hrtimer in ts, so we can share the
	 * hrtimer_forward with the highres code.
	 */
	hrtimer_init(&ts->sched_timer, CLOCK_MONOTONIC, HRTIMER_MODE_ABS_HARD);
	/* Get the next period */
	next = tick_init_jiffy_update();

	hrtimer_set_expires(&ts->sched_timer, next);
	hrtimer_forward_now(&ts->sched_timer, TICK_NSEC);
	tick_program_event(hrtimer_get_expires(&ts->sched_timer), 1);
	tick_nohz_activate(ts, NOHZ_MODE_LOWRES);
}

static inline void tick_nohz_irq_enter(void)
{
	struct tick_sched *ts = this_cpu_ptr(&tick_cpu_sched);
	ktime_t now;

	if (!ts->idle_active && !ts->tick_stopped)
		return;
	now = ktime_get();
	if (ts->idle_active)
		tick_nohz_stop_idle(ts, now);
	if (ts->tick_stopped)
		tick_nohz_update_jiffies(now);
}

#else

static inline void tick_nohz_switch_to_nohz(void) { }
static inline void tick_nohz_irq_enter(void) { }
static inline void tick_nohz_activate(struct tick_sched *ts, int mode) { }

#endif /* CONFIG_NO_HZ_COMMON */

/*
 * Called from irq_enter to notify about the possible interruption of idle()
 */
void tick_irq_enter(void)
{
	tick_check_oneshot_broadcast_this_cpu();
	tick_nohz_irq_enter();
}

/*
 * High resolution timer specific code
 */
#ifdef CONFIG_HIGH_RES_TIMERS
/*
 * We rearm the timer until we get disabled by the idle code.
 * Called with interrupts disabled.
 */
static enum hrtimer_restart tick_sched_timer(struct hrtimer *timer)
{
	struct tick_sched *ts =
		container_of(timer, struct tick_sched, sched_timer);
	struct pt_regs *regs = get_irq_regs();
	ktime_t now = ktime_get();

	tick_sched_do_timer(ts, now);

	/*
	 * Do not call, when we are not in irq context and have
	 * no valid regs pointer
	 */
	if (regs)
		tick_sched_handle(ts, regs);
	else
		ts->next_tick = 0;

	/* No need to reprogram if we are in idle or full dynticks mode */
	if (unlikely(ts->tick_stopped))
		return HRTIMER_NORESTART;

	hrtimer_forward(timer, now, TICK_NSEC);

	return HRTIMER_RESTART;
}

static int sched_skew_tick;

static int __init skew_tick(char *str)
{
	get_option(&str, &sched_skew_tick);

	return 0;
}
early_param("skew_tick", skew_tick);

/**
 * tick_setup_sched_timer - setup the tick emulation timer
 */
void tick_setup_sched_timer(void)
{
	struct tick_sched *ts = this_cpu_ptr(&tick_cpu_sched);
	ktime_t now = ktime_get();

	/*
	 * Emulate tick processing via per-CPU hrtimers:
	 */
	hrtimer_init(&ts->sched_timer, CLOCK_MONOTONIC, HRTIMER_MODE_ABS_HARD);
	ts->sched_timer.function = tick_sched_timer;

	/* Get the next period (per-CPU) */
	hrtimer_set_expires(&ts->sched_timer, tick_init_jiffy_update());

	/* Offset the tick to avert jiffies_lock contention. */
	if (sched_skew_tick) {
		u64 offset = TICK_NSEC >> 1;
		do_div(offset, num_possible_cpus());
		offset *= smp_processor_id();
		hrtimer_add_expires_ns(&ts->sched_timer, offset);
	}

	hrtimer_forward(&ts->sched_timer, now, TICK_NSEC);
	hrtimer_start_expires(&ts->sched_timer, HRTIMER_MODE_ABS_PINNED_HARD);
	tick_nohz_activate(ts, NOHZ_MODE_HIGHRES);
}
#endif /* HIGH_RES_TIMERS */

#if defined CONFIG_NO_HZ_COMMON || defined CONFIG_HIGH_RES_TIMERS
void tick_cancel_sched_timer(int cpu)
{
	struct tick_sched *ts = &per_cpu(tick_cpu_sched, cpu);

# ifdef CONFIG_HIGH_RES_TIMERS
	if (ts->sched_timer.base)
		hrtimer_cancel(&ts->sched_timer);
# endif

	memset(ts, 0, sizeof(*ts));
}
#endif

/**
 * Async notification about clocksource changes
 */
void tick_clock_notify(void)
{
	int cpu;

	for_each_possible_cpu(cpu)
		set_bit(0, &per_cpu(tick_cpu_sched, cpu).check_clocks);
}

/*
 * Async notification about clock event changes
 */
void tick_oneshot_notify(void)
{
	struct tick_sched *ts = this_cpu_ptr(&tick_cpu_sched);

	set_bit(0, &ts->check_clocks);
}

/**
 * Check, if a change happened, which makes oneshot possible.
 *
 * Called cyclic from the hrtimer softirq (driven by the timer
 * softirq) allow_nohz signals, that we can switch into low-res nohz
 * mode, because high resolution timers are disabled (either compile
 * or runtime). Called with interrupts disabled.
 */
int tick_check_oneshot_change(int allow_nohz)
{
	struct tick_sched *ts = this_cpu_ptr(&tick_cpu_sched);

	if (!test_and_clear_bit(0, &ts->check_clocks))
		return 0;

	if (ts->nohz_mode != NOHZ_MODE_INACTIVE)
		return 0;

	if (!timekeeping_valid_for_hres() || !tick_is_oneshot_available())
		return 0;

	if (!allow_nohz)
		return 1;

	tick_nohz_switch_to_nohz();
	return 0;
}<|MERGE_RESOLUTION|>--- conflicted
+++ resolved
@@ -84,17 +84,10 @@
 
 	/* Reevaluate with jiffies_lock held */
 	raw_spin_lock(&jiffies_lock);
-<<<<<<< HEAD
-	write_seqcount_begin(&jiffies_seq);
-
-	delta = ktime_sub(now, last_jiffies_update);
-	if (delta >= tick_period) {
-=======
 	if (ktime_before(now, tick_next_period)) {
 		raw_spin_unlock(&jiffies_lock);
 		return;
 	}
->>>>>>> f53660ec
 
 	write_seqcount_begin(&jiffies_seq);
 
@@ -108,12 +101,6 @@
 		last_jiffies_update = ktime_add_ns(last_jiffies_update,
 						   incr * ticks);
 	} else {
-<<<<<<< HEAD
-		write_seqcount_end(&jiffies_seq);
-		raw_spin_unlock(&jiffies_lock);
-		return;
-	}
-=======
 		last_jiffies_update = ktime_add_ns(last_jiffies_update,
 						   TICK_NSEC);
 	}
@@ -127,7 +114,6 @@
 	WRITE_ONCE(tick_next_period,
 		   ktime_add_ns(last_jiffies_update, TICK_NSEC));
 
->>>>>>> f53660ec
 	write_seqcount_end(&jiffies_seq);
 	raw_spin_unlock(&jiffies_lock);
 	update_wall_time();
