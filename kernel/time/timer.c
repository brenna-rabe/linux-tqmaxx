/*
 *  linux/kernel/timer.c
 *
 *  Kernel internal timers
 *
 *  Copyright (C) 1991, 1992  Linus Torvalds
 *
 *  1997-01-28  Modified by Finn Arne Gangstad to make timers scale better.
 *
 *  1997-09-10  Updated NTP code according to technical memorandum Jan '96
 *              "A Kernel Model for Precision Timekeeping" by Dave Mills
 *  1998-12-24  Fixed a xtime SMP race (we need the xtime_lock rw spinlock to
 *              serialize accesses to xtime/lost_ticks).
 *                              Copyright (C) 1998  Andrea Arcangeli
 *  1999-03-10  Improved NTP compatibility by Ulrich Windl
 *  2002-05-31	Move sys_sysinfo here and make its locking sane, Robert Love
 *  2000-10-05  Implemented scalable SMP per-CPU timer handling.
 *                              Copyright (C) 2000, 2001, 2002  Ingo Molnar
 *              Designed by David S. Miller, Alexey Kuznetsov and Ingo Molnar
 */

#include <linux/kernel_stat.h>
#include <linux/export.h>
#include <linux/interrupt.h>
#include <linux/percpu.h>
#include <linux/init.h>
#include <linux/mm.h>
#include <linux/swap.h>
#include <linux/pid_namespace.h>
#include <linux/notifier.h>
#include <linux/thread_info.h>
#include <linux/time.h>
#include <linux/jiffies.h>
#include <linux/posix-timers.h>
#include <linux/cpu.h>
#include <linux/syscalls.h>
#include <linux/delay.h>
#include <linux/tick.h>
#include <linux/kallsyms.h>
#include <linux/irq_work.h>
#include <linux/sched.h>
#include <linux/sched/sysctl.h>
#include <linux/slab.h>
#include <linux/compat.h>

#include <asm/uaccess.h>
#include <asm/unistd.h>
#include <asm/div64.h>
#include <asm/timex.h>
#include <asm/io.h>

#include "tick-internal.h"

#define CREATE_TRACE_POINTS
#include <trace/events/timer.h>

__visible u64 jiffies_64 __cacheline_aligned_in_smp = INITIAL_JIFFIES;

EXPORT_SYMBOL(jiffies_64);

/*
 * The timer wheel has LVL_DEPTH array levels. Each level provides an array of
 * LVL_SIZE buckets. Each level is driven by its own clock and therefor each
 * level has a different granularity.
 *
 * The level granularity is:		LVL_CLK_DIV ^ lvl
 * The level clock frequency is:	HZ / (LVL_CLK_DIV ^ level)
 *
 * The array level of a newly armed timer depends on the relative expiry
 * time. The farther the expiry time is away the higher the array level and
 * therefor the granularity becomes.
 *
 * Contrary to the original timer wheel implementation, which aims for 'exact'
 * expiry of the timers, this implementation removes the need for recascading
 * the timers into the lower array levels. The previous 'classic' timer wheel
 * implementation of the kernel already violated the 'exact' expiry by adding
 * slack to the expiry time to provide batched expiration. The granularity
 * levels provide implicit batching.
 *
 * This is an optimization of the original timer wheel implementation for the
 * majority of the timer wheel use cases: timeouts. The vast majority of
 * timeout timers (networking, disk I/O ...) are canceled before expiry. If
 * the timeout expires it indicates that normal operation is disturbed, so it
 * does not matter much whether the timeout comes with a slight delay.
 *
 * The only exception to this are networking timers with a small expiry
 * time. They rely on the granularity. Those fit into the first wheel level,
 * which has HZ granularity.
 *
 * We don't have cascading anymore. timers with a expiry time above the
 * capacity of the last wheel level are force expired at the maximum timeout
 * value of the last wheel level. From data sampling we know that the maximum
 * value observed is 5 days (network connection tracking), so this should not
 * be an issue.
 *
 * The currently chosen array constants values are a good compromise between
 * array size and granularity.
 *
 * This results in the following granularity and range levels:
 *
 * HZ 1000 steps
 * Level Offset  Granularity            Range
 *  0      0         1 ms                0 ms -         63 ms
 *  1     64         8 ms               64 ms -        511 ms
 *  2    128        64 ms              512 ms -       4095 ms (512ms - ~4s)
 *  3    192       512 ms             4096 ms -      32767 ms (~4s - ~32s)
 *  4    256      4096 ms (~4s)      32768 ms -     262143 ms (~32s - ~4m)
 *  5    320     32768 ms (~32s)    262144 ms -    2097151 ms (~4m - ~34m)
 *  6    384    262144 ms (~4m)    2097152 ms -   16777215 ms (~34m - ~4h)
 *  7    448   2097152 ms (~34m)  16777216 ms -  134217727 ms (~4h - ~1d)
 *  8    512  16777216 ms (~4h)  134217728 ms - 1073741822 ms (~1d - ~12d)
 *
 * HZ  300
 * Level Offset  Granularity            Range
 *  0	   0         3 ms                0 ms -        210 ms
 *  1	  64        26 ms              213 ms -       1703 ms (213ms - ~1s)
 *  2	 128       213 ms             1706 ms -      13650 ms (~1s - ~13s)
 *  3	 192      1706 ms (~1s)      13653 ms -     109223 ms (~13s - ~1m)
 *  4	 256     13653 ms (~13s)    109226 ms -     873810 ms (~1m - ~14m)
 *  5	 320    109226 ms (~1m)     873813 ms -    6990503 ms (~14m - ~1h)
 *  6	 384    873813 ms (~14m)   6990506 ms -   55924050 ms (~1h - ~15h)
 *  7	 448   6990506 ms (~1h)   55924053 ms -  447392423 ms (~15h - ~5d)
 *  8    512  55924053 ms (~15h) 447392426 ms - 3579139406 ms (~5d - ~41d)
 *
 * HZ  250
 * Level Offset  Granularity            Range
 *  0	   0         4 ms                0 ms -        255 ms
 *  1	  64        32 ms              256 ms -       2047 ms (256ms - ~2s)
 *  2	 128       256 ms             2048 ms -      16383 ms (~2s - ~16s)
 *  3	 192      2048 ms (~2s)      16384 ms -     131071 ms (~16s - ~2m)
 *  4	 256     16384 ms (~16s)    131072 ms -    1048575 ms (~2m - ~17m)
 *  5	 320    131072 ms (~2m)    1048576 ms -    8388607 ms (~17m - ~2h)
 *  6	 384   1048576 ms (~17m)   8388608 ms -   67108863 ms (~2h - ~18h)
 *  7	 448   8388608 ms (~2h)   67108864 ms -  536870911 ms (~18h - ~6d)
 *  8    512  67108864 ms (~18h) 536870912 ms - 4294967288 ms (~6d - ~49d)
 *
 * HZ  100
 * Level Offset  Granularity            Range
 *  0	   0         10 ms               0 ms -        630 ms
 *  1	  64         80 ms             640 ms -       5110 ms (640ms - ~5s)
 *  2	 128        640 ms            5120 ms -      40950 ms (~5s - ~40s)
 *  3	 192       5120 ms (~5s)     40960 ms -     327670 ms (~40s - ~5m)
 *  4	 256      40960 ms (~40s)   327680 ms -    2621430 ms (~5m - ~43m)
 *  5	 320     327680 ms (~5m)   2621440 ms -   20971510 ms (~43m - ~5h)
 *  6	 384    2621440 ms (~43m) 20971520 ms -  167772150 ms (~5h - ~1d)
 *  7	 448   20971520 ms (~5h) 167772160 ms - 1342177270 ms (~1d - ~15d)
 */

/* Clock divisor for the next level */
#define LVL_CLK_SHIFT	3
#define LVL_CLK_DIV	(1UL << LVL_CLK_SHIFT)
#define LVL_CLK_MASK	(LVL_CLK_DIV - 1)
#define LVL_SHIFT(n)	((n) * LVL_CLK_SHIFT)
#define LVL_GRAN(n)	(1UL << LVL_SHIFT(n))

/*
 * The time start value for each level to select the bucket at enqueue
 * time.
 */
#define LVL_START(n)	((LVL_SIZE - 1) << (((n) - 1) * LVL_CLK_SHIFT))

/* Size of each clock level */
#define LVL_BITS	6
#define LVL_SIZE	(1UL << LVL_BITS)
#define LVL_MASK	(LVL_SIZE - 1)
#define LVL_OFFS(n)	((n) * LVL_SIZE)

/* Level depth */
#if HZ > 100
# define LVL_DEPTH	9
# else
# define LVL_DEPTH	8
#endif

/* The cutoff (max. capacity of the wheel) */
#define WHEEL_TIMEOUT_CUTOFF	(LVL_START(LVL_DEPTH))
#define WHEEL_TIMEOUT_MAX	(WHEEL_TIMEOUT_CUTOFF - LVL_GRAN(LVL_DEPTH - 1))

/*
 * The resulting wheel size. If NOHZ is configured we allocate two
 * wheels so we have a separate storage for the deferrable timers.
 */
#define WHEEL_SIZE	(LVL_SIZE * LVL_DEPTH)

#ifdef CONFIG_NO_HZ_COMMON
# define NR_BASES	2
# define BASE_STD	0
# define BASE_DEF	1
#else
# define NR_BASES	1
# define BASE_STD	0
# define BASE_DEF	0
#endif

struct timer_base {
	raw_spinlock_t		lock;
	struct timer_list	*running_timer;
#ifdef CONFIG_PREEMPT_RT_FULL
	struct swait_queue_head	wait_for_running_timer;
#endif
	unsigned long		clk;
	unsigned long		next_expiry;
	unsigned int		cpu;
	bool			migration_enabled;
	bool			nohz_active;
	bool			is_idle;
	DECLARE_BITMAP(pending_map, WHEEL_SIZE);
	struct hlist_head	vectors[WHEEL_SIZE];
	struct hlist_head	expired_lists[LVL_DEPTH];
	int			expired_count;
} ____cacheline_aligned;

static DEFINE_PER_CPU(struct timer_base, timer_bases[NR_BASES]);

#if defined(CONFIG_SMP) && defined(CONFIG_NO_HZ_COMMON)
unsigned int sysctl_timer_migration = 1;

void timers_update_migration(bool update_nohz)
{
	bool on = sysctl_timer_migration && tick_nohz_active;
	unsigned int cpu;

	/* Avoid the loop, if nothing to update */
	if (this_cpu_read(timer_bases[BASE_STD].migration_enabled) == on)
		return;

	for_each_possible_cpu(cpu) {
		per_cpu(timer_bases[BASE_STD].migration_enabled, cpu) = on;
		per_cpu(timer_bases[BASE_DEF].migration_enabled, cpu) = on;
		per_cpu(hrtimer_bases.migration_enabled, cpu) = on;
		if (!update_nohz)
			continue;
		per_cpu(timer_bases[BASE_STD].nohz_active, cpu) = true;
		per_cpu(timer_bases[BASE_DEF].nohz_active, cpu) = true;
		per_cpu(hrtimer_bases.nohz_active, cpu) = true;
	}
}

int timer_migration_handler(struct ctl_table *table, int write,
			    void __user *buffer, size_t *lenp,
			    loff_t *ppos)
{
	static DEFINE_MUTEX(mutex);
	int ret;

	mutex_lock(&mutex);
	ret = proc_dointvec(table, write, buffer, lenp, ppos);
	if (!ret && write)
		timers_update_migration(false);
	mutex_unlock(&mutex);
	return ret;
}
#endif

static unsigned long round_jiffies_common(unsigned long j, int cpu,
		bool force_up)
{
	int rem;
	unsigned long original = j;

	/*
	 * We don't want all cpus firing their timers at once hitting the
	 * same lock or cachelines, so we skew each extra cpu with an extra
	 * 3 jiffies. This 3 jiffies came originally from the mm/ code which
	 * already did this.
	 * The skew is done by adding 3*cpunr, then round, then subtract this
	 * extra offset again.
	 */
	j += cpu * 3;

	rem = j % HZ;

	/*
	 * If the target jiffie is just after a whole second (which can happen
	 * due to delays of the timer irq, long irq off times etc etc) then
	 * we should round down to the whole second, not up. Use 1/4th second
	 * as cutoff for this rounding as an extreme upper bound for this.
	 * But never round down if @force_up is set.
	 */
	if (rem < HZ/4 && !force_up) /* round down */
		j = j - rem;
	else /* round up */
		j = j - rem + HZ;

	/* now that we have rounded, subtract the extra skew again */
	j -= cpu * 3;

	/*
	 * Make sure j is still in the future. Otherwise return the
	 * unmodified value.
	 */
	return time_is_after_jiffies(j) ? j : original;
}

/**
 * __round_jiffies - function to round jiffies to a full second
 * @j: the time in (absolute) jiffies that should be rounded
 * @cpu: the processor number on which the timeout will happen
 *
 * __round_jiffies() rounds an absolute time in the future (in jiffies)
 * up or down to (approximately) full seconds. This is useful for timers
 * for which the exact time they fire does not matter too much, as long as
 * they fire approximately every X seconds.
 *
 * By rounding these timers to whole seconds, all such timers will fire
 * at the same time, rather than at various times spread out. The goal
 * of this is to have the CPU wake up less, which saves power.
 *
 * The exact rounding is skewed for each processor to avoid all
 * processors firing at the exact same time, which could lead
 * to lock contention or spurious cache line bouncing.
 *
 * The return value is the rounded version of the @j parameter.
 */
unsigned long __round_jiffies(unsigned long j, int cpu)
{
	return round_jiffies_common(j, cpu, false);
}
EXPORT_SYMBOL_GPL(__round_jiffies);

/**
 * __round_jiffies_relative - function to round jiffies to a full second
 * @j: the time in (relative) jiffies that should be rounded
 * @cpu: the processor number on which the timeout will happen
 *
 * __round_jiffies_relative() rounds a time delta  in the future (in jiffies)
 * up or down to (approximately) full seconds. This is useful for timers
 * for which the exact time they fire does not matter too much, as long as
 * they fire approximately every X seconds.
 *
 * By rounding these timers to whole seconds, all such timers will fire
 * at the same time, rather than at various times spread out. The goal
 * of this is to have the CPU wake up less, which saves power.
 *
 * The exact rounding is skewed for each processor to avoid all
 * processors firing at the exact same time, which could lead
 * to lock contention or spurious cache line bouncing.
 *
 * The return value is the rounded version of the @j parameter.
 */
unsigned long __round_jiffies_relative(unsigned long j, int cpu)
{
	unsigned long j0 = jiffies;

	/* Use j0 because jiffies might change while we run */
	return round_jiffies_common(j + j0, cpu, false) - j0;
}
EXPORT_SYMBOL_GPL(__round_jiffies_relative);

/**
 * round_jiffies - function to round jiffies to a full second
 * @j: the time in (absolute) jiffies that should be rounded
 *
 * round_jiffies() rounds an absolute time in the future (in jiffies)
 * up or down to (approximately) full seconds. This is useful for timers
 * for which the exact time they fire does not matter too much, as long as
 * they fire approximately every X seconds.
 *
 * By rounding these timers to whole seconds, all such timers will fire
 * at the same time, rather than at various times spread out. The goal
 * of this is to have the CPU wake up less, which saves power.
 *
 * The return value is the rounded version of the @j parameter.
 */
unsigned long round_jiffies(unsigned long j)
{
	return round_jiffies_common(j, raw_smp_processor_id(), false);
}
EXPORT_SYMBOL_GPL(round_jiffies);

/**
 * round_jiffies_relative - function to round jiffies to a full second
 * @j: the time in (relative) jiffies that should be rounded
 *
 * round_jiffies_relative() rounds a time delta  in the future (in jiffies)
 * up or down to (approximately) full seconds. This is useful for timers
 * for which the exact time they fire does not matter too much, as long as
 * they fire approximately every X seconds.
 *
 * By rounding these timers to whole seconds, all such timers will fire
 * at the same time, rather than at various times spread out. The goal
 * of this is to have the CPU wake up less, which saves power.
 *
 * The return value is the rounded version of the @j parameter.
 */
unsigned long round_jiffies_relative(unsigned long j)
{
	return __round_jiffies_relative(j, raw_smp_processor_id());
}
EXPORT_SYMBOL_GPL(round_jiffies_relative);

/**
 * __round_jiffies_up - function to round jiffies up to a full second
 * @j: the time in (absolute) jiffies that should be rounded
 * @cpu: the processor number on which the timeout will happen
 *
 * This is the same as __round_jiffies() except that it will never
 * round down.  This is useful for timeouts for which the exact time
 * of firing does not matter too much, as long as they don't fire too
 * early.
 */
unsigned long __round_jiffies_up(unsigned long j, int cpu)
{
	return round_jiffies_common(j, cpu, true);
}
EXPORT_SYMBOL_GPL(__round_jiffies_up);

/**
 * __round_jiffies_up_relative - function to round jiffies up to a full second
 * @j: the time in (relative) jiffies that should be rounded
 * @cpu: the processor number on which the timeout will happen
 *
 * This is the same as __round_jiffies_relative() except that it will never
 * round down.  This is useful for timeouts for which the exact time
 * of firing does not matter too much, as long as they don't fire too
 * early.
 */
unsigned long __round_jiffies_up_relative(unsigned long j, int cpu)
{
	unsigned long j0 = jiffies;

	/* Use j0 because jiffies might change while we run */
	return round_jiffies_common(j + j0, cpu, true) - j0;
}
EXPORT_SYMBOL_GPL(__round_jiffies_up_relative);

/**
 * round_jiffies_up - function to round jiffies up to a full second
 * @j: the time in (absolute) jiffies that should be rounded
 *
 * This is the same as round_jiffies() except that it will never
 * round down.  This is useful for timeouts for which the exact time
 * of firing does not matter too much, as long as they don't fire too
 * early.
 */
unsigned long round_jiffies_up(unsigned long j)
{
	return round_jiffies_common(j, raw_smp_processor_id(), true);
}
EXPORT_SYMBOL_GPL(round_jiffies_up);

/**
 * round_jiffies_up_relative - function to round jiffies up to a full second
 * @j: the time in (relative) jiffies that should be rounded
 *
 * This is the same as round_jiffies_relative() except that it will never
 * round down.  This is useful for timeouts for which the exact time
 * of firing does not matter too much, as long as they don't fire too
 * early.
 */
unsigned long round_jiffies_up_relative(unsigned long j)
{
	return __round_jiffies_up_relative(j, raw_smp_processor_id());
}
EXPORT_SYMBOL_GPL(round_jiffies_up_relative);


static inline unsigned int timer_get_idx(struct timer_list *timer)
{
	return (timer->flags & TIMER_ARRAYMASK) >> TIMER_ARRAYSHIFT;
}

static inline void timer_set_idx(struct timer_list *timer, unsigned int idx)
{
	timer->flags = (timer->flags & ~TIMER_ARRAYMASK) |
			idx << TIMER_ARRAYSHIFT;
}

/*
 * Helper function to calculate the array index for a given expiry
 * time.
 */
static inline unsigned calc_index(unsigned expires, unsigned lvl)
{
	expires = (expires + LVL_GRAN(lvl)) >> LVL_SHIFT(lvl);
	return LVL_OFFS(lvl) + (expires & LVL_MASK);
}

static int calc_wheel_index(unsigned long expires, unsigned long clk)
{
	unsigned long delta = expires - clk;
	unsigned int idx;

	if (delta < LVL_START(1)) {
		idx = calc_index(expires, 0);
	} else if (delta < LVL_START(2)) {
		idx = calc_index(expires, 1);
	} else if (delta < LVL_START(3)) {
		idx = calc_index(expires, 2);
	} else if (delta < LVL_START(4)) {
		idx = calc_index(expires, 3);
	} else if (delta < LVL_START(5)) {
		idx = calc_index(expires, 4);
	} else if (delta < LVL_START(6)) {
		idx = calc_index(expires, 5);
	} else if (delta < LVL_START(7)) {
		idx = calc_index(expires, 6);
	} else if (LVL_DEPTH > 8 && delta < LVL_START(8)) {
		idx = calc_index(expires, 7);
	} else if ((long) delta < 0) {
		idx = clk & LVL_MASK;
	} else {
		/*
		 * Force expire obscene large timeouts to expire at the
		 * capacity limit of the wheel.
		 */
		if (expires >= WHEEL_TIMEOUT_CUTOFF)
			expires = WHEEL_TIMEOUT_MAX;

		idx = calc_index(expires, LVL_DEPTH - 1);
	}
	return idx;
}

/*
 * Enqueue the timer into the hash bucket, mark it pending in
 * the bitmap and store the index in the timer flags.
 */
static void enqueue_timer(struct timer_base *base, struct timer_list *timer,
			  unsigned int idx)
{
	hlist_add_head(&timer->entry, base->vectors + idx);
	__set_bit(idx, base->pending_map);
	timer_set_idx(timer, idx);
}

static void
__internal_add_timer(struct timer_base *base, struct timer_list *timer)
{
	unsigned int idx;

	idx = calc_wheel_index(timer->expires, base->clk);
	enqueue_timer(base, timer, idx);
}

static void
trigger_dyntick_cpu(struct timer_base *base, struct timer_list *timer)
{
	if (!IS_ENABLED(CONFIG_NO_HZ_COMMON) || !base->nohz_active)
		return;

	/*
	 * TODO: This wants some optimizing similar to the code below, but we
	 * will do that when we switch from push to pull for deferrable timers.
	 */
	if (timer->flags & TIMER_DEFERRABLE) {
		if (tick_nohz_full_cpu(base->cpu))
			wake_up_nohz_cpu(base->cpu);
		return;
	}

	/*
	 * We might have to IPI the remote CPU if the base is idle and the
	 * timer is not deferrable. If the other CPU is on the way to idle
	 * then it can't set base->is_idle as we hold the base lock:
	 */
	if (!base->is_idle)
		return;

	/* Check whether this is the new first expiring timer: */
	if (time_after_eq(timer->expires, base->next_expiry))
		return;

	/*
	 * Set the next expiry time and kick the CPU so it can reevaluate the
	 * wheel:
	 */
	base->next_expiry = timer->expires;
		wake_up_nohz_cpu(base->cpu);
}

static void
internal_add_timer(struct timer_base *base, struct timer_list *timer)
{
	__internal_add_timer(base, timer);
	trigger_dyntick_cpu(base, timer);
}

#ifdef CONFIG_TIMER_STATS
void __timer_stats_timer_set_start_info(struct timer_list *timer, void *addr)
{
	if (timer->start_site)
		return;

	timer->start_site = addr;
	memcpy(timer->start_comm, current->comm, TASK_COMM_LEN);
	timer->start_pid = current->pid;
}

static void timer_stats_account_timer(struct timer_list *timer)
{
	void *site;

	/*
	 * start_site can be concurrently reset by
	 * timer_stats_timer_clear_start_info()
	 */
	site = READ_ONCE(timer->start_site);
	if (likely(!site))
		return;

	timer_stats_update_stats(timer, timer->start_pid, site,
				 timer->function, timer->start_comm,
				 timer->flags);
}

#else
static void timer_stats_account_timer(struct timer_list *timer) {}
#endif

#ifdef CONFIG_DEBUG_OBJECTS_TIMERS

static struct debug_obj_descr timer_debug_descr;

static void *timer_debug_hint(void *addr)
{
	return ((struct timer_list *) addr)->function;
}

static bool timer_is_static_object(void *addr)
{
	struct timer_list *timer = addr;

	return (timer->entry.pprev == NULL &&
		timer->entry.next == TIMER_ENTRY_STATIC);
}

/*
 * fixup_init is called when:
 * - an active object is initialized
 */
static bool timer_fixup_init(void *addr, enum debug_obj_state state)
{
	struct timer_list *timer = addr;

	switch (state) {
	case ODEBUG_STATE_ACTIVE:
		del_timer_sync(timer);
		debug_object_init(timer, &timer_debug_descr);
		return true;
	default:
		return false;
	}
}

/* Stub timer callback for improperly used timers. */
static void stub_timer(unsigned long data)
{
	WARN_ON(1);
}

/*
 * fixup_activate is called when:
 * - an active object is activated
 * - an unknown non-static object is activated
 */
static bool timer_fixup_activate(void *addr, enum debug_obj_state state)
{
	struct timer_list *timer = addr;

	switch (state) {
	case ODEBUG_STATE_NOTAVAILABLE:
		setup_timer(timer, stub_timer, 0);
		return true;

	case ODEBUG_STATE_ACTIVE:
		WARN_ON(1);

	default:
		return false;
	}
}

/*
 * fixup_free is called when:
 * - an active object is freed
 */
static bool timer_fixup_free(void *addr, enum debug_obj_state state)
{
	struct timer_list *timer = addr;

	switch (state) {
	case ODEBUG_STATE_ACTIVE:
		del_timer_sync(timer);
		debug_object_free(timer, &timer_debug_descr);
		return true;
	default:
		return false;
	}
}

/*
 * fixup_assert_init is called when:
 * - an untracked/uninit-ed object is found
 */
static bool timer_fixup_assert_init(void *addr, enum debug_obj_state state)
{
	struct timer_list *timer = addr;

	switch (state) {
	case ODEBUG_STATE_NOTAVAILABLE:
		setup_timer(timer, stub_timer, 0);
		return true;
	default:
		return false;
	}
}

static struct debug_obj_descr timer_debug_descr = {
	.name			= "timer_list",
	.debug_hint		= timer_debug_hint,
	.is_static_object	= timer_is_static_object,
	.fixup_init		= timer_fixup_init,
	.fixup_activate		= timer_fixup_activate,
	.fixup_free		= timer_fixup_free,
	.fixup_assert_init	= timer_fixup_assert_init,
};

static inline void debug_timer_init(struct timer_list *timer)
{
	debug_object_init(timer, &timer_debug_descr);
}

static inline void debug_timer_activate(struct timer_list *timer)
{
	debug_object_activate(timer, &timer_debug_descr);
}

static inline void debug_timer_deactivate(struct timer_list *timer)
{
	debug_object_deactivate(timer, &timer_debug_descr);
}

static inline void debug_timer_free(struct timer_list *timer)
{
	debug_object_free(timer, &timer_debug_descr);
}

static inline void debug_timer_assert_init(struct timer_list *timer)
{
	debug_object_assert_init(timer, &timer_debug_descr);
}

static void do_init_timer(struct timer_list *timer, unsigned int flags,
			  const char *name, struct lock_class_key *key);

void init_timer_on_stack_key(struct timer_list *timer, unsigned int flags,
			     const char *name, struct lock_class_key *key)
{
	debug_object_init_on_stack(timer, &timer_debug_descr);
	do_init_timer(timer, flags, name, key);
}
EXPORT_SYMBOL_GPL(init_timer_on_stack_key);

void destroy_timer_on_stack(struct timer_list *timer)
{
	debug_object_free(timer, &timer_debug_descr);
}
EXPORT_SYMBOL_GPL(destroy_timer_on_stack);

#else
static inline void debug_timer_init(struct timer_list *timer) { }
static inline void debug_timer_activate(struct timer_list *timer) { }
static inline void debug_timer_deactivate(struct timer_list *timer) { }
static inline void debug_timer_assert_init(struct timer_list *timer) { }
#endif

static inline void debug_init(struct timer_list *timer)
{
	debug_timer_init(timer);
	trace_timer_init(timer);
}

static inline void
debug_activate(struct timer_list *timer, unsigned long expires)
{
	debug_timer_activate(timer);
	trace_timer_start(timer, expires, timer->flags);
}

static inline void debug_deactivate(struct timer_list *timer)
{
	debug_timer_deactivate(timer);
	trace_timer_cancel(timer);
}

static inline void debug_assert_init(struct timer_list *timer)
{
	debug_timer_assert_init(timer);
}

static void do_init_timer(struct timer_list *timer, unsigned int flags,
			  const char *name, struct lock_class_key *key)
{
	timer->entry.pprev = NULL;
	timer->flags = flags | raw_smp_processor_id();
#ifdef CONFIG_TIMER_STATS
	timer->start_site = NULL;
	timer->start_pid = -1;
	memset(timer->start_comm, 0, TASK_COMM_LEN);
#endif
	lockdep_init_map(&timer->lockdep_map, name, key, 0);
}

/**
 * init_timer_key - initialize a timer
 * @timer: the timer to be initialized
 * @flags: timer flags
 * @name: name of the timer
 * @key: lockdep class key of the fake lock used for tracking timer
 *       sync lock dependencies
 *
 * init_timer_key() must be done to a timer prior calling *any* of the
 * other timer functions.
 */
void init_timer_key(struct timer_list *timer, unsigned int flags,
		    const char *name, struct lock_class_key *key)
{
	debug_init(timer);
	do_init_timer(timer, flags, name, key);
}
EXPORT_SYMBOL(init_timer_key);

static inline void detach_timer(struct timer_list *timer, bool clear_pending)
{
	struct hlist_node *entry = &timer->entry;

	debug_deactivate(timer);

	__hlist_del(entry);
	if (clear_pending)
		entry->pprev = NULL;
	entry->next = LIST_POISON2;
}

static int detach_if_pending(struct timer_list *timer, struct timer_base *base,
			     bool clear_pending)
{
	unsigned idx = timer_get_idx(timer);

	if (!timer_pending(timer))
		return 0;

	if (hlist_is_singular_node(&timer->entry, base->vectors + idx))
		__clear_bit(idx, base->pending_map);

	detach_timer(timer, clear_pending);
	return 1;
}

static inline struct timer_base *get_timer_cpu_base(u32 tflags, u32 cpu)
{
	struct timer_base *base = per_cpu_ptr(&timer_bases[BASE_STD], cpu);

	/*
	 * If the timer is deferrable and nohz is active then we need to use
	 * the deferrable base.
	 */
	if (IS_ENABLED(CONFIG_NO_HZ_COMMON) && base->nohz_active &&
	    (tflags & TIMER_DEFERRABLE))
		base = per_cpu_ptr(&timer_bases[BASE_DEF], cpu);
	return base;
}

static inline struct timer_base *get_timer_this_cpu_base(u32 tflags)
{
	struct timer_base *base = this_cpu_ptr(&timer_bases[BASE_STD]);

	/*
	 * If the timer is deferrable and nohz is active then we need to use
	 * the deferrable base.
	 */
	if (IS_ENABLED(CONFIG_NO_HZ_COMMON) && base->nohz_active &&
	    (tflags & TIMER_DEFERRABLE))
		base = this_cpu_ptr(&timer_bases[BASE_DEF]);
	return base;
}

static inline struct timer_base *get_timer_base(u32 tflags)
{
	return get_timer_cpu_base(tflags, tflags & TIMER_CPUMASK);
}

#ifdef CONFIG_NO_HZ_COMMON
static inline struct timer_base *
get_target_base(struct timer_base *base, unsigned tflags)
{
#ifdef CONFIG_SMP
	if ((tflags & TIMER_PINNED) || !base->migration_enabled)
		return get_timer_this_cpu_base(tflags);
	return get_timer_cpu_base(tflags, get_nohz_timer_target());
#else
	return get_timer_this_cpu_base(tflags);
#endif
}

static inline void forward_timer_base(struct timer_base *base)
{
	unsigned long jnow = READ_ONCE(jiffies);

	/*
	 * We only forward the base when it's idle and we have a delta between
	 * base clock and jiffies.
	 */
	if (!base->is_idle || (long) (jnow - base->clk) < 2)
		return;

	/*
	 * If the next expiry value is > jiffies, then we fast forward to
	 * jiffies otherwise we forward to the next expiry value.
	 */
	if (time_after(base->next_expiry, jnow))
		base->clk = jnow;
	else
		base->clk = base->next_expiry;
}
#else
static inline struct timer_base *
get_target_base(struct timer_base *base, unsigned tflags)
{
	return get_timer_this_cpu_base(tflags);
}

static inline void forward_timer_base(struct timer_base *base) { }
#endif


/*
 * We are using hashed locking: Holding per_cpu(timer_bases[x]).lock means
 * that all timers which are tied to this base are locked, and the base itself
 * is locked too.
 *
 * So __run_timers/migrate_timers can safely modify all timers which could
 * be found in the base->vectors array.
 *
 * When a timer is migrating then the TIMER_MIGRATING flag is set and we need
 * to wait until the migration is done.
 */
static struct timer_base *lock_timer_base(struct timer_list *timer,
					  unsigned long *flags)
	__acquires(timer->base->lock)
{
	for (;;) {
		struct timer_base *base;
		u32 tf;

		/*
		 * We need to use READ_ONCE() here, otherwise the compiler
		 * might re-read @tf between the check for TIMER_MIGRATING
		 * and spin_lock().
		 */
		tf = READ_ONCE(timer->flags);

		if (!(tf & TIMER_MIGRATING)) {
			base = get_timer_base(tf);
			raw_spin_lock_irqsave(&base->lock, *flags);
			if (timer->flags == tf)
				return base;
			raw_spin_unlock_irqrestore(&base->lock, *flags);
		}
		cpu_relax();
	}
}

static inline int
__mod_timer(struct timer_list *timer, unsigned long expires, bool pending_only)
{
	struct timer_base *base, *new_base;
	unsigned int idx = UINT_MAX;
	unsigned long clk = 0, flags;
	int ret = 0;

	BUG_ON(!timer->function);

	/*
	 * This is a common optimization triggered by the networking code - if
	 * the timer is re-modified to have the same timeout or ends up in the
	 * same array bucket then just return:
	 */
	if (timer_pending(timer)) {
		if (timer->expires == expires)
			return 1;

		/*
		 * We lock timer base and calculate the bucket index right
		 * here. If the timer ends up in the same bucket, then we
		 * just update the expiry time and avoid the whole
		 * dequeue/enqueue dance.
		 */
		base = lock_timer_base(timer, &flags);

		clk = base->clk;
		idx = calc_wheel_index(expires, clk);

		/*
		 * Retrieve and compare the array index of the pending
		 * timer. If it matches set the expiry to the new value so a
		 * subsequent call will exit in the expires check above.
		 */
		if (idx == timer_get_idx(timer)) {
			timer->expires = expires;
			ret = 1;
			goto out_unlock;
		}
	} else {
		base = lock_timer_base(timer, &flags);
	}

	timer_stats_timer_set_start_info(timer);

	ret = detach_if_pending(timer, base, false);
	if (!ret && pending_only)
		goto out_unlock;

	debug_activate(timer, expires);

	new_base = get_target_base(base, timer->flags);

	if (base != new_base) {
		/*
		 * We are trying to schedule the timer on the new base.
		 * However we can't change timer's base while it is running,
		 * otherwise del_timer_sync() can't detect that the timer's
		 * handler yet has not finished. This also guarantees that the
		 * timer is serialized wrt itself.
		 */
		if (likely(base->running_timer != timer)) {
			/* See the comment in lock_timer_base() */
			timer->flags |= TIMER_MIGRATING;

			raw_spin_unlock(&base->lock);
			base = new_base;
			raw_spin_lock(&base->lock);
			WRITE_ONCE(timer->flags,
				   (timer->flags & ~TIMER_BASEMASK) | base->cpu);
		}
	}

	/* Try to forward a stale timer base clock */
	forward_timer_base(base);

	timer->expires = expires;
	/*
	 * If 'idx' was calculated above and the base time did not advance
	 * between calculating 'idx' and possibly switching the base, only
	 * enqueue_timer() and trigger_dyntick_cpu() is required. Otherwise
	 * we need to (re)calculate the wheel index via
	 * internal_add_timer().
	 */
	if (idx != UINT_MAX && clk == base->clk) {
		enqueue_timer(base, timer, idx);
		trigger_dyntick_cpu(base, timer);
	} else {
		internal_add_timer(base, timer);
	}

out_unlock:
	raw_spin_unlock_irqrestore(&base->lock, flags);

	return ret;
}

/**
 * mod_timer_pending - modify a pending timer's timeout
 * @timer: the pending timer to be modified
 * @expires: new timeout in jiffies
 *
 * mod_timer_pending() is the same for pending timers as mod_timer(),
 * but will not re-activate and modify already deleted timers.
 *
 * It is useful for unserialized use of timers.
 */
int mod_timer_pending(struct timer_list *timer, unsigned long expires)
{
	return __mod_timer(timer, expires, true);
}
EXPORT_SYMBOL(mod_timer_pending);

/**
 * mod_timer - modify a timer's timeout
 * @timer: the timer to be modified
 * @expires: new timeout in jiffies
 *
 * mod_timer() is a more efficient way to update the expire field of an
 * active timer (if the timer is inactive it will be activated)
 *
 * mod_timer(timer, expires) is equivalent to:
 *
 *     del_timer(timer); timer->expires = expires; add_timer(timer);
 *
 * Note that if there are multiple unserialized concurrent users of the
 * same timer, then mod_timer() is the only safe way to modify the timeout,
 * since add_timer() cannot modify an already running timer.
 *
 * The function returns whether it has modified a pending timer or not.
 * (ie. mod_timer() of an inactive timer returns 0, mod_timer() of an
 * active timer returns 1.)
 */
int mod_timer(struct timer_list *timer, unsigned long expires)
{
	return __mod_timer(timer, expires, false);
}
EXPORT_SYMBOL(mod_timer);

/**
 * add_timer - start a timer
 * @timer: the timer to be added
 *
 * The kernel will do a ->function(->data) callback from the
 * timer interrupt at the ->expires point in the future. The
 * current time is 'jiffies'.
 *
 * The timer's ->expires, ->function (and if the handler uses it, ->data)
 * fields must be set prior calling this function.
 *
 * Timers with an ->expires field in the past will be executed in the next
 * timer tick.
 */
void add_timer(struct timer_list *timer)
{
	BUG_ON(timer_pending(timer));
	mod_timer(timer, timer->expires);
}
EXPORT_SYMBOL(add_timer);

/**
 * add_timer_on - start a timer on a particular CPU
 * @timer: the timer to be added
 * @cpu: the CPU to start it on
 *
 * This is not very scalable on SMP. Double adds are not possible.
 */
void add_timer_on(struct timer_list *timer, int cpu)
{
	struct timer_base *new_base, *base;
	unsigned long flags;

	timer_stats_timer_set_start_info(timer);
	BUG_ON(timer_pending(timer) || !timer->function);

	new_base = get_timer_cpu_base(timer->flags, cpu);

	/*
	 * If @timer was on a different CPU, it should be migrated with the
	 * old base locked to prevent other operations proceeding with the
	 * wrong base locked.  See lock_timer_base().
	 */
	base = lock_timer_base(timer, &flags);
	if (base != new_base) {
		timer->flags |= TIMER_MIGRATING;

		raw_spin_unlock(&base->lock);
		base = new_base;
		raw_spin_lock(&base->lock);
		WRITE_ONCE(timer->flags,
			   (timer->flags & ~TIMER_BASEMASK) | cpu);
	}

	debug_activate(timer, timer->expires);
	internal_add_timer(base, timer);
	raw_spin_unlock_irqrestore(&base->lock, flags);
}
EXPORT_SYMBOL_GPL(add_timer_on);

#ifdef CONFIG_PREEMPT_RT_FULL
/*
 * Wait for a running timer
 */
static void wait_for_running_timer(struct timer_list *timer)
{
	struct timer_base *base;
	u32 tf = timer->flags;

	if (tf & TIMER_MIGRATING)
		return;

	base = get_timer_base(tf);
	swait_event(base->wait_for_running_timer,
		   base->running_timer != timer);
}

# define wakeup_timer_waiters(b)	swake_up_all(&(b)->wait_for_running_timer)
#else
static inline void wait_for_running_timer(struct timer_list *timer)
{
	cpu_relax();
}

# define wakeup_timer_waiters(b)	do { } while (0)
#endif

/**
 * del_timer - deactive a timer.
 * @timer: the timer to be deactivated
 *
 * del_timer() deactivates a timer - this works on both active and inactive
 * timers.
 *
 * The function returns whether it has deactivated a pending timer or not.
 * (ie. del_timer() of an inactive timer returns 0, del_timer() of an
 * active timer returns 1.)
 */
int del_timer(struct timer_list *timer)
{
	struct timer_base *base;
	unsigned long flags;
	int ret = 0;

	debug_assert_init(timer);

	timer_stats_timer_clear_start_info(timer);
	if (timer_pending(timer)) {
		base = lock_timer_base(timer, &flags);
		ret = detach_if_pending(timer, base, true);
		raw_spin_unlock_irqrestore(&base->lock, flags);
	}

	return ret;
}
EXPORT_SYMBOL(del_timer);

/**
 * try_to_del_timer_sync - Try to deactivate a timer
 * @timer: timer do del
 *
 * This function tries to deactivate a timer. Upon successful (ret >= 0)
 * exit the timer is not queued and the handler is not running on any CPU.
 */
int try_to_del_timer_sync(struct timer_list *timer)
{
	struct timer_base *base;
	unsigned long flags;
	int ret = -1;

	debug_assert_init(timer);

	base = lock_timer_base(timer, &flags);

	if (base->running_timer != timer) {
		timer_stats_timer_clear_start_info(timer);
		ret = detach_if_pending(timer, base, true);
	}
	raw_spin_unlock_irqrestore(&base->lock, flags);

	return ret;
}
EXPORT_SYMBOL(try_to_del_timer_sync);

#if defined(CONFIG_SMP) || defined(CONFIG_PREEMPT_RT_FULL)
/**
 * del_timer_sync - deactivate a timer and wait for the handler to finish.
 * @timer: the timer to be deactivated
 *
 * This function only differs from del_timer() on SMP: besides deactivating
 * the timer it also makes sure the handler has finished executing on other
 * CPUs.
 *
 * Synchronization rules: Callers must prevent restarting of the timer,
 * otherwise this function is meaningless. It must not be called from
 * interrupt contexts unless the timer is an irqsafe one. The caller must
 * not hold locks which would prevent completion of the timer's
 * handler. The timer's handler must not call add_timer_on(). Upon exit the
 * timer is not queued and the handler is not running on any CPU.
 *
 * Note: For !irqsafe timers, you must not hold locks that are held in
 *   interrupt context while calling this function. Even if the lock has
 *   nothing to do with the timer in question.  Here's why:
 *
 *    CPU0                             CPU1
 *    ----                             ----
 *                                   <SOFTIRQ>
 *                                   call_timer_fn();
 *                                     base->running_timer = mytimer;
 *  spin_lock_irq(somelock);
 *                                     <IRQ>
 *                                        spin_lock(somelock);
 *  del_timer_sync(mytimer);
 *   while (base->running_timer == mytimer);
 *
 * Now del_timer_sync() will never return and never release somelock.
 * The interrupt on the other CPU is waiting to grab somelock but
 * it has interrupted the softirq that CPU0 is waiting to finish.
 *
 * The function returns whether it has deactivated a pending timer or not.
 */
int del_timer_sync(struct timer_list *timer)
{
#ifdef CONFIG_LOCKDEP
	unsigned long flags;

	/*
	 * If lockdep gives a backtrace here, please reference
	 * the synchronization rules above.
	 */
	local_irq_save(flags);
	lock_map_acquire(&timer->lockdep_map);
	lock_map_release(&timer->lockdep_map);
	local_irq_restore(flags);
#endif
	/*
	 * don't use it in hardirq context, because it
	 * could lead to deadlock.
	 */
	WARN_ON(in_irq() && !(timer->flags & TIMER_IRQSAFE));
	for (;;) {
		int ret = try_to_del_timer_sync(timer);
		if (ret >= 0)
			return ret;
		wait_for_running_timer(timer);
	}
}
EXPORT_SYMBOL(del_timer_sync);
#endif

static void call_timer_fn(struct timer_list *timer, void (*fn)(unsigned long),
			  unsigned long data)
{
	int count = preempt_count();

#ifdef CONFIG_LOCKDEP
	/*
	 * It is permissible to free the timer from inside the
	 * function that is called from it, this we need to take into
	 * account for lockdep too. To avoid bogus "held lock freed"
	 * warnings as well as problems when looking into
	 * timer->lockdep_map, make a copy and use that here.
	 */
	struct lockdep_map lockdep_map;

	lockdep_copy_map(&lockdep_map, &timer->lockdep_map);
#endif
	/*
	 * Couple the lock chain with the lock chain at
	 * del_timer_sync() by acquiring the lock_map around the fn()
	 * call here and in del_timer_sync().
	 */
	lock_map_acquire(&lockdep_map);

	trace_timer_expire_entry(timer);
	fn(data);
	trace_timer_expire_exit(timer);

	lock_map_release(&lockdep_map);

	if (count != preempt_count()) {
		WARN_ONCE(1, "timer: %pF preempt leak: %08x -> %08x\n",
			  fn, count, preempt_count());
		/*
		 * Restore the preempt count. That gives us a decent
		 * chance to survive and extract information. If the
		 * callback kept a lock held, bad luck, but not worse
		 * than the BUG() we had.
		 */
		preempt_count_set(count);
	}
}

static inline void __expire_timers(struct timer_base *base,
				   struct hlist_head *head)
{
	while (!hlist_empty(head)) {
		struct timer_list *timer;
		void (*fn)(unsigned long);
		unsigned long data;

		timer = hlist_entry(head->first, struct timer_list, entry);
		timer_stats_account_timer(timer);

		base->running_timer = timer;
		detach_timer(timer, true);

		fn = timer->function;
		data = timer->data;

		if (!IS_ENABLED(CONFIG_PREEMPT_RT_FULL) &&
		    timer->flags & TIMER_IRQSAFE) {
			raw_spin_unlock(&base->lock);
			call_timer_fn(timer, fn, data);
			base->running_timer = NULL;
			raw_spin_lock(&base->lock);
		} else {
			raw_spin_unlock_irq(&base->lock);
			call_timer_fn(timer, fn, data);
			base->running_timer = NULL;
			raw_spin_lock_irq(&base->lock);
		}
	}
}

static void expire_timers(struct timer_base *base)
{
	struct hlist_head *head;

	while (base->expired_count--) {
		head = base->expired_lists + base->expired_count;
		__expire_timers(base, head);
	}
	base->expired_count = 0;
}

static void __collect_expired_timers(struct timer_base *base)
{
	unsigned long clk = base->clk;
	struct hlist_head *vec;
	int i;
	unsigned int idx;

	/*
	 * expire_timers() must be called at least once before we can
	 * collect more timers
	 */
	if (WARN_ON(base->expired_count))
		return;

	for (i = 0; i < LVL_DEPTH; i++) {
		idx = (clk & LVL_MASK) + i * LVL_SIZE;

		if (__test_and_clear_bit(idx, base->pending_map)) {
			vec = base->vectors + idx;
			hlist_move_list(vec,
				&base->expired_lists[base->expired_count++]);
		}
		/* Is it time to look at the next level? */
		if (clk & LVL_CLK_MASK)
			break;
		/* Shift clock for the next level granularity */
		clk >>= LVL_CLK_SHIFT;
	}
}

#ifdef CONFIG_NO_HZ_COMMON
/*
 * Find the next pending bucket of a level. Search from level start (@offset)
 * + @clk upwards and if nothing there, search from start of the level
 * (@offset) up to @offset + clk.
 */
static int next_pending_bucket(struct timer_base *base, unsigned offset,
			       unsigned clk)
{
	unsigned pos, start = offset + clk;
	unsigned end = offset + LVL_SIZE;

	pos = find_next_bit(base->pending_map, end, start);
	if (pos < end)
		return pos - start;

	pos = find_next_bit(base->pending_map, start, offset);
	return pos < start ? pos + LVL_SIZE - start : -1;
}

/*
 * Search the first expiring timer in the various clock levels. Caller must
 * hold base->lock.
 */
static unsigned long __next_timer_interrupt(struct timer_base *base)
{
	unsigned long clk, next, adj;
	unsigned lvl, offset = 0;

	next = base->clk + NEXT_TIMER_MAX_DELTA;
	clk = base->clk;
	for (lvl = 0; lvl < LVL_DEPTH; lvl++, offset += LVL_SIZE) {
		int pos = next_pending_bucket(base, offset, clk & LVL_MASK);

		if (pos >= 0) {
			unsigned long tmp = clk + (unsigned long) pos;

			tmp <<= LVL_SHIFT(lvl);
			if (time_before(tmp, next))
				next = tmp;
		}
		/*
		 * Clock for the next level. If the current level clock lower
		 * bits are zero, we look at the next level as is. If not we
		 * need to advance it by one because that's going to be the
		 * next expiring bucket in that level. base->clk is the next
		 * expiring jiffie. So in case of:
		 *
		 * LVL5 LVL4 LVL3 LVL2 LVL1 LVL0
		 *  0    0    0    0    0    0
		 *
		 * we have to look at all levels @index 0. With
		 *
		 * LVL5 LVL4 LVL3 LVL2 LVL1 LVL0
		 *  0    0    0    0    0    2
		 *
		 * LVL0 has the next expiring bucket @index 2. The upper
		 * levels have the next expiring bucket @index 1.
		 *
		 * In case that the propagation wraps the next level the same
		 * rules apply:
		 *
		 * LVL5 LVL4 LVL3 LVL2 LVL1 LVL0
		 *  0    0    0    0    F    2
		 *
		 * So after looking at LVL0 we get:
		 *
		 * LVL5 LVL4 LVL3 LVL2 LVL1
		 *  0    0    0    1    0
		 *
		 * So no propagation from LVL1 to LVL2 because that happened
		 * with the add already, but then we need to propagate further
		 * from LVL2 to LVL3.
		 *
		 * So the simple check whether the lower bits of the current
		 * level are 0 or not is sufficient for all cases.
		 */
		adj = clk & LVL_CLK_MASK ? 1 : 0;
		clk >>= LVL_CLK_SHIFT;
		clk += adj;
	}
	return next;
}

/*
 * Check, if the next hrtimer event is before the next timer wheel
 * event:
 */
static u64 cmp_next_hrtimer_event(u64 basem, u64 expires)
{
	u64 nextevt = hrtimer_get_next_event();

	/*
	 * If high resolution timers are enabled
	 * hrtimer_get_next_event() returns KTIME_MAX.
	 */
	if (expires <= nextevt)
		return expires;

	/*
	 * If the next timer is already expired, return the tick base
	 * time so the tick is fired immediately.
	 */
	if (nextevt <= basem)
		return basem;

	/*
	 * Round up to the next jiffie. High resolution timers are
	 * off, so the hrtimers are expired in the tick and we need to
	 * make sure that this tick really expires the timer to avoid
	 * a ping pong of the nohz stop code.
	 *
	 * Use DIV_ROUND_UP_ULL to prevent gcc calling __divdi3
	 */
	return DIV_ROUND_UP_ULL(nextevt, TICK_NSEC) * TICK_NSEC;
}

/**
 * get_next_timer_interrupt - return the time (clock mono) of the next timer
 * @basej:	base time jiffies
 * @basem:	base time clock monotonic
 *
 * Returns the tick aligned clock monotonic time of the next pending
 * timer or KTIME_MAX if no timer is pending.
 */
u64 get_next_timer_interrupt(unsigned long basej, u64 basem)
{
	struct timer_base *base = this_cpu_ptr(&timer_bases[BASE_STD]);
	u64 expires = KTIME_MAX;
	unsigned long nextevt;
	bool is_max_delta;

	/*
	 * Pretend that there is no timer pending if the cpu is offline.
	 * Possible pending timers will be migrated later to an active cpu.
	 */
	if (cpu_is_offline(smp_processor_id()))
		return expires;

	raw_spin_lock(&base->lock);
	nextevt = __next_timer_interrupt(base);
	is_max_delta = (nextevt == base->clk + NEXT_TIMER_MAX_DELTA);
	base->next_expiry = nextevt;
	/*
	 * We have a fresh next event. Check whether we can forward the
	 * base. We can only do that when @basej is past base->clk
	 * otherwise we might rewind base->clk.
	 */
	if (time_after(basej, base->clk)) {
		if (time_after(nextevt, basej))
			base->clk = basej;
		else if (time_after(nextevt, base->clk))
			base->clk = nextevt;
	}

	if (time_before_eq(nextevt, basej)) {
		expires = basem;
		base->is_idle = false;
	} else {
		if (!is_max_delta)
			expires = basem + (nextevt - basej) * TICK_NSEC;
		/*
		 * If we expect to sleep more than a tick, mark the base idle:
		 */
		if ((expires - basem) > TICK_NSEC)
			base->is_idle = true;
	}
	raw_spin_unlock(&base->lock);

	return cmp_next_hrtimer_event(basem, expires);
}

/**
 * timer_clear_idle - Clear the idle state of the timer base
 *
 * Called with interrupts disabled
 */
void timer_clear_idle(void)
{
	struct timer_base *base = this_cpu_ptr(&timer_bases[BASE_STD]);

	/*
	 * We do this unlocked. The worst outcome is a remote enqueue sending
	 * a pointless IPI, but taking the lock would just make the window for
	 * sending the IPI a few instructions smaller for the cost of taking
	 * the lock in the exit from idle path.
	 */
	base->is_idle = false;
}

static void collect_expired_timers(struct timer_base *base)
{
	/*
	 * NOHZ optimization. After a long idle sleep we need to forward the
	 * base to current jiffies. Avoid a loop by searching the bitfield for
	 * the next expiring timer.
	 */
	if ((long)(jiffies - base->clk) > 2) {
		unsigned long next = __next_timer_interrupt(base);

		/*
		 * If the next timer is ahead of time forward to current
		 * jiffies, otherwise forward to the next expiry time:
		 */
		if (time_after(next, jiffies)) {
			/* The call site will increment clock! */
			base->clk = jiffies - 1;
			return;
		}
		base->clk = next;
	}
	__collect_expired_timers(base);
}
#else
static inline void collect_expired_timers(struct timer_base *base)
{
	__collect_expired_timers(base);
}
#endif

static int find_expired_timers(struct timer_base *base)
{
	const unsigned long int end_clk = jiffies;

	while (!base->expired_count && time_after_eq(end_clk, base->clk)) {
		collect_expired_timers(base);
		base->clk++;
	}

	return base->expired_count;
}

/* Called from CPU tick routine to quickly collect expired timers */
static int tick_find_expired(struct timer_base *base)
{
	int count;

	raw_spin_lock(&base->lock);

	if (unlikely(time_after(jiffies, base->clk + HZ))) {
		/* defer to ktimersoftd; don't spend too long in irq context */
		count = -1;
	} else
		count = find_expired_timers(base);

	raw_spin_unlock(&base->lock);

	return count;
}

/*
 * Called from the timer interrupt handler to charge one tick to the current
 * process.  user_tick is 1 if the tick is user time, 0 for system.
 */
void update_process_times(int user_tick)
{
	struct task_struct *p = current;

	/* Note: this timer irq context must be accounted for as well. */
	account_process_tick(p, user_tick);
	scheduler_tick();
	run_local_timers();
	rcu_check_callbacks(user_tick);
#if defined(CONFIG_IRQ_WORK)
	if (in_irq())
		irq_work_tick();
#endif
	run_posix_cpu_timers(p);
}

/**
 * __run_timers - run all expired timers (if any) on this CPU.
 * @base: the timer vector to be processed.
 */
static inline void __run_timers(struct timer_base *base)
{
	raw_spin_lock_irq(&base->lock);

<<<<<<< HEAD
	while (find_expired_timers(base))
		expire_timers(base);

=======
	raw_spin_lock_irq(&base->lock);

	while (time_after_eq(jiffies, base->clk)) {

		levels = collect_expired_timers(base, heads);
		base->clk++;

		while (levels--)
			expire_timers(base, heads + levels);
	}
>>>>>>> 447ff6b5
	raw_spin_unlock_irq(&base->lock);
	wakeup_timer_waiters(base);
}

/*
 * This function runs timers and the timer-tq in bottom half context.
 */
static __latent_entropy void run_timer_softirq(struct softirq_action *h)
{
	struct timer_base *base = this_cpu_ptr(&timer_bases[BASE_STD]);

	irq_work_tick_soft();

	__run_timers(base);
	if (IS_ENABLED(CONFIG_NO_HZ_COMMON) && base->nohz_active)
		__run_timers(this_cpu_ptr(&timer_bases[BASE_DEF]));
}

/*
 * Called by the local, per-CPU timer interrupt on SMP.
 */
void run_local_timers(void)
{
	struct timer_base *base = this_cpu_ptr(&timer_bases[BASE_STD]);

	hrtimer_run_queues();
	/* Raise the softirq only if required. */
	if (time_before(jiffies, base->clk) || !tick_find_expired(base)) {
		if (!IS_ENABLED(CONFIG_NO_HZ_COMMON) || !base->nohz_active)
			return;
		/* CPU is awake, so check the deferrable base. */
		base++;
		if (time_before(jiffies, base->clk) || !tick_find_expired(base))
			return;
	}
	raise_softirq(TIMER_SOFTIRQ);
}

#ifdef __ARCH_WANT_SYS_ALARM

/*
 * For backwards compatibility?  This can be done in libc so Alpha
 * and all newer ports shouldn't need it.
 */
SYSCALL_DEFINE1(alarm, unsigned int, seconds)
{
	return alarm_setitimer(seconds);
}

#endif

static void process_timeout(unsigned long __data)
{
	wake_up_process((struct task_struct *)__data);
}

/**
 * schedule_timeout - sleep until timeout
 * @timeout: timeout value in jiffies
 *
 * Make the current task sleep until @timeout jiffies have
 * elapsed. The routine will return immediately unless
 * the current task state has been set (see set_current_state()).
 *
 * You can set the task state as follows -
 *
 * %TASK_UNINTERRUPTIBLE - at least @timeout jiffies are guaranteed to
 * pass before the routine returns. The routine will return 0
 *
 * %TASK_INTERRUPTIBLE - the routine may return early if a signal is
 * delivered to the current task. In this case the remaining time
 * in jiffies will be returned, or 0 if the timer expired in time
 *
 * The current task state is guaranteed to be TASK_RUNNING when this
 * routine returns.
 *
 * Specifying a @timeout value of %MAX_SCHEDULE_TIMEOUT will schedule
 * the CPU away without a bound on the timeout. In this case the return
 * value will be %MAX_SCHEDULE_TIMEOUT.
 *
 * In all cases the return value is guaranteed to be non-negative.
 */
signed long __sched schedule_timeout(signed long timeout)
{
	struct timer_list timer;
	unsigned long expire;

	switch (timeout)
	{
	case MAX_SCHEDULE_TIMEOUT:
		/*
		 * These two special cases are useful to be comfortable
		 * in the caller. Nothing more. We could take
		 * MAX_SCHEDULE_TIMEOUT from one of the negative value
		 * but I' d like to return a valid offset (>=0) to allow
		 * the caller to do everything it want with the retval.
		 */
		schedule();
		goto out;
	default:
		/*
		 * Another bit of PARANOID. Note that the retval will be
		 * 0 since no piece of kernel is supposed to do a check
		 * for a negative retval of schedule_timeout() (since it
		 * should never happens anyway). You just have the printk()
		 * that will tell you if something is gone wrong and where.
		 */
		if (timeout < 0) {
			printk(KERN_ERR "schedule_timeout: wrong timeout "
				"value %lx\n", timeout);
			dump_stack();
			current->state = TASK_RUNNING;
			goto out;
		}
	}

	expire = timeout + jiffies;

	setup_timer_on_stack(&timer, process_timeout, (unsigned long)current);
	__mod_timer(&timer, expire, false);
	schedule();
	del_singleshot_timer_sync(&timer);

	/* Remove the timer from the object tracker */
	destroy_timer_on_stack(&timer);

	timeout = expire - jiffies;

 out:
	return timeout < 0 ? 0 : timeout;
}
EXPORT_SYMBOL(schedule_timeout);

/*
 * We can use __set_current_state() here because schedule_timeout() calls
 * schedule() unconditionally.
 */
signed long __sched schedule_timeout_interruptible(signed long timeout)
{
	__set_current_state(TASK_INTERRUPTIBLE);
	return schedule_timeout(timeout);
}
EXPORT_SYMBOL(schedule_timeout_interruptible);

signed long __sched schedule_timeout_killable(signed long timeout)
{
	__set_current_state(TASK_KILLABLE);
	return schedule_timeout(timeout);
}
EXPORT_SYMBOL(schedule_timeout_killable);

signed long __sched schedule_timeout_uninterruptible(signed long timeout)
{
	__set_current_state(TASK_UNINTERRUPTIBLE);
	return schedule_timeout(timeout);
}
EXPORT_SYMBOL(schedule_timeout_uninterruptible);

/*
 * Like schedule_timeout_uninterruptible(), except this task will not contribute
 * to load average.
 */
signed long __sched schedule_timeout_idle(signed long timeout)
{
	__set_current_state(TASK_IDLE);
	return schedule_timeout(timeout);
}
EXPORT_SYMBOL(schedule_timeout_idle);

#ifdef CONFIG_HOTPLUG_CPU
static void migrate_timer_list(struct timer_base *new_base, struct hlist_head *head)
{
	struct timer_list *timer;
	int cpu = new_base->cpu;

	while (!hlist_empty(head)) {
		timer = hlist_entry(head->first, struct timer_list, entry);
		detach_timer(timer, false);
		timer->flags = (timer->flags & ~TIMER_BASEMASK) | cpu;
		internal_add_timer(new_base, timer);
	}
}

int timers_dead_cpu(unsigned int cpu)
{
	struct timer_base *old_base;
	struct timer_base *new_base;
	int b, i;

	BUG_ON(cpu_online(cpu));

	for (b = 0; b < NR_BASES; b++) {
		old_base = per_cpu_ptr(&timer_bases[b], cpu);
		new_base = get_cpu_ptr(&timer_bases[b]);
		/*
		 * The caller is globally serialized and nobody else
		 * takes two locks at once, deadlock is not possible.
		 */
		raw_spin_lock_irq(&new_base->lock);
		raw_spin_lock_nested(&old_base->lock, SINGLE_DEPTH_NESTING);

		BUG_ON(old_base->running_timer);
		BUG_ON(old_base->expired_count);

		for (i = 0; i < WHEEL_SIZE; i++)
			migrate_timer_list(new_base, old_base->vectors + i);

		raw_spin_unlock(&old_base->lock);
		raw_spin_unlock_irq(&new_base->lock);
		put_cpu_ptr(&timer_bases);
	}
	return 0;
}

#endif /* CONFIG_HOTPLUG_CPU */

static void __init init_timer_cpu(int cpu)
{
	struct timer_base *base;
	int i;

	for (i = 0; i < NR_BASES; i++) {
		base = per_cpu_ptr(&timer_bases[i], cpu);
		base->cpu = cpu;
		raw_spin_lock_init(&base->lock);
		base->clk = jiffies;
#ifdef CONFIG_PREEMPT_RT_FULL
		init_swait_queue_head(&base->wait_for_running_timer);
#endif
<<<<<<< HEAD
		base->expired_count = 0;
=======
>>>>>>> 447ff6b5
	}
}

static void __init init_timer_cpus(void)
{
	int cpu;

	for_each_possible_cpu(cpu)
		init_timer_cpu(cpu);
}

void __init init_timers(void)
{
	init_timer_cpus();
	init_timer_stats();
	open_softirq(TIMER_SOFTIRQ, run_timer_softirq);
}

/**
 * msleep - sleep safely even with waitqueue interruptions
 * @msecs: Time in milliseconds to sleep for
 */
void msleep(unsigned int msecs)
{
	unsigned long timeout = msecs_to_jiffies(msecs) + 1;

	while (timeout)
		timeout = schedule_timeout_uninterruptible(timeout);
}

EXPORT_SYMBOL(msleep);

/**
 * msleep_interruptible - sleep waiting for signals
 * @msecs: Time in milliseconds to sleep for
 */
unsigned long msleep_interruptible(unsigned int msecs)
{
	unsigned long timeout = msecs_to_jiffies(msecs) + 1;

	while (timeout && !signal_pending(current))
		timeout = schedule_timeout_interruptible(timeout);
	return jiffies_to_msecs(timeout);
}

EXPORT_SYMBOL(msleep_interruptible);

static void __sched do_usleep_range(unsigned long min, unsigned long max)
{
	ktime_t kmin;
	u64 delta;

	kmin = ktime_set(0, min * NSEC_PER_USEC);
	delta = (u64)(max - min) * NSEC_PER_USEC;
	schedule_hrtimeout_range(&kmin, delta, HRTIMER_MODE_REL);
}

/**
 * usleep_range - Sleep for an approximate time
 * @min: Minimum time in usecs to sleep
 * @max: Maximum time in usecs to sleep
 *
 * In non-atomic context where the exact wakeup time is flexible, use
 * usleep_range() instead of udelay().  The sleep improves responsiveness
 * by avoiding the CPU-hogging busy-wait of udelay(), and the range reduces
 * power usage by allowing hrtimers to take advantage of an already-
 * scheduled interrupt instead of scheduling a new one just for this sleep.
 */
void __sched usleep_range(unsigned long min, unsigned long max)
{
	__set_current_state(TASK_UNINTERRUPTIBLE);
	do_usleep_range(min, max);
}
EXPORT_SYMBOL(usleep_range);<|MERGE_RESOLUTION|>--- conflicted
+++ resolved
@@ -206,8 +206,6 @@
 	bool			is_idle;
 	DECLARE_BITMAP(pending_map, WHEEL_SIZE);
 	struct hlist_head	vectors[WHEEL_SIZE];
-	struct hlist_head	expired_lists[LVL_DEPTH];
-	int			expired_count;
 } ____cacheline_aligned;
 
 static DEFINE_PER_CPU(struct timer_base, timer_bases[NR_BASES]);
@@ -1355,8 +1353,7 @@
 	}
 }
 
-static inline void __expire_timers(struct timer_base *base,
-				   struct hlist_head *head)
+static void expire_timers(struct timer_base *base, struct hlist_head *head)
 {
 	while (!hlist_empty(head)) {
 		struct timer_list *timer;
@@ -1387,38 +1384,21 @@
 	}
 }
 
-static void expire_timers(struct timer_base *base)
-{
-	struct hlist_head *head;
-
-	while (base->expired_count--) {
-		head = base->expired_lists + base->expired_count;
-		__expire_timers(base, head);
-	}
-	base->expired_count = 0;
-}
-
-static void __collect_expired_timers(struct timer_base *base)
+static int __collect_expired_timers(struct timer_base *base,
+				    struct hlist_head *heads)
 {
 	unsigned long clk = base->clk;
 	struct hlist_head *vec;
-	int i;
+	int i, levels = 0;
 	unsigned int idx;
-
-	/*
-	 * expire_timers() must be called at least once before we can
-	 * collect more timers
-	 */
-	if (WARN_ON(base->expired_count))
-		return;
 
 	for (i = 0; i < LVL_DEPTH; i++) {
 		idx = (clk & LVL_MASK) + i * LVL_SIZE;
 
 		if (__test_and_clear_bit(idx, base->pending_map)) {
 			vec = base->vectors + idx;
-			hlist_move_list(vec,
-				&base->expired_lists[base->expired_count++]);
+			hlist_move_list(vec, heads++);
+			levels++;
 		}
 		/* Is it time to look at the next level? */
 		if (clk & LVL_CLK_MASK)
@@ -1426,6 +1406,7 @@
 		/* Shift clock for the next level granularity */
 		clk >>= LVL_CLK_SHIFT;
 	}
+	return levels;
 }
 
 #ifdef CONFIG_NO_HZ_COMMON
@@ -1618,7 +1599,8 @@
 	base->is_idle = false;
 }
 
-static void collect_expired_timers(struct timer_base *base)
+static int collect_expired_timers(struct timer_base *base,
+				  struct hlist_head *heads)
 {
 	/*
 	 * NOHZ optimization. After a long idle sleep we need to forward the
@@ -1635,48 +1617,19 @@
 		if (time_after(next, jiffies)) {
 			/* The call site will increment clock! */
 			base->clk = jiffies - 1;
-			return;
+			return 0;
 		}
 		base->clk = next;
 	}
-	__collect_expired_timers(base);
+	return __collect_expired_timers(base, heads);
 }
 #else
-static inline void collect_expired_timers(struct timer_base *base)
-{
-	__collect_expired_timers(base);
+static inline int collect_expired_timers(struct timer_base *base,
+					 struct hlist_head *heads)
+{
+	return __collect_expired_timers(base, heads);
 }
 #endif
-
-static int find_expired_timers(struct timer_base *base)
-{
-	const unsigned long int end_clk = jiffies;
-
-	while (!base->expired_count && time_after_eq(end_clk, base->clk)) {
-		collect_expired_timers(base);
-		base->clk++;
-	}
-
-	return base->expired_count;
-}
-
-/* Called from CPU tick routine to quickly collect expired timers */
-static int tick_find_expired(struct timer_base *base)
-{
-	int count;
-
-	raw_spin_lock(&base->lock);
-
-	if (unlikely(time_after(jiffies, base->clk + HZ))) {
-		/* defer to ktimersoftd; don't spend too long in irq context */
-		count = -1;
-	} else
-		count = find_expired_timers(base);
-
-	raw_spin_unlock(&base->lock);
-
-	return count;
-}
 
 /*
  * Called from the timer interrupt handler to charge one tick to the current
@@ -1704,13 +1657,12 @@
  */
 static inline void __run_timers(struct timer_base *base)
 {
-	raw_spin_lock_irq(&base->lock);
-
-<<<<<<< HEAD
-	while (find_expired_timers(base))
-		expire_timers(base);
-
-=======
+	struct hlist_head heads[LVL_DEPTH];
+	int levels;
+
+	if (!time_after_eq(jiffies, base->clk))
+		return;
+
 	raw_spin_lock_irq(&base->lock);
 
 	while (time_after_eq(jiffies, base->clk)) {
@@ -1721,7 +1673,6 @@
 		while (levels--)
 			expire_timers(base, heads + levels);
 	}
->>>>>>> 447ff6b5
 	raw_spin_unlock_irq(&base->lock);
 	wakeup_timer_waiters(base);
 }
@@ -1749,12 +1700,12 @@
 
 	hrtimer_run_queues();
 	/* Raise the softirq only if required. */
-	if (time_before(jiffies, base->clk) || !tick_find_expired(base)) {
+	if (time_before(jiffies, base->clk)) {
 		if (!IS_ENABLED(CONFIG_NO_HZ_COMMON) || !base->nohz_active)
 			return;
 		/* CPU is awake, so check the deferrable base. */
 		base++;
-		if (time_before(jiffies, base->clk) || !tick_find_expired(base))
+		if (time_before(jiffies, base->clk))
 			return;
 	}
 	raise_softirq(TIMER_SOFTIRQ);
@@ -1924,7 +1875,6 @@
 		raw_spin_lock_nested(&old_base->lock, SINGLE_DEPTH_NESTING);
 
 		BUG_ON(old_base->running_timer);
-		BUG_ON(old_base->expired_count);
 
 		for (i = 0; i < WHEEL_SIZE; i++)
 			migrate_timer_list(new_base, old_base->vectors + i);
@@ -1951,10 +1901,6 @@
 #ifdef CONFIG_PREEMPT_RT_FULL
 		init_swait_queue_head(&base->wait_for_running_timer);
 #endif
-<<<<<<< HEAD
-		base->expired_count = 0;
-=======
->>>>>>> 447ff6b5
 	}
 }
 
