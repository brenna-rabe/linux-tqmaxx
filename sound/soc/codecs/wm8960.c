// SPDX-License-Identifier: GPL-2.0-only
/*
 * wm8960.c  --  WM8960 ALSA SoC Audio driver
 *
 * Copyright 2007-11 Wolfson Microelectronics, plc
 *
 * Author: Liam Girdwood
 */

#include <linux/module.h>
#include <linux/moduleparam.h>
#include <linux/init.h>
#include <linux/delay.h>
#include <linux/pm.h>
#include <linux/clk.h>
#include <linux/i2c.h>
#include <linux/slab.h>
#include <sound/core.h>
#include <sound/pcm.h>
#include <sound/pcm_params.h>
#include <sound/soc.h>
#include <sound/initval.h>
#include <sound/tlv.h>
#include <sound/wm8960.h>

#include "wm8960.h"

/* R25 - Power 1 */
#define WM8960_VMID_MASK 0x180
#define WM8960_VREF      0x40

/* R26 - Power 2 */
#define WM8960_PWR2_LOUT1	0x40
#define WM8960_PWR2_ROUT1	0x20
#define WM8960_PWR2_OUT3	0x02

/* R28 - Anti-pop 1 */
#define WM8960_POBCTRL   0x80
#define WM8960_BUFDCOPEN 0x10
#define WM8960_BUFIOEN   0x08
#define WM8960_SOFT_ST   0x04
#define WM8960_HPSTBY    0x01

/* R29 - Anti-pop 2 */
#define WM8960_DISOP     0x40
#define WM8960_DRES_MASK 0x30

static bool is_pll_freq_available(unsigned int source, unsigned int target);
static int wm8960_set_pll(struct snd_soc_component *component,
		unsigned int freq_in, unsigned int freq_out);
/*
 * wm8960 register cache
 * We can't read the WM8960 register space when we are
 * using 2 wire for device control, so we cache them instead.
 */
static const struct reg_default wm8960_reg_defaults[] = {
	{  0x0, 0x00a7 },
	{  0x1, 0x00a7 },
	{  0x2, 0x0000 },
	{  0x3, 0x0000 },
	{  0x4, 0x0000 },
	{  0x5, 0x0008 },
	{  0x6, 0x0000 },
	{  0x7, 0x000a },
	{  0x8, 0x01c0 },
	{  0x9, 0x0000 },
	{  0xa, 0x00ff },
	{  0xb, 0x00ff },

	{ 0x10, 0x0000 },
	{ 0x11, 0x007b },
	{ 0x12, 0x0100 },
	{ 0x13, 0x0032 },
	{ 0x14, 0x0000 },
	{ 0x15, 0x00c3 },
	{ 0x16, 0x00c3 },
	{ 0x17, 0x01c0 },
	{ 0x18, 0x0000 },
	{ 0x19, 0x0000 },
	{ 0x1a, 0x0000 },
	{ 0x1b, 0x0000 },
	{ 0x1c, 0x0000 },
	{ 0x1d, 0x0000 },

	{ 0x20, 0x0100 },
	{ 0x21, 0x0100 },
	{ 0x22, 0x0050 },

	{ 0x25, 0x0050 },
	{ 0x26, 0x0000 },
	{ 0x27, 0x0000 },
	{ 0x28, 0x0000 },
	{ 0x29, 0x0000 },
	{ 0x2a, 0x0040 },
	{ 0x2b, 0x0000 },
	{ 0x2c, 0x0000 },
	{ 0x2d, 0x0050 },
	{ 0x2e, 0x0050 },
	{ 0x2f, 0x0000 },
	{ 0x30, 0x0002 },
	{ 0x31, 0x0037 },

	{ 0x33, 0x0080 },
	{ 0x34, 0x0008 },
	{ 0x35, 0x0031 },
	{ 0x36, 0x0026 },
	{ 0x37, 0x00e9 },
};

static bool wm8960_volatile(struct device *dev, unsigned int reg)
{
	switch (reg) {
	case WM8960_RESET:
		return true;
	default:
		return false;
	}
}

struct wm8960_priv {
	struct clk *mclk;
	struct regmap *regmap;
	int (*set_bias_level)(struct snd_soc_component *,
			      enum snd_soc_bias_level level);
	struct snd_soc_dapm_widget *lout1;
	struct snd_soc_dapm_widget *rout1;
	struct snd_soc_dapm_widget *out3;
	bool deemph;
	int lrclk;
	int bclk;
	int sysclk;
	int clk_id;
	int freq_in;
	bool is_stream_in_use[2];
	struct wm8960_data pdata;
};

#define wm8960_reset(c)	regmap_write(c, WM8960_RESET, 0)

/* enumerated controls */
static const char *wm8960_polarity[] = {"No Inversion", "Left Inverted",
	"Right Inverted", "Stereo Inversion"};
static const char *wm8960_3d_upper_cutoff[] = {"High", "Low"};
static const char *wm8960_3d_lower_cutoff[] = {"Low", "High"};
static const char *wm8960_alcfunc[] = {"Off", "Right", "Left", "Stereo"};
static const char *wm8960_alcmode[] = {"ALC", "Limiter"};
static const char *wm8960_adc_data_output_sel[] = {
	"Left Data = Left ADC;  Right Data = Right ADC",
	"Left Data = Left ADC;  Right Data = Left ADC",
	"Left Data = Right ADC; Right Data = Right ADC",
	"Left Data = Right ADC; Right Data = Left ADC",
};
static const char *wm8960_dmonomix[] = {"Stereo", "Mono"};

static const struct soc_enum wm8960_enum[] = {
	SOC_ENUM_SINGLE(WM8960_DACCTL1, 5, 4, wm8960_polarity),
	SOC_ENUM_SINGLE(WM8960_DACCTL2, 5, 4, wm8960_polarity),
	SOC_ENUM_SINGLE(WM8960_3D, 6, 2, wm8960_3d_upper_cutoff),
	SOC_ENUM_SINGLE(WM8960_3D, 5, 2, wm8960_3d_lower_cutoff),
	SOC_ENUM_SINGLE(WM8960_ALC1, 7, 4, wm8960_alcfunc),
	SOC_ENUM_SINGLE(WM8960_ALC3, 8, 2, wm8960_alcmode),
	SOC_ENUM_SINGLE(WM8960_ADDCTL1, 2, 4, wm8960_adc_data_output_sel),
	SOC_ENUM_SINGLE(WM8960_ADDCTL1, 4, 2, wm8960_dmonomix),
};

static const int deemph_settings[] = { 0, 32000, 44100, 48000 };

static int wm8960_set_deemph(struct snd_soc_component *component)
{
	struct wm8960_priv *wm8960 = snd_soc_component_get_drvdata(component);
	int val, i, best;

	/* If we're using deemphasis select the nearest available sample
	 * rate.
	 */
	if (wm8960->deemph) {
		best = 1;
		for (i = 2; i < ARRAY_SIZE(deemph_settings); i++) {
			if (abs(deemph_settings[i] - wm8960->lrclk) <
			    abs(deemph_settings[best] - wm8960->lrclk))
				best = i;
		}

		val = best << 1;
	} else {
		val = 0;
	}

	dev_dbg(component->dev, "Set deemphasis %d\n", val);

	return snd_soc_component_update_bits(component, WM8960_DACCTL1,
				   0x6, val);
}

static int wm8960_get_deemph(struct snd_kcontrol *kcontrol,
			     struct snd_ctl_elem_value *ucontrol)
{
	struct snd_soc_component *component = snd_soc_kcontrol_component(kcontrol);
	struct wm8960_priv *wm8960 = snd_soc_component_get_drvdata(component);

	ucontrol->value.integer.value[0] = wm8960->deemph;
	return 0;
}

static int wm8960_put_deemph(struct snd_kcontrol *kcontrol,
			     struct snd_ctl_elem_value *ucontrol)
{
	struct snd_soc_component *component = snd_soc_kcontrol_component(kcontrol);
	struct wm8960_priv *wm8960 = snd_soc_component_get_drvdata(component);
	unsigned int deemph = ucontrol->value.integer.value[0];

	if (deemph > 1)
		return -EINVAL;

	wm8960->deemph = deemph;

	return wm8960_set_deemph(component);
}

static const DECLARE_TLV_DB_SCALE(adc_tlv, -9750, 50, 1);
static const DECLARE_TLV_DB_SCALE(inpga_tlv, -1725, 75, 0);
static const DECLARE_TLV_DB_SCALE(dac_tlv, -12750, 50, 1);
static const DECLARE_TLV_DB_SCALE(bypass_tlv, -2100, 300, 0);
static const DECLARE_TLV_DB_SCALE(out_tlv, -12100, 100, 1);
static const DECLARE_TLV_DB_SCALE(lineinboost_tlv, -1500, 300, 1);
static const SNDRV_CTL_TLVD_DECLARE_DB_RANGE(micboost_tlv,
	0, 1, TLV_DB_SCALE_ITEM(0, 1300, 0),
	2, 3, TLV_DB_SCALE_ITEM(2000, 900, 0),
);

static const struct snd_kcontrol_new wm8960_snd_controls[] = {
SOC_DOUBLE_R_TLV("Capture Volume", WM8960_LINVOL, WM8960_RINVOL,
		 0, 63, 0, inpga_tlv),
SOC_DOUBLE_R("Capture Volume ZC Switch", WM8960_LINVOL, WM8960_RINVOL,
	6, 1, 0),
SOC_DOUBLE_R("Capture Switch", WM8960_LINVOL, WM8960_RINVOL,
	7, 1, 1),

SOC_SINGLE_TLV("Left Input Boost Mixer LINPUT3 Volume",
	       WM8960_INBMIX1, 4, 7, 0, lineinboost_tlv),
SOC_SINGLE_TLV("Left Input Boost Mixer LINPUT2 Volume",
	       WM8960_INBMIX1, 1, 7, 0, lineinboost_tlv),
SOC_SINGLE_TLV("Right Input Boost Mixer RINPUT3 Volume",
	       WM8960_INBMIX2, 4, 7, 0, lineinboost_tlv),
SOC_SINGLE_TLV("Right Input Boost Mixer RINPUT2 Volume",
	       WM8960_INBMIX2, 1, 7, 0, lineinboost_tlv),
SOC_SINGLE_TLV("Right Input Boost Mixer RINPUT1 Volume",
		WM8960_RINPATH, 4, 3, 0, micboost_tlv),
SOC_SINGLE_TLV("Left Input Boost Mixer LINPUT1 Volume",
		WM8960_LINPATH, 4, 3, 0, micboost_tlv),

SOC_DOUBLE_R_TLV("Playback Volume", WM8960_LDAC, WM8960_RDAC,
		 0, 255, 0, dac_tlv),

SOC_DOUBLE_R_TLV("Headphone Playback Volume", WM8960_LOUT1, WM8960_ROUT1,
		 0, 127, 0, out_tlv),
SOC_DOUBLE_R("Headphone Playback ZC Switch", WM8960_LOUT1, WM8960_ROUT1,
	7, 1, 0),

SOC_DOUBLE_R_TLV("Speaker Playback Volume", WM8960_LOUT2, WM8960_ROUT2,
		 0, 127, 0, out_tlv),
SOC_DOUBLE_R("Speaker Playback ZC Switch", WM8960_LOUT2, WM8960_ROUT2,
	7, 1, 0),
SOC_SINGLE("Speaker DC Volume", WM8960_CLASSD3, 3, 5, 0),
SOC_SINGLE("Speaker AC Volume", WM8960_CLASSD3, 0, 5, 0),

SOC_SINGLE("PCM Playback -6dB Switch", WM8960_DACCTL1, 7, 1, 0),
SOC_ENUM("ADC Polarity", wm8960_enum[0]),
SOC_SINGLE("ADC High Pass Filter Switch", WM8960_DACCTL1, 0, 1, 0),

SOC_ENUM("DAC Polarity", wm8960_enum[1]),
SOC_SINGLE_BOOL_EXT("DAC Deemphasis Switch", 0,
		    wm8960_get_deemph, wm8960_put_deemph),

SOC_ENUM("3D Filter Upper Cut-Off", wm8960_enum[2]),
SOC_ENUM("3D Filter Lower Cut-Off", wm8960_enum[3]),
SOC_SINGLE("3D Volume", WM8960_3D, 1, 15, 0),
SOC_SINGLE("3D Switch", WM8960_3D, 0, 1, 0),

SOC_ENUM("ALC Function", wm8960_enum[4]),
SOC_SINGLE("ALC Max Gain", WM8960_ALC1, 4, 7, 0),
SOC_SINGLE("ALC Target", WM8960_ALC1, 0, 15, 1),
SOC_SINGLE("ALC Min Gain", WM8960_ALC2, 4, 7, 0),
SOC_SINGLE("ALC Hold Time", WM8960_ALC2, 0, 15, 0),
SOC_ENUM("ALC Mode", wm8960_enum[5]),
SOC_SINGLE("ALC Decay", WM8960_ALC3, 4, 15, 0),
SOC_SINGLE("ALC Attack", WM8960_ALC3, 0, 15, 0),

SOC_SINGLE("Noise Gate Threshold", WM8960_NOISEG, 3, 31, 0),
SOC_SINGLE("Noise Gate Switch", WM8960_NOISEG, 0, 1, 0),

SOC_DOUBLE_R_TLV("ADC PCM Capture Volume", WM8960_LADC, WM8960_RADC,
	0, 255, 0, adc_tlv),

SOC_SINGLE_TLV("Left Output Mixer Boost Bypass Volume",
	       WM8960_BYPASS1, 4, 7, 1, bypass_tlv),
SOC_SINGLE_TLV("Left Output Mixer LINPUT3 Volume",
	       WM8960_LOUTMIX, 4, 7, 1, bypass_tlv),
SOC_SINGLE_TLV("Right Output Mixer Boost Bypass Volume",
	       WM8960_BYPASS2, 4, 7, 1, bypass_tlv),
SOC_SINGLE_TLV("Right Output Mixer RINPUT3 Volume",
	       WM8960_ROUTMIX, 4, 7, 1, bypass_tlv),

SOC_ENUM("ADC Data Output Select", wm8960_enum[6]),
SOC_ENUM("DAC Mono Mix", wm8960_enum[7]),
};

static const struct snd_kcontrol_new wm8960_lin_boost[] = {
SOC_DAPM_SINGLE("LINPUT2 Switch", WM8960_LINPATH, 6, 1, 0),
SOC_DAPM_SINGLE("LINPUT3 Switch", WM8960_LINPATH, 7, 1, 0),
SOC_DAPM_SINGLE("LINPUT1 Switch", WM8960_LINPATH, 8, 1, 0),
};

static const struct snd_kcontrol_new wm8960_lin[] = {
SOC_DAPM_SINGLE("Boost Switch", WM8960_LINPATH, 3, 1, 0),
};

static const struct snd_kcontrol_new wm8960_rin_boost[] = {
SOC_DAPM_SINGLE("RINPUT2 Switch", WM8960_RINPATH, 6, 1, 0),
SOC_DAPM_SINGLE("RINPUT3 Switch", WM8960_RINPATH, 7, 1, 0),
SOC_DAPM_SINGLE("RINPUT1 Switch", WM8960_RINPATH, 8, 1, 0),
};

static const struct snd_kcontrol_new wm8960_rin[] = {
SOC_DAPM_SINGLE("Boost Switch", WM8960_RINPATH, 3, 1, 0),
};

static const struct snd_kcontrol_new wm8960_loutput_mixer[] = {
SOC_DAPM_SINGLE("PCM Playback Switch", WM8960_LOUTMIX, 8, 1, 0),
SOC_DAPM_SINGLE("LINPUT3 Switch", WM8960_LOUTMIX, 7, 1, 0),
SOC_DAPM_SINGLE("Boost Bypass Switch", WM8960_BYPASS1, 7, 1, 0),
};

static const struct snd_kcontrol_new wm8960_routput_mixer[] = {
SOC_DAPM_SINGLE("PCM Playback Switch", WM8960_ROUTMIX, 8, 1, 0),
SOC_DAPM_SINGLE("RINPUT3 Switch", WM8960_ROUTMIX, 7, 1, 0),
SOC_DAPM_SINGLE("Boost Bypass Switch", WM8960_BYPASS2, 7, 1, 0),
};

static const struct snd_kcontrol_new wm8960_mono_out[] = {
SOC_DAPM_SINGLE("Left Switch", WM8960_MONOMIX1, 7, 1, 0),
SOC_DAPM_SINGLE("Right Switch", WM8960_MONOMIX2, 7, 1, 0),
};

static const struct snd_soc_dapm_widget wm8960_dapm_widgets[] = {
SND_SOC_DAPM_INPUT("LINPUT1"),
SND_SOC_DAPM_INPUT("RINPUT1"),
SND_SOC_DAPM_INPUT("LINPUT2"),
SND_SOC_DAPM_INPUT("RINPUT2"),
SND_SOC_DAPM_INPUT("LINPUT3"),
SND_SOC_DAPM_INPUT("RINPUT3"),

SND_SOC_DAPM_SUPPLY("MICB", WM8960_POWER1, 1, 0, NULL, 0),

SND_SOC_DAPM_MIXER("Left Boost Mixer", WM8960_POWER1, 5, 0,
		   wm8960_lin_boost, ARRAY_SIZE(wm8960_lin_boost)),
SND_SOC_DAPM_MIXER("Right Boost Mixer", WM8960_POWER1, 4, 0,
		   wm8960_rin_boost, ARRAY_SIZE(wm8960_rin_boost)),

SND_SOC_DAPM_MIXER("Left Input Mixer", WM8960_POWER3, 5, 0,
		   wm8960_lin, ARRAY_SIZE(wm8960_lin)),
SND_SOC_DAPM_MIXER("Right Input Mixer", WM8960_POWER3, 4, 0,
		   wm8960_rin, ARRAY_SIZE(wm8960_rin)),

SND_SOC_DAPM_ADC("Left ADC", "Capture", WM8960_POWER1, 3, 0),
SND_SOC_DAPM_ADC("Right ADC", "Capture", WM8960_POWER1, 2, 0),

SND_SOC_DAPM_DAC("Left DAC", "Playback", WM8960_POWER2, 8, 0),
SND_SOC_DAPM_DAC("Right DAC", "Playback", WM8960_POWER2, 7, 0),

SND_SOC_DAPM_MIXER("Left Output Mixer", WM8960_POWER3, 3, 0,
	&wm8960_loutput_mixer[0],
	ARRAY_SIZE(wm8960_loutput_mixer)),
SND_SOC_DAPM_MIXER("Right Output Mixer", WM8960_POWER3, 2, 0,
	&wm8960_routput_mixer[0],
	ARRAY_SIZE(wm8960_routput_mixer)),

SND_SOC_DAPM_PGA("LOUT1 PGA", WM8960_POWER2, 6, 0, NULL, 0),
SND_SOC_DAPM_PGA("ROUT1 PGA", WM8960_POWER2, 5, 0, NULL, 0),

SND_SOC_DAPM_PGA("Left Speaker PGA", WM8960_POWER2, 4, 0, NULL, 0),
SND_SOC_DAPM_PGA("Right Speaker PGA", WM8960_POWER2, 3, 0, NULL, 0),

SND_SOC_DAPM_PGA("Right Speaker Output", WM8960_CLASSD1, 7, 0, NULL, 0),
SND_SOC_DAPM_PGA("Left Speaker Output", WM8960_CLASSD1, 6, 0, NULL, 0),

SND_SOC_DAPM_OUTPUT("SPK_LP"),
SND_SOC_DAPM_OUTPUT("SPK_LN"),
SND_SOC_DAPM_OUTPUT("HP_L"),
SND_SOC_DAPM_OUTPUT("HP_R"),
SND_SOC_DAPM_OUTPUT("SPK_RP"),
SND_SOC_DAPM_OUTPUT("SPK_RN"),
SND_SOC_DAPM_OUTPUT("OUT3"),
};

static const struct snd_soc_dapm_widget wm8960_dapm_widgets_out3[] = {
SND_SOC_DAPM_MIXER("Mono Output Mixer", WM8960_POWER2, 1, 0,
	&wm8960_mono_out[0],
	ARRAY_SIZE(wm8960_mono_out)),
};

/* Represent OUT3 as a PGA so that it gets turned on with LOUT1/ROUT1 */
static const struct snd_soc_dapm_widget wm8960_dapm_widgets_capless[] = {
SND_SOC_DAPM_PGA("OUT3 VMID", WM8960_POWER2, 1, 0, NULL, 0),
};

static const struct snd_soc_dapm_route audio_paths[] = {
	{ "Left Boost Mixer", "LINPUT1 Switch", "LINPUT1" },
	{ "Left Boost Mixer", "LINPUT2 Switch", "LINPUT2" },
	{ "Left Boost Mixer", "LINPUT3 Switch", "LINPUT3" },

	{ "Left Input Mixer", "Boost Switch", "Left Boost Mixer" },
	{ "Left Input Mixer", "Boost Switch", "LINPUT1" },  /* Really Boost Switch */
	{ "Left Input Mixer", NULL, "LINPUT2" },
	{ "Left Input Mixer", NULL, "LINPUT3" },

	{ "Right Boost Mixer", "RINPUT1 Switch", "RINPUT1" },
	{ "Right Boost Mixer", "RINPUT2 Switch", "RINPUT2" },
	{ "Right Boost Mixer", "RINPUT3 Switch", "RINPUT3" },

	{ "Right Input Mixer", "Boost Switch", "Right Boost Mixer" },
	{ "Right Input Mixer", "Boost Switch", "RINPUT1" },  /* Really Boost Switch */
	{ "Right Input Mixer", NULL, "RINPUT2" },
	{ "Right Input Mixer", NULL, "RINPUT3" },

	{ "Left ADC", NULL, "Left Input Mixer" },
	{ "Right ADC", NULL, "Right Input Mixer" },

	{ "Left Output Mixer", "LINPUT3 Switch", "LINPUT3" },
	{ "Left Output Mixer", "Boost Bypass Switch", "Left Boost Mixer" },
	{ "Left Output Mixer", "PCM Playback Switch", "Left DAC" },

	{ "Right Output Mixer", "RINPUT3 Switch", "RINPUT3" },
	{ "Right Output Mixer", "Boost Bypass Switch", "Right Boost Mixer" },
	{ "Right Output Mixer", "PCM Playback Switch", "Right DAC" },

	{ "LOUT1 PGA", NULL, "Left Output Mixer" },
	{ "ROUT1 PGA", NULL, "Right Output Mixer" },

	{ "HP_L", NULL, "LOUT1 PGA" },
	{ "HP_R", NULL, "ROUT1 PGA" },

	{ "Left Speaker PGA", NULL, "Left Output Mixer" },
	{ "Right Speaker PGA", NULL, "Right Output Mixer" },

	{ "Left Speaker Output", NULL, "Left Speaker PGA" },
	{ "Right Speaker Output", NULL, "Right Speaker PGA" },

	{ "SPK_LN", NULL, "Left Speaker Output" },
	{ "SPK_LP", NULL, "Left Speaker Output" },
	{ "SPK_RN", NULL, "Right Speaker Output" },
	{ "SPK_RP", NULL, "Right Speaker Output" },
};

static const struct snd_soc_dapm_route audio_paths_out3[] = {
	{ "Mono Output Mixer", "Left Switch", "Left Output Mixer" },
	{ "Mono Output Mixer", "Right Switch", "Right Output Mixer" },

	{ "OUT3", NULL, "Mono Output Mixer", }
};

static const struct snd_soc_dapm_route audio_paths_capless[] = {
	{ "HP_L", NULL, "OUT3 VMID" },
	{ "HP_R", NULL, "OUT3 VMID" },

	{ "OUT3 VMID", NULL, "Left Output Mixer" },
	{ "OUT3 VMID", NULL, "Right Output Mixer" },
};

static int wm8960_add_widgets(struct snd_soc_component *component)
{
	struct wm8960_priv *wm8960 = snd_soc_component_get_drvdata(component);
	struct wm8960_data *pdata = &wm8960->pdata;
	struct snd_soc_dapm_context *dapm = snd_soc_component_get_dapm(component);
	struct snd_soc_dapm_widget *w;

	snd_soc_dapm_new_controls(dapm, wm8960_dapm_widgets,
				  ARRAY_SIZE(wm8960_dapm_widgets));

	snd_soc_dapm_add_routes(dapm, audio_paths, ARRAY_SIZE(audio_paths));

	/* In capless mode OUT3 is used to provide VMID for the
	 * headphone outputs, otherwise it is used as a mono mixer.
	 */
	if (pdata && pdata->capless) {
		snd_soc_dapm_new_controls(dapm, wm8960_dapm_widgets_capless,
					  ARRAY_SIZE(wm8960_dapm_widgets_capless));

		snd_soc_dapm_add_routes(dapm, audio_paths_capless,
					ARRAY_SIZE(audio_paths_capless));
	} else {
		snd_soc_dapm_new_controls(dapm, wm8960_dapm_widgets_out3,
					  ARRAY_SIZE(wm8960_dapm_widgets_out3));

		snd_soc_dapm_add_routes(dapm, audio_paths_out3,
					ARRAY_SIZE(audio_paths_out3));
	}

	/* We need to power up the headphone output stage out of
	 * sequence for capless mode.  To save scanning the widget
	 * list each time to find the desired power state do so now
	 * and save the result.
	 */
	list_for_each_entry(w, &component->card->widgets, list) {
		if (w->dapm != dapm)
			continue;
		if (strcmp(w->name, "LOUT1 PGA") == 0)
			wm8960->lout1 = w;
		if (strcmp(w->name, "ROUT1 PGA") == 0)
			wm8960->rout1 = w;
		if (strcmp(w->name, "OUT3 VMID") == 0)
			wm8960->out3 = w;
	}
	
	return 0;
}

static int wm8960_set_dai_fmt(struct snd_soc_dai *codec_dai,
		unsigned int fmt)
{
	struct snd_soc_component *component = codec_dai->component;
	u16 iface = 0;

	/* set master/slave audio interface */
	switch (fmt & SND_SOC_DAIFMT_MASTER_MASK) {
	case SND_SOC_DAIFMT_CBM_CFM:
		iface |= 0x0040;
		break;
	case SND_SOC_DAIFMT_CBS_CFS:
		break;
	default:
		return -EINVAL;
	}

	/* interface format */
	switch (fmt & SND_SOC_DAIFMT_FORMAT_MASK) {
	case SND_SOC_DAIFMT_I2S:
		iface |= 0x0002;
		break;
	case SND_SOC_DAIFMT_RIGHT_J:
		break;
	case SND_SOC_DAIFMT_LEFT_J:
		iface |= 0x0001;
		break;
	case SND_SOC_DAIFMT_DSP_A:
		iface |= 0x0003;
		break;
	case SND_SOC_DAIFMT_DSP_B:
		iface |= 0x0013;
		break;
	default:
		return -EINVAL;
	}

	/* clock inversion */
	switch (fmt & SND_SOC_DAIFMT_INV_MASK) {
	case SND_SOC_DAIFMT_NB_NF:
		break;
	case SND_SOC_DAIFMT_IB_IF:
		iface |= 0x0090;
		break;
	case SND_SOC_DAIFMT_IB_NF:
		iface |= 0x0080;
		break;
	case SND_SOC_DAIFMT_NB_IF:
		iface |= 0x0010;
		break;
	default:
		return -EINVAL;
	}

	/* set iface */
	snd_soc_component_write(component, WM8960_IFACE1, iface);
	return 0;
}

static struct {
	int rate;
	unsigned int val;
} alc_rates[] = {
	{ 48000, 0 },
	{ 44100, 0 },
	{ 32000, 1 },
	{ 22050, 2 },
	{ 24000, 2 },
	{ 16000, 3 },
	{ 11025, 4 },
	{ 12000, 4 },
	{  8000, 5 },
};

/* -1 for reserved value */
static const int sysclk_divs[] = { 1, -1, 2, -1 };

/* Multiply 256 for internal 256 div */
static const int dac_divs[] = { 256, 384, 512, 768, 1024, 1408, 1536 };

/* Multiply 10 to eliminate decimials */
static const int bclk_divs[] = {
	10, 15, 20, 30, 40, 55, 60, 80, 110,
	120, 160, 220, 240, 320, 320, 320
};

/**
 * wm8960_configure_sysclk - checks if there is a sysclk frequency available
 *	The sysclk must be chosen such that:
 *		- sysclk     = MCLK / sysclk_divs
 *		- lrclk      = sysclk / dac_divs
 *		- 10 * bclk  = sysclk / bclk_divs
 *
<<<<<<< HEAD
 * @wm8960_priv: wm8960 codec private data
=======
 * @wm8960: codec private data
>>>>>>> 3de043c6
 * @mclk: MCLK used to derive sysclk
 * @sysclk_idx: sysclk_divs index for found sysclk
 * @dac_idx: dac_divs index for found lrclk
 * @bclk_idx: bclk_divs index for found bclk
 *
 * Returns:
 *  -1, in case no sysclk frequency available found
 * >=0, in case we could derive bclk and lrclk from sysclk using
 *      (@sysclk_idx, @dac_idx, @bclk_idx) dividers
 */
static
int wm8960_configure_sysclk(struct wm8960_priv *wm8960, int mclk,
			    int *sysclk_idx, int *dac_idx, int *bclk_idx)
{
	int sysclk, bclk, lrclk;
	int i, j, k;
	int diff;

	/* marker for no match */
	*bclk_idx = -1;

	bclk = wm8960->bclk;
	lrclk = wm8960->lrclk;

	/* check if the sysclk frequency is available. */
	for (i = 0; i < ARRAY_SIZE(sysclk_divs); ++i) {
		if (sysclk_divs[i] == -1)
			continue;
		sysclk = mclk / sysclk_divs[i];
		for (j = 0; j < ARRAY_SIZE(dac_divs); ++j) {
			if (sysclk != dac_divs[j] * lrclk)
				continue;
			for (k = 0; k < ARRAY_SIZE(bclk_divs); ++k) {
				diff = sysclk - bclk * bclk_divs[k] / 10;
				if (diff == 0) {
					*sysclk_idx = i;
					*dac_idx = j;
					*bclk_idx = k;
					break;
				}
			}
			if (k != ARRAY_SIZE(bclk_divs))
				break;
		}
		if (j != ARRAY_SIZE(dac_divs))
			break;
	}
	return *bclk_idx;
}

/**
 * wm8960_configure_pll - checks if there is a PLL out frequency available
 *	The PLL out frequency must be chosen such that:
 *		- sysclk      = lrclk * dac_divs
 *		- freq_out    = sysclk * sysclk_divs
 *		- 10 * sysclk = bclk * bclk_divs
 *
 * @component: component structure
 * @freq_in: input frequency used to derive freq out via PLL
 * @sysclk_idx: sysclk_divs index for found sysclk
 * @dac_idx: dac_divs index for found lrclk
 * @bclk_idx: bclk_divs index for found bclk
 *
 * Returns:
 * < 0, in case no PLL frequency out available was found
 * >=0, in case we could derive bclk, lrclk, sysclk from PLL out using
 *      (@sysclk_idx, @dac_idx, @bclk_idx) dividers
 */
static
int wm8960_configure_pll(struct snd_soc_component *component, int freq_in,
			 int *sysclk_idx, int *dac_idx, int *bclk_idx)
{
	struct wm8960_priv *wm8960 = snd_soc_component_get_drvdata(component);
	int sysclk, bclk, lrclk, freq_out;
	int diff, best_freq_out;
	int i, j, k;

	bclk = wm8960->bclk;
	lrclk = wm8960->lrclk;

	best_freq_out = -EINVAL;
	*sysclk_idx = *dac_idx = *bclk_idx = -1;

	/*
	 * From Datasheet, the PLL performs best when f2 is between
	 * 90MHz and 100MHz, the desired sysclk output is 11.2896MHz
	 * or 12.288MHz, then sysclkdiv = 2 is the best choice.
	 * So search sysclk_divs from 2 to 1 other than from 1 to 2.
	 */
	for (i = ARRAY_SIZE(sysclk_divs) - 1; i >= 0; --i) {
		if (sysclk_divs[i] == -1)
			continue;
		for (j = 0; j < ARRAY_SIZE(dac_divs); ++j) {
			sysclk = lrclk * dac_divs[j];
			freq_out = sysclk * sysclk_divs[i];

			for (k = 0; k < ARRAY_SIZE(bclk_divs); ++k) {
				if (!is_pll_freq_available(freq_in, freq_out))
					continue;

				diff = sysclk - bclk * bclk_divs[k] / 10;
				if (diff == 0) {
					*sysclk_idx = i;
					*dac_idx = j;
					*bclk_idx = k;
					return freq_out;
				}
			}
		}
	}

	return best_freq_out;
}
static int wm8960_configure_clocking(struct snd_soc_component *component)
{
	struct wm8960_priv *wm8960 = snd_soc_component_get_drvdata(component);
	int freq_out, freq_in;
	u16 iface1 = snd_soc_component_read(component, WM8960_IFACE1);
	int i, j, k;
	int ret;

	if (!(iface1 & (1<<6))) {
		dev_dbg(component->dev,
			"Codec is slave mode, no need to configure clock\n");
		return 0;
	}

	if (wm8960->clk_id != WM8960_SYSCLK_MCLK && !wm8960->freq_in) {
		dev_err(component->dev, "No MCLK configured\n");
		return -EINVAL;
	}

	freq_in = wm8960->freq_in;
	/*
	 * If it's sysclk auto mode, check if the MCLK can provide sysclk or
	 * not. If MCLK can provide sysclk, using MCLK to provide sysclk
	 * directly. Otherwise, auto select a available pll out frequency
	 * and set PLL.
	 */
	if (wm8960->clk_id == WM8960_SYSCLK_AUTO) {
		/* disable the PLL and using MCLK to provide sysclk */
		wm8960_set_pll(component, 0, 0);
		freq_out = freq_in;
	} else if (wm8960->sysclk) {
		freq_out = wm8960->sysclk;
	} else {
		dev_err(component->dev, "No SYSCLK configured\n");
		return -EINVAL;
	}

	if (wm8960->clk_id != WM8960_SYSCLK_PLL) {
		ret = wm8960_configure_sysclk(wm8960, freq_out, &i, &j, &k);
		if (ret >= 0) {
			goto configure_clock;
		} else if (wm8960->clk_id != WM8960_SYSCLK_AUTO) {
			dev_err(component->dev, "failed to configure clock\n");
			return -EINVAL;
		}
	}

	freq_out = wm8960_configure_pll(component, freq_in, &i, &j, &k);
	if (freq_out < 0) {
		dev_err(component->dev, "failed to configure clock via PLL\n");
		return freq_out;
	}
	wm8960_set_pll(component, freq_in, freq_out);

configure_clock:
	/* configure sysclk clock */
	snd_soc_component_update_bits(component, WM8960_CLOCK1, 3 << 1, i << 1);

	/* configure frame clock */
	snd_soc_component_update_bits(component, WM8960_CLOCK1, 0x7 << 3, j << 3);
	snd_soc_component_update_bits(component, WM8960_CLOCK1, 0x7 << 6, j << 6);

	/* configure bit clock */
	snd_soc_component_update_bits(component, WM8960_CLOCK2, 0xf, k);

	return 0;
}

static int wm8960_hw_params(struct snd_pcm_substream *substream,
			    struct snd_pcm_hw_params *params,
			    struct snd_soc_dai *dai)
{
	struct snd_soc_component *component = dai->component;
	struct wm8960_priv *wm8960 = snd_soc_component_get_drvdata(component);
	u16 iface = snd_soc_component_read(component, WM8960_IFACE1) & 0xfff3;
	bool tx = substream->stream == SNDRV_PCM_STREAM_PLAYBACK;
	int i;

	wm8960->bclk = snd_soc_params_to_bclk(params);
	if (params_channels(params) == 1)
		wm8960->bclk *= 2;

	/* bit size */
	switch (params_width(params)) {
	case 16:
		break;
	case 20:
		iface |= 0x0004;
		break;
	case 24:
		iface |= 0x0008;
		break;
	case 32:
		/* right justify mode does not support 32 word length */
		if ((iface & 0x3) != 0) {
			iface |= 0x000c;
			break;
		}
		fallthrough;
	default:
		dev_err(component->dev, "unsupported width %d\n",
			params_width(params));
		return -EINVAL;
	}

	wm8960->lrclk = params_rate(params);
	/* Update filters for the new rate */
	if (tx) {
		wm8960_set_deemph(component);
	} else {
		for (i = 0; i < ARRAY_SIZE(alc_rates); i++)
			if (alc_rates[i].rate == params_rate(params))
				snd_soc_component_update_bits(component,
						    WM8960_ADDCTL3, 0x7,
						    alc_rates[i].val);
	}

	/* set iface */
	snd_soc_component_write(component, WM8960_IFACE1, iface);

	wm8960->is_stream_in_use[tx] = true;

	if (!wm8960->is_stream_in_use[!tx])
		return wm8960_configure_clocking(component);

	return 0;
}

static int wm8960_hw_free(struct snd_pcm_substream *substream,
		struct snd_soc_dai *dai)
{
	struct snd_soc_component *component = dai->component;
	struct wm8960_priv *wm8960 = snd_soc_component_get_drvdata(component);
	bool tx = substream->stream == SNDRV_PCM_STREAM_PLAYBACK;

	wm8960->is_stream_in_use[tx] = false;

	return 0;
}

static int wm8960_mute(struct snd_soc_dai *dai, int mute, int direction)
{
	struct snd_soc_component *component = dai->component;

	if (mute)
		snd_soc_component_update_bits(component, WM8960_DACCTL1, 0x8, 0x8);
	else
		snd_soc_component_update_bits(component, WM8960_DACCTL1, 0x8, 0);
	return 0;
}

static int wm8960_set_bias_level_out3(struct snd_soc_component *component,
				      enum snd_soc_bias_level level)
{
	struct wm8960_priv *wm8960 = snd_soc_component_get_drvdata(component);
	u16 pm2 = snd_soc_component_read(component, WM8960_POWER2);
	int ret;

	switch (level) {
	case SND_SOC_BIAS_ON:
		break;

	case SND_SOC_BIAS_PREPARE:
		switch (snd_soc_component_get_bias_level(component)) {
		case SND_SOC_BIAS_STANDBY:
			if (!IS_ERR(wm8960->mclk)) {
				ret = clk_prepare_enable(wm8960->mclk);
				if (ret) {
					dev_err(component->dev,
						"Failed to enable MCLK: %d\n",
						ret);
					return ret;
				}
			}

			ret = wm8960_configure_clocking(component);
			if (ret)
				return ret;

			/* Set VMID to 2x50k */
			snd_soc_component_update_bits(component, WM8960_POWER1, 0x180, 0x80);
			break;

		case SND_SOC_BIAS_ON:
			/*
			 * If it's sysclk auto mode, and the pll is enabled,
			 * disable the pll
			 */
			if (wm8960->clk_id == WM8960_SYSCLK_AUTO && (pm2 & 0x1))
				wm8960_set_pll(component, 0, 0);

			if (!IS_ERR(wm8960->mclk))
				clk_disable_unprepare(wm8960->mclk);
			break;

		default:
			break;
		}

		break;

	case SND_SOC_BIAS_STANDBY:
		if (snd_soc_component_get_bias_level(component) == SND_SOC_BIAS_OFF) {
			regcache_sync(wm8960->regmap);

			/* Enable anti-pop features */
			snd_soc_component_write(component, WM8960_APOP1,
				      WM8960_POBCTRL | WM8960_SOFT_ST |
				      WM8960_BUFDCOPEN | WM8960_BUFIOEN);

			/* Enable & ramp VMID at 2x50k */
			snd_soc_component_update_bits(component, WM8960_POWER1, 0x80, 0x80);
			msleep(100);

			/* Enable VREF */
			snd_soc_component_update_bits(component, WM8960_POWER1, WM8960_VREF,
					    WM8960_VREF);

			/* Disable anti-pop features */
			snd_soc_component_write(component, WM8960_APOP1, WM8960_BUFIOEN);
		}

		/* Set VMID to 2x250k */
		snd_soc_component_update_bits(component, WM8960_POWER1, 0x180, 0x100);
		break;

	case SND_SOC_BIAS_OFF:
		/* Enable anti-pop features */
		snd_soc_component_write(component, WM8960_APOP1,
			     WM8960_POBCTRL | WM8960_SOFT_ST |
			     WM8960_BUFDCOPEN | WM8960_BUFIOEN);

		/* Disable VMID and VREF, let them discharge */
		snd_soc_component_write(component, WM8960_POWER1, 0);
		msleep(600);
		break;
	}

	return 0;
}

static int wm8960_set_bias_level_capless(struct snd_soc_component *component,
					 enum snd_soc_bias_level level)
{
	struct wm8960_priv *wm8960 = snd_soc_component_get_drvdata(component);
	u16 pm2 = snd_soc_component_read(component, WM8960_POWER2);
	int reg, ret;

	switch (level) {
	case SND_SOC_BIAS_ON:
		break;

	case SND_SOC_BIAS_PREPARE:
		switch (snd_soc_component_get_bias_level(component)) {
		case SND_SOC_BIAS_STANDBY:
			/* Enable anti pop mode */
			snd_soc_component_update_bits(component, WM8960_APOP1,
					    WM8960_POBCTRL | WM8960_SOFT_ST |
					    WM8960_BUFDCOPEN,
					    WM8960_POBCTRL | WM8960_SOFT_ST |
					    WM8960_BUFDCOPEN);

			/* Enable LOUT1, ROUT1 and OUT3 if they're enabled */
			reg = 0;
			if (wm8960->lout1 && wm8960->lout1->power)
				reg |= WM8960_PWR2_LOUT1;
			if (wm8960->rout1 && wm8960->rout1->power)
				reg |= WM8960_PWR2_ROUT1;
			if (wm8960->out3 && wm8960->out3->power)
				reg |= WM8960_PWR2_OUT3;
			snd_soc_component_update_bits(component, WM8960_POWER2,
					    WM8960_PWR2_LOUT1 |
					    WM8960_PWR2_ROUT1 |
					    WM8960_PWR2_OUT3, reg);

			/* Enable VMID at 2*50k */
			snd_soc_component_update_bits(component, WM8960_POWER1,
					    WM8960_VMID_MASK, 0x80);

			/* Ramp */
			msleep(100);

			/* Enable VREF */
			snd_soc_component_update_bits(component, WM8960_POWER1,
					    WM8960_VREF, WM8960_VREF);

			msleep(100);

			if (!IS_ERR(wm8960->mclk)) {
				ret = clk_prepare_enable(wm8960->mclk);
				if (ret) {
					dev_err(component->dev,
						"Failed to enable MCLK: %d\n",
						ret);
					return ret;
				}
			}

			ret = wm8960_configure_clocking(component);
			if (ret)
				return ret;

			break;

		case SND_SOC_BIAS_ON:
			/*
			 * If it's sysclk auto mode, and the pll is enabled,
			 * disable the pll
			 */
			if (wm8960->clk_id == WM8960_SYSCLK_AUTO && (pm2 & 0x1))
				wm8960_set_pll(component, 0, 0);

			if (!IS_ERR(wm8960->mclk))
				clk_disable_unprepare(wm8960->mclk);

			/* Enable anti-pop mode */
			snd_soc_component_update_bits(component, WM8960_APOP1,
					    WM8960_POBCTRL | WM8960_SOFT_ST |
					    WM8960_BUFDCOPEN,
					    WM8960_POBCTRL | WM8960_SOFT_ST |
					    WM8960_BUFDCOPEN);

			/* Disable VMID and VREF */
			snd_soc_component_update_bits(component, WM8960_POWER1,
					    WM8960_VREF | WM8960_VMID_MASK, 0);
			break;

		case SND_SOC_BIAS_OFF:
			regcache_sync(wm8960->regmap);
			break;
		default:
			break;
		}
		break;

	case SND_SOC_BIAS_STANDBY:
		switch (snd_soc_component_get_bias_level(component)) {
		case SND_SOC_BIAS_PREPARE:
			/* Disable HP discharge */
			snd_soc_component_update_bits(component, WM8960_APOP2,
					    WM8960_DISOP | WM8960_DRES_MASK,
					    0);

			/* Disable anti-pop features */
			snd_soc_component_update_bits(component, WM8960_APOP1,
					    WM8960_POBCTRL | WM8960_SOFT_ST |
					    WM8960_BUFDCOPEN,
					    WM8960_POBCTRL | WM8960_SOFT_ST |
					    WM8960_BUFDCOPEN);
			break;

		default:
			break;
		}
		break;

	case SND_SOC_BIAS_OFF:
		break;
	}

	return 0;
}

/* PLL divisors */
struct _pll_div {
	u32 pre_div:1;
	u32 n:4;
	u32 k:24;
};

static bool is_pll_freq_available(unsigned int source, unsigned int target)
{
	unsigned int Ndiv;

	if (source == 0 || target == 0)
		return false;

	/* Scale up target to PLL operating frequency */
	target *= 4;
	Ndiv = target / source;

	if ((Ndiv < 6) || (Ndiv > 12))
		return false;

	return true;
}

/* The size in bits of the pll divide multiplied by 10
 * to allow rounding later */
#define FIXED_PLL_SIZE ((1 << 24) * 10)

static int pll_factors(unsigned int source, unsigned int target,
		       struct _pll_div *pll_div)
{
	unsigned long long Kpart;
	unsigned int K, Ndiv, Nmod;

	pr_debug("WM8960 PLL: setting %dHz->%dHz\n", source, target);

	/* Scale up target to PLL operating frequency */
	target *= 4;

	Ndiv = target / source;
	if (Ndiv < 6) {
		source >>= 1;
		pll_div->pre_div = 1;
		Ndiv = target / source;
	} else
		pll_div->pre_div = 0;

	if ((Ndiv < 6) || (Ndiv > 12)) {
		pr_err("WM8960 PLL: Unsupported N=%d\n", Ndiv);
		return -EINVAL;
	}

	pll_div->n = Ndiv;
	Nmod = target % source;
	Kpart = FIXED_PLL_SIZE * (long long)Nmod;

	do_div(Kpart, source);

	K = Kpart & 0xFFFFFFFF;

	/* Check if we need to round */
	if ((K % 10) >= 5)
		K += 5;

	/* Move down to proper range now rounding is done */
	K /= 10;

	pll_div->k = K;

	pr_debug("WM8960 PLL: N=%x K=%x pre_div=%d\n",
		 pll_div->n, pll_div->k, pll_div->pre_div);

	return 0;
}

static int wm8960_set_pll(struct snd_soc_component *component,
		unsigned int freq_in, unsigned int freq_out)
{
	u16 reg;
	static struct _pll_div pll_div;
	int ret;

	if (freq_in && freq_out) {
		ret = pll_factors(freq_in, freq_out, &pll_div);
		if (ret != 0)
			return ret;
	}

	/* Disable the PLL: even if we are changing the frequency the
	 * PLL needs to be disabled while we do so. */
	snd_soc_component_update_bits(component, WM8960_CLOCK1, 0x1, 0);
	snd_soc_component_update_bits(component, WM8960_POWER2, 0x1, 0);

	if (!freq_in || !freq_out)
		return 0;

	reg = snd_soc_component_read(component, WM8960_PLL1) & ~0x3f;
	reg |= pll_div.pre_div << 4;
	reg |= pll_div.n;

	if (pll_div.k) {
		reg |= 0x20;

		snd_soc_component_write(component, WM8960_PLL2, (pll_div.k >> 16) & 0xff);
		snd_soc_component_write(component, WM8960_PLL3, (pll_div.k >> 8) & 0xff);
		snd_soc_component_write(component, WM8960_PLL4, pll_div.k & 0xff);
	}
	snd_soc_component_write(component, WM8960_PLL1, reg);

	/* Turn it on */
	snd_soc_component_update_bits(component, WM8960_POWER2, 0x1, 0x1);
	msleep(250);
	snd_soc_component_update_bits(component, WM8960_CLOCK1, 0x1, 0x1);

	return 0;
}

static int wm8960_set_dai_pll(struct snd_soc_dai *codec_dai, int pll_id,
		int source, unsigned int freq_in, unsigned int freq_out)
{
	struct snd_soc_component *component = codec_dai->component;
	struct wm8960_priv *wm8960 = snd_soc_component_get_drvdata(component);

	wm8960->freq_in = freq_in;

	if (pll_id == WM8960_SYSCLK_AUTO)
		return 0;

	if (is_pll_freq_available(freq_in, freq_out))
		return -EINVAL;

	return wm8960_set_pll(component, freq_in, freq_out);
}

static int wm8960_set_dai_clkdiv(struct snd_soc_dai *codec_dai,
		int div_id, int div)
{
	struct snd_soc_component *component = codec_dai->component;
	u16 reg;

	switch (div_id) {
	case WM8960_SYSCLKDIV:
		reg = snd_soc_component_read(component, WM8960_CLOCK1) & 0x1f9;
		snd_soc_component_write(component, WM8960_CLOCK1, reg | div);
		break;
	case WM8960_DACDIV:
		reg = snd_soc_component_read(component, WM8960_CLOCK1) & 0x1c7;
		snd_soc_component_write(component, WM8960_CLOCK1, reg | div);
		break;
	case WM8960_OPCLKDIV:
		reg = snd_soc_component_read(component, WM8960_PLL1) & 0x03f;
		snd_soc_component_write(component, WM8960_PLL1, reg | div);
		break;
	case WM8960_DCLKDIV:
		reg = snd_soc_component_read(component, WM8960_CLOCK2) & 0x03f;
		snd_soc_component_write(component, WM8960_CLOCK2, reg | div);
		break;
	case WM8960_TOCLKSEL:
		reg = snd_soc_component_read(component, WM8960_ADDCTL1) & 0x1fd;
		snd_soc_component_write(component, WM8960_ADDCTL1, reg | div);
		break;
	default:
		return -EINVAL;
	}

	return 0;
}

static int wm8960_set_bias_level(struct snd_soc_component *component,
				 enum snd_soc_bias_level level)
{
	struct wm8960_priv *wm8960 = snd_soc_component_get_drvdata(component);

	return wm8960->set_bias_level(component, level);
}

static int wm8960_set_dai_sysclk(struct snd_soc_dai *dai, int clk_id,
					unsigned int freq, int dir)
{
	struct snd_soc_component *component = dai->component;
	struct wm8960_priv *wm8960 = snd_soc_component_get_drvdata(component);

	switch (clk_id) {
	case WM8960_SYSCLK_MCLK:
		snd_soc_component_update_bits(component, WM8960_CLOCK1,
					0x1, WM8960_SYSCLK_MCLK);
		break;
	case WM8960_SYSCLK_PLL:
		snd_soc_component_update_bits(component, WM8960_CLOCK1,
					0x1, WM8960_SYSCLK_PLL);
		break;
	case WM8960_SYSCLK_AUTO:
		break;
	default:
		return -EINVAL;
	}

	wm8960->sysclk = freq;
	wm8960->clk_id = clk_id;

	return 0;
}

#define WM8960_RATES SNDRV_PCM_RATE_8000_48000

#define WM8960_FORMATS \
	(SNDRV_PCM_FMTBIT_S16_LE | SNDRV_PCM_FMTBIT_S20_3LE | \
	SNDRV_PCM_FMTBIT_S24_LE | SNDRV_PCM_FMTBIT_S32_LE)

static const struct snd_soc_dai_ops wm8960_dai_ops = {
	.hw_params = wm8960_hw_params,
	.hw_free = wm8960_hw_free,
	.mute_stream = wm8960_mute,
	.set_fmt = wm8960_set_dai_fmt,
	.set_clkdiv = wm8960_set_dai_clkdiv,
	.set_pll = wm8960_set_dai_pll,
	.set_sysclk = wm8960_set_dai_sysclk,
	.no_capture_mute = 1,
};

static struct snd_soc_dai_driver wm8960_dai = {
	.name = "wm8960-hifi",
	.playback = {
		.stream_name = "Playback",
		.channels_min = 1,
		.channels_max = 2,
		.rates = WM8960_RATES,
		.formats = WM8960_FORMATS,},
	.capture = {
		.stream_name = "Capture",
		.channels_min = 1,
		.channels_max = 2,
		.rates = WM8960_RATES,
		.formats = WM8960_FORMATS,},
	.ops = &wm8960_dai_ops,
	.symmetric_rates = 1,
};

static int wm8960_probe(struct snd_soc_component *component)
{
	struct wm8960_priv *wm8960 = snd_soc_component_get_drvdata(component);
	struct wm8960_data *pdata = &wm8960->pdata;

	if (pdata->capless)
		wm8960->set_bias_level = wm8960_set_bias_level_capless;
	else
		wm8960->set_bias_level = wm8960_set_bias_level_out3;

	snd_soc_add_component_controls(component, wm8960_snd_controls,
				     ARRAY_SIZE(wm8960_snd_controls));
	wm8960_add_widgets(component);

	return 0;
}

static const struct snd_soc_component_driver soc_component_dev_wm8960 = {
	.probe			= wm8960_probe,
	.set_bias_level		= wm8960_set_bias_level,
	.suspend_bias_off	= 1,
	.idle_bias_on		= 1,
	.use_pmdown_time	= 1,
	.endianness		= 1,
	.non_legacy_dai_naming	= 1,
};

static const struct regmap_config wm8960_regmap = {
	.reg_bits = 7,
	.val_bits = 9,
	.max_register = WM8960_PLL4,

	.reg_defaults = wm8960_reg_defaults,
	.num_reg_defaults = ARRAY_SIZE(wm8960_reg_defaults),
	.cache_type = REGCACHE_RBTREE,

	.volatile_reg = wm8960_volatile,
};

static void wm8960_set_pdata_from_of(struct i2c_client *i2c,
				struct wm8960_data *pdata)
{
	const struct device_node *np = i2c->dev.of_node;

	if (of_property_read_bool(np, "wlf,capless"))
		pdata->capless = true;

	if (of_property_read_bool(np, "wlf,shared-lrclk"))
		pdata->shared_lrclk = true;

	of_property_read_u32_array(np, "wlf,gpio-cfg", pdata->gpio_cfg,
				   ARRAY_SIZE(pdata->gpio_cfg));

	of_property_read_u32_array(np, "wlf,hp-cfg", pdata->hp_cfg,
				   ARRAY_SIZE(pdata->hp_cfg));
}

static int wm8960_i2c_probe(struct i2c_client *i2c,
			    const struct i2c_device_id *id)
{
	struct wm8960_data *pdata = dev_get_platdata(&i2c->dev);
	struct wm8960_priv *wm8960;
	int ret;
	int repeat_reset = 10;

	wm8960 = devm_kzalloc(&i2c->dev, sizeof(struct wm8960_priv),
			      GFP_KERNEL);
	if (wm8960 == NULL)
		return -ENOMEM;

	wm8960->mclk = devm_clk_get(&i2c->dev, "mclk");
	if (IS_ERR(wm8960->mclk)) {
		if (PTR_ERR(wm8960->mclk) == -EPROBE_DEFER)
			return -EPROBE_DEFER;
	}

	wm8960->regmap = devm_regmap_init_i2c(i2c, &wm8960_regmap);
	if (IS_ERR(wm8960->regmap))
		return PTR_ERR(wm8960->regmap);

	if (pdata)
		memcpy(&wm8960->pdata, pdata, sizeof(struct wm8960_data));
	else if (i2c->dev.of_node)
		wm8960_set_pdata_from_of(i2c, &wm8960->pdata);

	do {
		ret = wm8960_reset(wm8960->regmap);
		repeat_reset--;
	} while (repeat_reset > 0 && ret != 0);

	if (ret != 0) {
		dev_err(&i2c->dev, "Failed to issue reset\n");
		return ret;
	}

	if (wm8960->pdata.shared_lrclk) {
		ret = regmap_update_bits(wm8960->regmap, WM8960_ADDCTL2,
					 0x4, 0x4);
		if (ret != 0) {
			dev_err(&i2c->dev, "Failed to enable LRCM: %d\n",
				ret);
			return ret;
		}
	}

	/* Latch the update bits */
	regmap_update_bits(wm8960->regmap, WM8960_LINVOL, 0x100, 0x100);
	regmap_update_bits(wm8960->regmap, WM8960_RINVOL, 0x100, 0x100);
	regmap_update_bits(wm8960->regmap, WM8960_LADC, 0x100, 0x100);
	regmap_update_bits(wm8960->regmap, WM8960_RADC, 0x100, 0x100);
	regmap_update_bits(wm8960->regmap, WM8960_LDAC, 0x100, 0x100);
	regmap_update_bits(wm8960->regmap, WM8960_RDAC, 0x100, 0x100);
	regmap_update_bits(wm8960->regmap, WM8960_LOUT1, 0x100, 0x100);
	regmap_update_bits(wm8960->regmap, WM8960_ROUT1, 0x100, 0x100);
	regmap_update_bits(wm8960->regmap, WM8960_LOUT2, 0x100, 0x100);
	regmap_update_bits(wm8960->regmap, WM8960_ROUT2, 0x100, 0x100);

	/* ADCLRC pin configured as GPIO. */
	regmap_update_bits(wm8960->regmap, WM8960_IFACE2, 1 << 6,
			   wm8960->pdata.gpio_cfg[0] << 6);
	regmap_update_bits(wm8960->regmap, WM8960_ADDCTL4, 0xF << 4,
			   wm8960->pdata.gpio_cfg[1] << 4);

	/* Enable headphone jack detect */
	regmap_update_bits(wm8960->regmap, WM8960_ADDCTL4, 3 << 2,
			   wm8960->pdata.hp_cfg[0] << 2);
	regmap_update_bits(wm8960->regmap, WM8960_ADDCTL2, 3 << 5,
			   wm8960->pdata.hp_cfg[1] << 5);
	regmap_update_bits(wm8960->regmap, WM8960_ADDCTL1, 3,
			   wm8960->pdata.hp_cfg[2]);

	i2c_set_clientdata(i2c, wm8960);

	ret = devm_snd_soc_register_component(&i2c->dev,
			&soc_component_dev_wm8960, &wm8960_dai, 1);

	return ret;
}

static int wm8960_i2c_remove(struct i2c_client *client)
{
	return 0;
}

static const struct i2c_device_id wm8960_i2c_id[] = {
	{ "wm8960", 0 },
	{ }
};
MODULE_DEVICE_TABLE(i2c, wm8960_i2c_id);

static const struct of_device_id wm8960_of_match[] = {
       { .compatible = "wlf,wm8960", },
       { }
};
MODULE_DEVICE_TABLE(of, wm8960_of_match);

static struct i2c_driver wm8960_i2c_driver = {
	.driver = {
		.name = "wm8960",
		.of_match_table = wm8960_of_match,
	},
	.probe =    wm8960_i2c_probe,
	.remove =   wm8960_i2c_remove,
	.id_table = wm8960_i2c_id,
};

module_i2c_driver(wm8960_i2c_driver);

MODULE_DESCRIPTION("ASoC WM8960 driver");
MODULE_AUTHOR("Liam Girdwood");
MODULE_LICENSE("GPL");<|MERGE_RESOLUTION|>--- conflicted
+++ resolved
@@ -608,11 +608,7 @@
  *		- lrclk      = sysclk / dac_divs
  *		- 10 * bclk  = sysclk / bclk_divs
  *
-<<<<<<< HEAD
- * @wm8960_priv: wm8960 codec private data
-=======
  * @wm8960: codec private data
->>>>>>> 3de043c6
  * @mclk: MCLK used to derive sysclk
  * @sysclk_idx: sysclk_divs index for found sysclk
  * @dac_idx: dac_divs index for found lrclk
