// SPDX-License-Identifier: GPL-2.0+
// Copyright 2018-2021 NXP

#include <linux/clk.h>
#include <linux/clk-provider.h>
#include <linux/delay.h>
#include <linux/dmaengine.h>
#include <linux/module.h>
#include <linux/of_device.h>
#include <linux/of_address.h>
#include <linux/pm_runtime.h>
#include <linux/rpmsg.h>
#include <linux/slab.h>
#include <sound/core.h>
#include <sound/dmaengine_pcm.h>
#include <sound/pcm_params.h>

#include "fsl_rpmsg.h"
#include "imx-pcm.h"

#define FSL_RPMSG_RATES        (SNDRV_PCM_RATE_8000 | \
				SNDRV_PCM_RATE_16000 | \
				SNDRV_PCM_RATE_48000)
#define FSL_RPMSG_FORMATS	SNDRV_PCM_FMTBIT_S16_LE

/* 192kHz/32bit/2ch/60s size is 0x574e00 */
#define LPA_LARGE_BUFFER_SIZE  (0x6000000)
/* 16kHz/32bit/8ch/1s size is 0x7D000 */
#define RPMSG_CAPTURE_BUFFER_SIZE (0x100000)

static const unsigned int fsl_rpmsg_rates[] = {
	8000, 11025, 16000, 22050, 44100,
	32000, 48000, 96000, 88200, 176400, 192000,
	352800, 384000, 705600, 768000, 1411200, 2822400,
};

static const struct snd_pcm_hw_constraint_list fsl_rpmsg_rate_constraints = {
	.count = ARRAY_SIZE(fsl_rpmsg_rates),
	.list = fsl_rpmsg_rates,
};

static int fsl_rpmsg_hw_params(struct snd_pcm_substream *substream,
			       struct snd_pcm_hw_params *params,
			       struct snd_soc_dai *dai)
{
	struct fsl_rpmsg *rpmsg = snd_soc_dai_get_drvdata(dai);
	struct clk *p = rpmsg->mclk, *pll = NULL, *npll = NULL;
	u64 rate = params_rate(params);
	int ret = 0;

	/* Get current pll parent */
	while (p && rpmsg->pll8k && rpmsg->pll11k) {
		struct clk *pp = clk_get_parent(p);

		if (clk_is_match(pp, rpmsg->pll8k) ||
		    clk_is_match(pp, rpmsg->pll11k)) {
			pll = pp;
			break;
		}
		p = pp;
	}

	/* Switch to another pll parent if needed. */
	if (pll) {
		npll = (do_div(rate, 8000) ? rpmsg->pll11k : rpmsg->pll8k);
		if (!clk_is_match(pll, npll)) {
			ret = clk_set_parent(p, npll);
			if (ret < 0)
				dev_warn(dai->dev, "failed to set parent %s: %d\n",
					 __clk_get_name(npll), ret);
		}
	}

	if (!(rpmsg->mclk_streams & BIT(substream->stream))) {
		ret = clk_prepare_enable(rpmsg->mclk);
		if (ret) {
			dev_err(dai->dev, "failed to enable mclk: %d\n", ret);
			return ret;
		}

		rpmsg->mclk_streams |= BIT(substream->stream);
	}

	return ret;
}

static int fsl_rpmsg_hw_free(struct snd_pcm_substream *substream,
			     struct snd_soc_dai *dai)
{
	struct fsl_rpmsg *rpmsg = snd_soc_dai_get_drvdata(dai);

	if (rpmsg->mclk_streams & BIT(substream->stream)) {
		clk_disable_unprepare(rpmsg->mclk);
		rpmsg->mclk_streams &= ~BIT(substream->stream);
	}

	return 0;
}

static int fsl_rpmsg_startup(struct snd_pcm_substream *substream,
			     struct snd_soc_dai *cpu_dai)
{
	int ret;

	ret = snd_pcm_hw_constraint_list(substream->runtime, 0,
					 SNDRV_PCM_HW_PARAM_RATE,
					 &fsl_rpmsg_rate_constraints);

	return ret;
}

static const struct snd_soc_dai_ops fsl_rpmsg_dai_ops = {
	.startup	= fsl_rpmsg_startup,
	.hw_params      = fsl_rpmsg_hw_params,
	.hw_free        = fsl_rpmsg_hw_free,
};

static struct snd_soc_dai_driver fsl_rpmsg_dai = {
	.playback = {
		.stream_name = "CPU-Playback",
		.channels_min = 2,
		.channels_max = 2,
		.rates = SNDRV_PCM_RATE_KNOT,
		.formats = FSL_RPMSG_FORMATS,
	},
	.capture = {
		.stream_name = "CPU-Capture",
		.channels_min = 2,
		.channels_max = 2,
		.rates = SNDRV_PCM_RATE_KNOT,
		.formats = FSL_RPMSG_FORMATS,
	},
	.symmetric_rate        = 1,
	.symmetric_channels    = 1,
	.symmetric_sample_bits = 1,
	.ops = &fsl_rpmsg_dai_ops,
};

static const struct snd_soc_component_driver fsl_component = {
	.name			= "fsl-rpmsg",
	.legacy_dai_naming	= 1,
};

static const struct fsl_rpmsg_soc_data imx7ulp_data = {
	.rates = SNDRV_PCM_RATE_8000 | SNDRV_PCM_RATE_16000 |
		 SNDRV_PCM_RATE_48000,
	.formats = SNDRV_PCM_FMTBIT_S16_LE,
};

static const struct fsl_rpmsg_soc_data imx8mm_data = {
	.rates = SNDRV_PCM_RATE_KNOT,
	.formats = SNDRV_PCM_FMTBIT_S16_LE | SNDRV_PCM_FMTBIT_S24_LE |
		   SNDRV_PCM_FMTBIT_S32_LE | SNDRV_PCM_FMTBIT_DSD_U8 |
		   SNDRV_PCM_FMTBIT_DSD_U16_LE | SNDRV_PCM_FMTBIT_DSD_U32_LE,
};

static const struct fsl_rpmsg_soc_data imx8mn_data = {
	.rates = SNDRV_PCM_RATE_32000 | SNDRV_PCM_RATE_44100 |
		 SNDRV_PCM_RATE_48000 | SNDRV_PCM_RATE_88200 |
		 SNDRV_PCM_RATE_96000 | SNDRV_PCM_RATE_176400 |
		 SNDRV_PCM_RATE_192000,
	.formats = SNDRV_PCM_FMTBIT_S16_LE | SNDRV_PCM_FMTBIT_S24_LE |
		   SNDRV_PCM_FMTBIT_S32_LE,
};

static const struct fsl_rpmsg_soc_data imx8mp_data = {
	.rates = SNDRV_PCM_RATE_32000 | SNDRV_PCM_RATE_44100 |
		 SNDRV_PCM_RATE_48000 | SNDRV_PCM_RATE_88200 |
		 SNDRV_PCM_RATE_96000 | SNDRV_PCM_RATE_176400 |
		 SNDRV_PCM_RATE_192000,
	.formats = SNDRV_PCM_FMTBIT_S16_LE | SNDRV_PCM_FMTBIT_S24_LE |
		   SNDRV_PCM_FMTBIT_S32_LE,
};

static const struct fsl_rpmsg_soc_data imx93_data = {
	.rates = SNDRV_PCM_RATE_32000 | SNDRV_PCM_RATE_48000 |
		 SNDRV_PCM_RATE_96000 | SNDRV_PCM_RATE_192000,
	.formats = SNDRV_PCM_FMTBIT_S16_LE | SNDRV_PCM_FMTBIT_S24_LE |
		   SNDRV_PCM_FMTBIT_S32_LE,
};

static const struct of_device_id fsl_rpmsg_ids[] = {
	{ .compatible = "fsl,imx7ulp-rpmsg-audio", .data = &imx7ulp_data},
	{ .compatible = "fsl,imx8mm-rpmsg-audio", .data = &imx8mm_data},
	{ .compatible = "fsl,imx8mn-rpmsg-audio", .data = &imx8mn_data},
	{ .compatible = "fsl,imx8mp-rpmsg-audio", .data = &imx8mp_data},
	{ .compatible = "fsl,imx8ulp-rpmsg-audio", .data = &imx7ulp_data},
	{ .compatible = "fsl,imx93-rpmsg-audio", .data= &imx93_data},
	{ /* sentinel */ }
};
MODULE_DEVICE_TABLE(of, fsl_rpmsg_ids);

static int fsl_rpmsg_probe(struct platform_device *pdev)
{
	struct device_node *np = pdev->dev.of_node;
	struct snd_soc_dai_driver *dai_drv;
	struct fsl_rpmsg *rpmsg;
	const char *model_string;
	int ret;

	dai_drv = devm_kzalloc(&pdev->dev, sizeof(struct snd_soc_dai_driver), GFP_KERNEL);
	if (!dai_drv)
		return -ENOMEM;
	memcpy(dai_drv, &fsl_rpmsg_dai, sizeof(fsl_rpmsg_dai));

	rpmsg = devm_kzalloc(&pdev->dev, sizeof(struct fsl_rpmsg), GFP_KERNEL);
	if (!rpmsg)
		return -ENOMEM;

	rpmsg->soc_data = of_device_get_match_data(&pdev->dev);

	if (rpmsg->soc_data) {
		dai_drv->playback.rates = rpmsg->soc_data->rates;
		dai_drv->capture.rates = rpmsg->soc_data->rates;
		dai_drv->playback.formats = rpmsg->soc_data->formats;
		dai_drv->capture.formats = rpmsg->soc_data->formats;

		/* setup rpmsg-micfil channels and rates */
		if (of_node_name_eq(np, "rpmsg_micfil")) {
			rpmsg->buffer_size[SNDRV_PCM_STREAM_CAPTURE] = RPMSG_CAPTURE_BUFFER_SIZE;
			dai_drv->capture.channels_min = 1;
			dai_drv->capture.channels_max = 8;
			dai_drv->capture.rates = SNDRV_PCM_RATE_8000_48000;
			dai_drv->capture.formats = SNDRV_PCM_FMTBIT_S32_LE;
			if (of_device_is_compatible(np, "fsl,imx8mm-rpmsg-audio"))
				dai_drv->capture.formats = SNDRV_PCM_FMTBIT_S16_LE;
		}
<<<<<<< HEAD
		/* constrain rates of wm8524 codec */
		of_property_read_string(np, "model", &model_string);
		if (!strcmp("wm8524-audio", model_string))
			dai_drv->playback.rates = SNDRV_PCM_RATE_8000_192000;
=======
>>>>>>> 770c5fe2
	}
	if (of_property_read_bool(np, "fsl,enable-lpa")) {
		rpmsg->enable_lpa = 1;
		rpmsg->buffer_size[SNDRV_PCM_STREAM_PLAYBACK] = LPA_LARGE_BUFFER_SIZE;
		rpmsg->buffer_size[SNDRV_PCM_STREAM_CAPTURE] = RPMSG_CAPTURE_BUFFER_SIZE;
	} else {
		rpmsg->buffer_size[SNDRV_PCM_STREAM_PLAYBACK] = IMX_DEFAULT_DMABUF_SIZE;
		rpmsg->buffer_size[SNDRV_PCM_STREAM_CAPTURE] = IMX_DEFAULT_DMABUF_SIZE;
	}

	/* Get the optional clocks */
	rpmsg->ipg = devm_clk_get_optional(&pdev->dev, "ipg");
	if (IS_ERR(rpmsg->ipg))
		return PTR_ERR(rpmsg->ipg);

	rpmsg->mclk = devm_clk_get_optional(&pdev->dev, "mclk");
	if (IS_ERR(rpmsg->mclk))
		return PTR_ERR(rpmsg->mclk);

	rpmsg->dma = devm_clk_get_optional(&pdev->dev, "dma");
	if (IS_ERR(rpmsg->dma))
		return PTR_ERR(rpmsg->dma);

	rpmsg->pll8k = devm_clk_get_optional(&pdev->dev, "pll8k");
	if (IS_ERR(rpmsg->pll8k))
		return PTR_ERR(rpmsg->pll8k);

	rpmsg->pll11k = devm_clk_get_optional(&pdev->dev, "pll11k");
	if (IS_ERR(rpmsg->pll11k))
		return PTR_ERR(rpmsg->pll11k);

	platform_set_drvdata(pdev, rpmsg);
	pm_runtime_enable(&pdev->dev);

	ret = devm_snd_soc_register_component(&pdev->dev, &fsl_component,
					      dai_drv, 1);
	if (ret)
		return ret;

	rpmsg->card_pdev = platform_device_register_data(&pdev->dev,
							 "imx-audio-rpmsg",
							 PLATFORM_DEVID_AUTO,
							 NULL,
							 0);
	if (IS_ERR(rpmsg->card_pdev)) {
		dev_err(&pdev->dev, "failed to register rpmsg card\n");
		ret = PTR_ERR(rpmsg->card_pdev);
		return ret;
	}

	return 0;
}

static int fsl_rpmsg_remove(struct platform_device *pdev)
{
	struct fsl_rpmsg *rpmsg = platform_get_drvdata(pdev);

	if (rpmsg->card_pdev)
		platform_device_unregister(rpmsg->card_pdev);

	return 0;
}

#ifdef CONFIG_PM
static int fsl_rpmsg_runtime_resume(struct device *dev)
{
	struct fsl_rpmsg *rpmsg = dev_get_drvdata(dev);
	int ret;

	ret = clk_prepare_enable(rpmsg->ipg);
	if (ret) {
		dev_err(dev, "failed to enable ipg clock: %d\n", ret);
		goto ipg_err;
	}

	ret = clk_prepare_enable(rpmsg->dma);
	if (ret) {
		dev_err(dev, "Failed to enable dma clock %d\n", ret);
		goto dma_err;
	}

	return 0;

dma_err:
	clk_disable_unprepare(rpmsg->ipg);
ipg_err:
	return ret;
}

static int fsl_rpmsg_runtime_suspend(struct device *dev)
{
	struct fsl_rpmsg *rpmsg = dev_get_drvdata(dev);

	clk_disable_unprepare(rpmsg->dma);
	clk_disable_unprepare(rpmsg->ipg);

	return 0;
}
#endif

static const struct dev_pm_ops fsl_rpmsg_pm_ops = {
	SET_RUNTIME_PM_OPS(fsl_rpmsg_runtime_suspend,
			   fsl_rpmsg_runtime_resume,
			   NULL)
};

static struct platform_driver fsl_rpmsg_driver = {
	.probe  = fsl_rpmsg_probe,
	.remove = fsl_rpmsg_remove,
	.driver = {
		.name = "fsl_rpmsg",
		.pm = &fsl_rpmsg_pm_ops,
		.of_match_table = fsl_rpmsg_ids,
	},
};
module_platform_driver(fsl_rpmsg_driver);

MODULE_DESCRIPTION("Freescale SoC Audio PRMSG CPU Interface");
MODULE_AUTHOR("Shengjiu Wang <shengjiu.wang@nxp.com>");
MODULE_ALIAS("platform:fsl_rpmsg");
MODULE_LICENSE("GPL");<|MERGE_RESOLUTION|>--- conflicted
+++ resolved
@@ -195,7 +195,6 @@
 	struct device_node *np = pdev->dev.of_node;
 	struct snd_soc_dai_driver *dai_drv;
 	struct fsl_rpmsg *rpmsg;
-	const char *model_string;
 	int ret;
 
 	dai_drv = devm_kzalloc(&pdev->dev, sizeof(struct snd_soc_dai_driver), GFP_KERNEL);
@@ -225,13 +224,6 @@
 			if (of_device_is_compatible(np, "fsl,imx8mm-rpmsg-audio"))
 				dai_drv->capture.formats = SNDRV_PCM_FMTBIT_S16_LE;
 		}
-<<<<<<< HEAD
-		/* constrain rates of wm8524 codec */
-		of_property_read_string(np, "model", &model_string);
-		if (!strcmp("wm8524-audio", model_string))
-			dai_drv->playback.rates = SNDRV_PCM_RATE_8000_192000;
-=======
->>>>>>> 770c5fe2
 	}
 	if (of_property_read_bool(np, "fsl,enable-lpa")) {
 		rpmsg->enable_lpa = 1;
