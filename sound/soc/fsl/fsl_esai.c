// SPDX-License-Identifier: GPL-2.0
//
// Freescale ESAI ALSA SoC Digital Audio Interface (DAI) driver
//
// Copyright (C) 2014 Freescale Semiconductor, Inc.

#include <linux/clk.h>
#include <linux/dmaengine.h>
#include <linux/module.h>
#include <linux/of_irq.h>
#include <linux/of_platform.h>
#include <linux/pm_runtime.h>
#include <linux/pm_domain.h>
#include <sound/dmaengine_pcm.h>
#include <sound/pcm_params.h>

#include "fsl_esai.h"
#include "imx-pcm.h"

#define FSL_ESAI_FORMATS	(SNDRV_PCM_FMTBIT_S8 | \
				SNDRV_PCM_FMTBIT_S16_LE | \
				SNDRV_PCM_FMTBIT_S20_3LE | \
				SNDRV_PCM_FMTBIT_S24_LE)

/**
 * fsl_esai_soc_data: soc specific data
 *
 * @imx: for imx platform
 * @reset_at_xrun: flags for enable reset operaton
 * @use_edma: edma is used.
 */
struct fsl_esai_soc_data {
	bool imx;
	bool reset_at_xrun;
	bool use_edma;
};

/**
 * fsl_esai: ESAI private data
 *
 * @dma_params_rx: DMA parameters for receive channel
 * @dma_params_tx: DMA parameters for transmit channel
 * @pdev: platform device pointer
 * @regmap: regmap handler
 * @coreclk: clock source to access register
 * @extalclk: esai clock source to derive HCK, SCK and FS
 * @fsysclk: system clock source to derive HCK, SCK and FS
 * @spbaclk: SPBA clock (optional, depending on SoC design)
<<<<<<< HEAD
 * @soc: soc specific data
=======
 * @task: tasklet to handle the reset operation
>>>>>>> ba198740
 * @lock: spin lock between hw_reset() and trigger()
 * @fifo_depth: depth of tx/rx FIFO
 * @slot_width: width of each DAI slot
 * @slots: number of slots
 * @channels: channel num for tx or rx
 * @hck_rate: clock rate of desired HCKx clock
 * @sck_rate: clock rate of desired SCKx clock
 * @hck_dir: the direction of HCKx pads
 * @sck_div: if using PSR/PM dividers for SCKx clock
 * @slave_mode: if fully using DAI slave mode
 * @synchronous: if using tx/rx synchronous mode
 * @name: driver name
 */
struct fsl_esai {
	struct snd_dmaengine_dai_dma_data dma_params_rx;
	struct snd_dmaengine_dai_dma_data dma_params_tx;
	struct platform_device *pdev;
	struct regmap *regmap;
	struct clk *coreclk;
	struct clk *extalclk;
	struct clk *fsysclk;
	struct clk *spbaclk;
<<<<<<< HEAD
	const struct fsl_esai_soc_data *soc;
=======
	struct tasklet_struct task;
>>>>>>> ba198740
	spinlock_t lock; /* Protect hw_reset and trigger */
	u32 fifo_depth;
	u32 slot_width;
	u32 slots;
	u32 tx_mask;
	u32 rx_mask;
	u32 channels[2];
	u32 hck_rate[2];
	u32 sck_rate[2];
	bool hck_dir[2];
	bool sck_div[2];
	bool slave_mode[2];
	bool synchronous;
	char name[32];
};

static struct fsl_esai_soc_data fsl_esai_vf610 = {
	.imx = false,
	.reset_at_xrun = true,
	.use_edma = false,
};

static struct fsl_esai_soc_data fsl_esai_imx35 = {
	.imx = true,
	.reset_at_xrun = true,
	.use_edma = false,
};

static struct fsl_esai_soc_data fsl_esai_imx6ull = {
	.imx = true,
	.reset_at_xrun = false,
	.use_edma = false,
};

static struct fsl_esai_soc_data fsl_esai_imx8qm = {
	.imx = true,
	.reset_at_xrun = false,
	.use_edma = true,
};

static void fsl_esai_hw_reset(struct fsl_esai *esai_priv);

static irqreturn_t esai_isr(int irq, void *devid)
{
	struct fsl_esai *esai_priv = (struct fsl_esai *)devid;
	struct platform_device *pdev = esai_priv->pdev;
	u32 esr;
	u32 saisr;

	regmap_read(esai_priv->regmap, REG_ESAI_ESR, &esr);
	regmap_read(esai_priv->regmap, REG_ESAI_SAISR, &saisr);

	if ((saisr & (ESAI_SAISR_TUE | ESAI_SAISR_ROE)) &&
	    esai_priv->soc->reset_at_xrun) {
		dev_dbg(&pdev->dev, "reset module for xrun\n");
		fsl_esai_hw_reset(esai_priv);
	}

	if (esr & ESAI_ESR_TINIT_MASK)
		dev_dbg(&pdev->dev, "isr: Transmission Initialized\n");

	if (esr & ESAI_ESR_RFF_MASK)
		dev_dbg(&pdev->dev, "isr: Receiving overrun\n");

	if (esr & ESAI_ESR_TFE_MASK)
		dev_dbg(&pdev->dev, "isr: Transmission underrun\n");

	if (esr & ESAI_ESR_TLS_MASK)
		dev_dbg(&pdev->dev, "isr: Just transmitted the last slot\n");

	if (esr & ESAI_ESR_TDE_MASK)
		dev_dbg(&pdev->dev, "isr: Transmission data exception\n");

	if (esr & ESAI_ESR_TED_MASK)
		dev_dbg(&pdev->dev, "isr: Transmitting even slots\n");

	if (esr & ESAI_ESR_TD_MASK)
		dev_dbg(&pdev->dev, "isr: Transmitting data\n");

	if (esr & ESAI_ESR_RLS_MASK)
		dev_dbg(&pdev->dev, "isr: Just received the last slot\n");

	if (esr & ESAI_ESR_RDE_MASK)
		dev_dbg(&pdev->dev, "isr: Receiving data exception\n");

	if (esr & ESAI_ESR_RED_MASK)
		dev_dbg(&pdev->dev, "isr: Receiving even slots\n");

	if (esr & ESAI_ESR_RD_MASK)
		dev_dbg(&pdev->dev, "isr: Receiving data\n");

	return IRQ_HANDLED;
}

/**
 * This function is used to calculate the divisors of psr, pm, fp and it is
 * supposed to be called in set_dai_sysclk() and set_bclk().
 *
 * @ratio: desired overall ratio for the paticipating dividers
 * @usefp: for HCK setting, there is no need to set fp divider
 * @fp: bypass other dividers by setting fp directly if fp != 0
 * @tx: current setting is for playback or capture
 */
static int fsl_esai_divisor_cal(struct snd_soc_dai *dai, bool tx, u32 ratio,
				bool usefp, u32 fp)
{
	struct fsl_esai *esai_priv = snd_soc_dai_get_drvdata(dai);
	u32 psr, pm = 999, maxfp, prod, sub, savesub, i, j;

	maxfp = usefp ? 16 : 1;

	if (usefp && fp)
		goto out_fp;

	if (ratio > 2 * 8 * 256 * maxfp || ratio < 2) {
		dev_err(dai->dev, "the ratio is out of range (2 ~ %d)\n",
				2 * 8 * 256 * maxfp);
		return -EINVAL;
	} else if (ratio % 2) {
		dev_err(dai->dev, "the raio must be even if using upper divider\n");
		return -EINVAL;
	}

	ratio /= 2;

	psr = ratio <= 256 * maxfp ? ESAI_xCCR_xPSR_BYPASS : ESAI_xCCR_xPSR_DIV8;

	/* Do not loop-search if PM (1 ~ 256) alone can serve the ratio */
	if (ratio <= 256) {
		pm = ratio;
		fp = 1;
		goto out;
	}

	/* Set the max fluctuation -- 0.1% of the max devisor */
	savesub = (psr ? 1 : 8)  * 256 * maxfp / 1000;

	/* Find the best value for PM */
	for (i = 1; i <= 256; i++) {
		for (j = 1; j <= maxfp; j++) {
			/* PSR (1 or 8) * PM (1 ~ 256) * FP (1 ~ 16) */
			prod = (psr ? 1 : 8) * i * j;

			if (prod == ratio)
				sub = 0;
			else if (prod / ratio == 1)
				sub = prod - ratio;
			else if (ratio / prod == 1)
				sub = ratio - prod;
			else
				continue;

			/* Calculate the fraction */
			sub = sub * 1000 / ratio;
			if (sub < savesub) {
				savesub = sub;
				pm = i;
				fp = j;
			}

			/* We are lucky */
			if (savesub == 0)
				goto out;
		}
	}

	if (pm == 999) {
		dev_err(dai->dev, "failed to calculate proper divisors\n");
		return -EINVAL;
	}

out:
	regmap_update_bits(esai_priv->regmap, REG_ESAI_xCCR(tx),
			   ESAI_xCCR_xPSR_MASK | ESAI_xCCR_xPM_MASK,
			   psr | ESAI_xCCR_xPM(pm));

out_fp:
	/* Bypass fp if not being required */
	if (maxfp <= 1)
		return 0;

	regmap_update_bits(esai_priv->regmap, REG_ESAI_xCCR(tx),
			   ESAI_xCCR_xFP_MASK, ESAI_xCCR_xFP(fp));

	return 0;
}

/**
 * This function mainly configures the clock frequency of MCLK (HCKT/HCKR)
 *
 * @Parameters:
 * clk_id: The clock source of HCKT/HCKR
 *	  (Input from outside; output from inside, FSYS or EXTAL)
 * freq: The required clock rate of HCKT/HCKR
 * dir: The clock direction of HCKT/HCKR
 *
 * Note: If the direction is input, we do not care about clk_id.
 */
static int fsl_esai_set_dai_sysclk(struct snd_soc_dai *dai, int clk_id,
				   unsigned int freq, int dir)
{
	struct fsl_esai *esai_priv = snd_soc_dai_get_drvdata(dai);
	struct clk *clksrc = esai_priv->extalclk;
	bool tx = (clk_id <= ESAI_HCKT_EXTAL || esai_priv->synchronous);
	bool in = dir == SND_SOC_CLOCK_IN;
	u32 ratio, ecr = 0;
	unsigned long clk_rate;
	int ret;

	if (freq == 0) {
		dev_err(dai->dev, "%sput freq of HCK%c should not be 0Hz\n",
			in ? "in" : "out", tx ? 'T' : 'R');
		return -EINVAL;
	}

	/* Bypass divider settings if the requirement doesn't change */
	if (freq == esai_priv->hck_rate[tx] && dir == esai_priv->hck_dir[tx])
		return 0;

	/* sck_div can be only bypassed if ETO/ERO=0 and SNC_SOC_CLOCK_OUT */
	esai_priv->sck_div[tx] = true;

	/* Set the direction of HCKT/HCKR pins */
	regmap_update_bits(esai_priv->regmap, REG_ESAI_xCCR(tx),
			   ESAI_xCCR_xHCKD, in ? 0 : ESAI_xCCR_xHCKD);

	if (in)
		goto out;

	switch (clk_id) {
	case ESAI_HCKT_FSYS:
	case ESAI_HCKR_FSYS:
		clksrc = esai_priv->fsysclk;
		break;
	case ESAI_HCKT_EXTAL:
		ecr |= ESAI_ECR_ETI;
		break;
	case ESAI_HCKR_EXTAL:
		ecr |= esai_priv->synchronous ? ESAI_ECR_ETI : ESAI_ECR_ERI;
		break;
	default:
		return -EINVAL;
	}

	if (IS_ERR(clksrc)) {
		dev_err(dai->dev, "no assigned %s clock\n",
				clk_id % 2 ? "extal" : "fsys");
		return PTR_ERR(clksrc);
	}
	clk_rate = clk_get_rate(clksrc);

	ratio = clk_rate / freq;
	if (ratio * freq > clk_rate)
		ret = ratio * freq - clk_rate;
	else if (ratio * freq < clk_rate)
		ret = clk_rate - ratio * freq;
	else
		ret = 0;

	/* Block if clock source can not be divided into the required rate */
	if (ret != 0 && clk_rate / ret < 1000) {
		dev_err(dai->dev, "failed to derive required HCK%c rate\n",
				tx ? 'T' : 'R');
		return -EINVAL;
	}

	/* Only EXTAL source can be output directly without using PSR and PM */
	if (ratio == 1 && clksrc == esai_priv->extalclk) {
		/* Bypass all the dividers if not being needed */
		ecr |= tx ? ESAI_ECR_ETO : ESAI_ECR_ERO;
		goto out;
	} else if (ratio < 2) {
		/* The ratio should be no less than 2 if using other sources */
		dev_err(dai->dev, "failed to derive required HCK%c rate\n",
				tx ? 'T' : 'R');
		return -EINVAL;
	}

	ret = fsl_esai_divisor_cal(dai, tx, ratio, false, 0);
	if (ret)
		return ret;

	esai_priv->sck_div[tx] = false;

out:
	esai_priv->hck_dir[tx] = dir;
	esai_priv->hck_rate[tx] = freq;

	regmap_update_bits(esai_priv->regmap, REG_ESAI_ECR,
			   tx ? ESAI_ECR_ETI | ESAI_ECR_ETO :
			   ESAI_ECR_ERI | ESAI_ECR_ERO, ecr);

	return 0;
}

/**
 * This function configures the related dividers according to the bclk rate
 */
static int fsl_esai_set_bclk(struct snd_soc_dai *dai, bool tx, u32 freq)
{
	struct fsl_esai *esai_priv = snd_soc_dai_get_drvdata(dai);
	u32 hck_rate = esai_priv->hck_rate[tx];
	u32 sub, ratio = hck_rate / freq;
	int ret;

	/* Don't apply for fully slave mode or unchanged bclk */
	if (esai_priv->slave_mode[tx] || esai_priv->sck_rate[tx] == freq)
		return 0;

	if (ratio * freq > hck_rate)
		sub = ratio * freq - hck_rate;
	else if (ratio * freq < hck_rate)
		sub = hck_rate - ratio * freq;
	else
		sub = 0;

	/* Block if clock source can not be divided into the required rate */
	if (sub != 0 && hck_rate / sub < 1000) {
		dev_err(dai->dev, "failed to derive required SCK%c rate\n",
				tx ? 'T' : 'R');
		return -EINVAL;
	}

	/* The ratio should be contented by FP alone if bypassing PM and PSR */
	if (!esai_priv->sck_div[tx] && (ratio > 16 || ratio == 0)) {
		dev_err(dai->dev, "the ratio is out of range (1 ~ 16)\n");
		return -EINVAL;
	}

	ret = fsl_esai_divisor_cal(dai, tx, ratio, true,
			esai_priv->sck_div[tx] ? 0 : ratio);
	if (ret)
		return ret;

	/* Save current bclk rate */
	esai_priv->sck_rate[tx] = freq;

	return 0;
}

static int fsl_esai_set_dai_tdm_slot(struct snd_soc_dai *dai, u32 tx_mask,
				     u32 rx_mask, int slots, int slot_width)
{
	struct fsl_esai *esai_priv = snd_soc_dai_get_drvdata(dai);

	regmap_update_bits(esai_priv->regmap, REG_ESAI_TCCR,
			   ESAI_xCCR_xDC_MASK, ESAI_xCCR_xDC(slots));

	regmap_update_bits(esai_priv->regmap, REG_ESAI_RCCR,
			   ESAI_xCCR_xDC_MASK, ESAI_xCCR_xDC(slots));

	esai_priv->slot_width = slot_width;
	esai_priv->slots = slots;
	esai_priv->tx_mask = tx_mask;
	esai_priv->rx_mask = rx_mask;

	return 0;
}

static int fsl_esai_set_dai_fmt(struct snd_soc_dai *dai, unsigned int fmt)
{
	struct fsl_esai *esai_priv = snd_soc_dai_get_drvdata(dai);
	u32 xcr = 0, xccr = 0, mask;

	/* DAI mode */
	switch (fmt & SND_SOC_DAIFMT_FORMAT_MASK) {
	case SND_SOC_DAIFMT_I2S:
		/* Data on rising edge of bclk, frame low, 1clk before data */
		xcr |= ESAI_xCR_xFSR;
		xccr |= ESAI_xCCR_xFSP | ESAI_xCCR_xCKP | ESAI_xCCR_xHCKP;
		break;
	case SND_SOC_DAIFMT_LEFT_J:
		/* Data on rising edge of bclk, frame high */
		xccr |= ESAI_xCCR_xCKP | ESAI_xCCR_xHCKP;
		break;
	case SND_SOC_DAIFMT_RIGHT_J:
		/* Data on rising edge of bclk, frame high, right aligned */
		xccr |= ESAI_xCCR_xCKP | ESAI_xCCR_xHCKP;
		xcr  |= ESAI_xCR_xWA;
		break;
	case SND_SOC_DAIFMT_DSP_A:
		/* Data on rising edge of bclk, frame high, 1clk before data */
		xcr |= ESAI_xCR_xFSL | ESAI_xCR_xFSR;
		xccr |= ESAI_xCCR_xCKP | ESAI_xCCR_xHCKP;
		break;
	case SND_SOC_DAIFMT_DSP_B:
		/* Data on rising edge of bclk, frame high */
		xcr |= ESAI_xCR_xFSL;
		xccr |= ESAI_xCCR_xCKP | ESAI_xCCR_xHCKP;
		break;
	default:
		return -EINVAL;
	}

	/* DAI clock inversion */
	switch (fmt & SND_SOC_DAIFMT_INV_MASK) {
	case SND_SOC_DAIFMT_NB_NF:
		/* Nothing to do for both normal cases */
		break;
	case SND_SOC_DAIFMT_IB_NF:
		/* Invert bit clock */
		xccr ^= ESAI_xCCR_xCKP | ESAI_xCCR_xHCKP;
		break;
	case SND_SOC_DAIFMT_NB_IF:
		/* Invert frame clock */
		xccr ^= ESAI_xCCR_xFSP;
		break;
	case SND_SOC_DAIFMT_IB_IF:
		/* Invert both clocks */
		xccr ^= ESAI_xCCR_xCKP | ESAI_xCCR_xHCKP | ESAI_xCCR_xFSP;
		break;
	default:
		return -EINVAL;
	}

	if (esai_priv->slave_mode[0] == esai_priv->slave_mode[1]) {
		/* DAI clock master masks */
		switch (fmt & SND_SOC_DAIFMT_MASTER_MASK) {
		case SND_SOC_DAIFMT_CBM_CFM:
			esai_priv->slave_mode[0] = true;
			esai_priv->slave_mode[1] = true;
			break;
		case SND_SOC_DAIFMT_CBS_CFM:
			xccr |= ESAI_xCCR_xCKD;
			break;
		case SND_SOC_DAIFMT_CBM_CFS:
			xccr |= ESAI_xCCR_xFSD;
			break;
		case SND_SOC_DAIFMT_CBS_CFS:
			xccr |= ESAI_xCCR_xFSD | ESAI_xCCR_xCKD;
			esai_priv->slave_mode[0] = false;
			esai_priv->slave_mode[1] = false;
			break;
		default:
			return -EINVAL;
		}

		mask = ESAI_xCCR_xCKP | ESAI_xCCR_xHCKP | ESAI_xCCR_xFSP |
			ESAI_xCCR_xFSD | ESAI_xCCR_xCKD;
		regmap_update_bits(esai_priv->regmap,
					REG_ESAI_TCCR, mask, xccr);
		regmap_update_bits(esai_priv->regmap,
					REG_ESAI_RCCR, mask, xccr);

	} else {

		mask = ESAI_xCCR_xCKP | ESAI_xCCR_xHCKP | ESAI_xCCR_xFSP |
			ESAI_xCCR_xFSD | ESAI_xCCR_xCKD;
		if (esai_priv->slave_mode[0])
			regmap_update_bits(esai_priv->regmap,
					REG_ESAI_RCCR, mask, xccr);
		else
			regmap_update_bits(esai_priv->regmap, REG_ESAI_RCCR,
						mask,
						xccr | ESAI_xCCR_xFSD |
							ESAI_xCCR_xCKD);

		if (esai_priv->slave_mode[1])
			regmap_update_bits(esai_priv->regmap,
						REG_ESAI_TCCR, mask, xccr);
		else
			regmap_update_bits(esai_priv->regmap, REG_ESAI_TCCR,
						mask,
						xccr | ESAI_xCCR_xFSD |
							ESAI_xCCR_xCKD);
	}

	mask = ESAI_xCR_xFSL | ESAI_xCR_xFSR | ESAI_xCR_xWA;
	regmap_update_bits(esai_priv->regmap, REG_ESAI_TCR, mask, xcr);
	regmap_update_bits(esai_priv->regmap, REG_ESAI_RCR, mask, xcr);

	return 0;
}

static int fsl_esai_startup(struct snd_pcm_substream *substream,
			    struct snd_soc_dai *dai)
{
	struct fsl_esai *esai_priv = snd_soc_dai_get_drvdata(dai);
	bool tx = substream->stream == SNDRV_PCM_STREAM_PLAYBACK;

	if (!dai->active) {
		/* Set synchronous mode */
		regmap_update_bits(esai_priv->regmap, REG_ESAI_SAICR,
				   ESAI_SAICR_SYNC, esai_priv->synchronous ?
				   ESAI_SAICR_SYNC : 0);

		/* Set a default slot number -- 2 */
		regmap_update_bits(esai_priv->regmap, REG_ESAI_TCCR,
				   ESAI_xCCR_xDC_MASK, ESAI_xCCR_xDC(2));
		regmap_update_bits(esai_priv->regmap, REG_ESAI_RCCR,
				   ESAI_xCCR_xDC_MASK, ESAI_xCCR_xDC(2));
	}

	if (esai_priv->soc->use_edma)
		snd_pcm_hw_constraint_step(substream->runtime, 0,
					   SNDRV_PCM_HW_PARAM_PERIOD_SIZE,
					   tx ? esai_priv->dma_params_tx.maxburst :
					   esai_priv->dma_params_rx.maxburst);

	return 0;

}

static int fsl_esai_hw_params(struct snd_pcm_substream *substream,
			      struct snd_pcm_hw_params *params,
			      struct snd_soc_dai *dai)
{
	struct fsl_esai *esai_priv = snd_soc_dai_get_drvdata(dai);
	bool tx = substream->stream == SNDRV_PCM_STREAM_PLAYBACK;
	u32 width = params_width(params);
	u32 channels = params_channels(params);
	u32 pins = DIV_ROUND_UP(channels, esai_priv->slots);
	u32 slot_width = width;
	u32 bclk, mask, val;
	int ret;

	/* Override slot_width if being specifically set */
	if (esai_priv->slot_width)
		slot_width = esai_priv->slot_width;

	bclk = params_rate(params) * slot_width * esai_priv->slots;

	ret = fsl_esai_set_bclk(dai, esai_priv->synchronous || tx, bclk);
	if (ret)
		return ret;

	mask = ESAI_xCR_xSWS_MASK;
	val = ESAI_xCR_xSWS(slot_width, width);

	regmap_update_bits(esai_priv->regmap, REG_ESAI_xCR(tx), mask, val);
	/* Recording in synchronous mode needs to set TCR also */
	if (!tx && esai_priv->synchronous)
		regmap_update_bits(esai_priv->regmap, REG_ESAI_TCR, mask, val);

	/* Use Normal mode to support monaural audio */
	regmap_update_bits(esai_priv->regmap, REG_ESAI_xCR(tx),
			   ESAI_xCR_xMOD_MASK, params_channels(params) > 1 ?
			   ESAI_xCR_xMOD_NETWORK : 0);

	regmap_update_bits(esai_priv->regmap, REG_ESAI_xFCR(tx),
			   ESAI_xFCR_xFR_MASK, ESAI_xFCR_xFR);

	mask = ESAI_xFCR_xFR_MASK | ESAI_xFCR_xWA_MASK | ESAI_xFCR_xFWM_MASK |
	      (tx ? ESAI_xFCR_TE_MASK | ESAI_xFCR_TIEN : ESAI_xFCR_RE_MASK);
	val = ESAI_xFCR_xWA(width) | ESAI_xFCR_xFWM(esai_priv->fifo_depth) |
	     (tx ? ESAI_xFCR_TE(pins) | ESAI_xFCR_TIEN : ESAI_xFCR_RE(pins));

	regmap_update_bits(esai_priv->regmap, REG_ESAI_xFCR(tx), mask, val);

	if (tx)
		regmap_update_bits(esai_priv->regmap, REG_ESAI_TCR,
				ESAI_xCR_PADC, ESAI_xCR_PADC);

	/* Remove ESAI personal reset by configuring ESAI_PCRC and ESAI_PRRC */
	regmap_update_bits(esai_priv->regmap, REG_ESAI_PRRC,
			   ESAI_PRRC_PDC_MASK, ESAI_PRRC_PDC(ESAI_GPIO));
	regmap_update_bits(esai_priv->regmap, REG_ESAI_PCRC,
			   ESAI_PCRC_PC_MASK, ESAI_PCRC_PC(ESAI_GPIO));
	return 0;
}

static int fsl_esai_hw_init(struct fsl_esai *esai_priv)
{
	struct platform_device *pdev = esai_priv->pdev;
	int ret;

	/* Reset ESAI unit */
	ret = regmap_update_bits(esai_priv->regmap, REG_ESAI_ECR,
				 ESAI_ECR_ESAIEN_MASK | ESAI_ECR_ERST_MASK,
				 ESAI_ECR_ESAIEN | ESAI_ECR_ERST);
	if (ret) {
		dev_err(&pdev->dev, "failed to reset ESAI: %d\n", ret);
		return ret;
	}

	/*
	 * We need to enable ESAI so as to access some of its registers.
	 * Otherwise, we would fail to dump regmap from user space.
	 */
	ret = regmap_update_bits(esai_priv->regmap, REG_ESAI_ECR,
				 ESAI_ECR_ESAIEN_MASK | ESAI_ECR_ERST_MASK,
				 ESAI_ECR_ESAIEN);
	if (ret) {
		dev_err(&pdev->dev, "failed to enable ESAI: %d\n", ret);
		return ret;
	}

	regmap_update_bits(esai_priv->regmap, REG_ESAI_PRRC,
			   ESAI_PRRC_PDC_MASK, 0);
	regmap_update_bits(esai_priv->regmap, REG_ESAI_PCRC,
			   ESAI_PCRC_PC_MASK, 0);

	return 0;
}

static int fsl_esai_register_restore(struct fsl_esai *esai_priv)
{
	int ret;

	/* FIFO reset for safety */
	regmap_update_bits(esai_priv->regmap, REG_ESAI_TFCR,
			   ESAI_xFCR_xFR, ESAI_xFCR_xFR);
	regmap_update_bits(esai_priv->regmap, REG_ESAI_RFCR,
			   ESAI_xFCR_xFR, ESAI_xFCR_xFR);

	regcache_mark_dirty(esai_priv->regmap);
	ret = regcache_sync(esai_priv->regmap);
	if (ret)
		return ret;

	/* FIFO reset done */
	regmap_update_bits(esai_priv->regmap, REG_ESAI_TFCR, ESAI_xFCR_xFR, 0);
	regmap_update_bits(esai_priv->regmap, REG_ESAI_RFCR, ESAI_xFCR_xFR, 0);

	return 0;
}

static void fsl_esai_trigger_start(struct fsl_esai *esai_priv, bool tx)
{
	u8 i, channels = esai_priv->channels[tx];
	u32 pins = DIV_ROUND_UP(channels, esai_priv->slots);
	u32 mask;

	regmap_update_bits(esai_priv->regmap, REG_ESAI_xFCR(tx),
			   ESAI_xFCR_xFEN_MASK, ESAI_xFCR_xFEN);

	/* Write initial words reqiured by ESAI as normal procedure */
	for (i = 0; tx && i < channels; i++)
		regmap_write(esai_priv->regmap, REG_ESAI_ETDR, 0x0);

	/*
	 * When set the TE/RE in the end of enablement flow, there
	 * will be channel swap issue for multi data line case.
	 * In order to workaround this issue, we switch the bit
	 * enablement sequence to below sequence
	 * 1) clear the xSMB & xSMA: which is done in probe and
	 *                           stop state.
	 * 2) set TE/RE
	 * 3) set xSMB
	 * 4) set xSMA:  xSMA is the last one in this flow, which
	 *               will trigger esai to start.
	 */
	regmap_update_bits(esai_priv->regmap, REG_ESAI_xCR(tx),
			   tx ? ESAI_xCR_TE_MASK : ESAI_xCR_RE_MASK,
			   tx ? ESAI_xCR_TE(pins) : ESAI_xCR_RE(pins));
	mask = tx ? esai_priv->tx_mask : esai_priv->rx_mask;

	regmap_update_bits(esai_priv->regmap, REG_ESAI_xSMB(tx),
			   ESAI_xSMB_xS_MASK, ESAI_xSMB_xS(mask));
	regmap_update_bits(esai_priv->regmap, REG_ESAI_xSMA(tx),
			   ESAI_xSMA_xS_MASK, ESAI_xSMA_xS(mask));

	/* Enable Exception interrupt */
	regmap_update_bits(esai_priv->regmap, REG_ESAI_xCR(tx),
			   ESAI_xCR_xEIE_MASK, ESAI_xCR_xEIE);
}

static void fsl_esai_trigger_stop(struct fsl_esai *esai_priv, bool tx)
{
	regmap_update_bits(esai_priv->regmap, REG_ESAI_xCR(tx),
			   ESAI_xCR_xEIE_MASK, 0);

	regmap_update_bits(esai_priv->regmap, REG_ESAI_xCR(tx),
			   tx ? ESAI_xCR_TE_MASK : ESAI_xCR_RE_MASK, 0);
	regmap_update_bits(esai_priv->regmap, REG_ESAI_xSMA(tx),
			   ESAI_xSMA_xS_MASK, 0);
	regmap_update_bits(esai_priv->regmap, REG_ESAI_xSMB(tx),
			   ESAI_xSMB_xS_MASK, 0);

	/* Disable and reset FIFO */
	regmap_update_bits(esai_priv->regmap, REG_ESAI_xFCR(tx),
			   ESAI_xFCR_xFR | ESAI_xFCR_xFEN, ESAI_xFCR_xFR);
	regmap_update_bits(esai_priv->regmap, REG_ESAI_xFCR(tx),
			   ESAI_xFCR_xFR, 0);
}

static void fsl_esai_hw_reset(struct fsl_esai *esai_priv)
{
	bool tx = true, rx = false, enabled[2];
	unsigned long lock_flags;
	u32 tfcr, rfcr;

	spin_lock_irqsave(&esai_priv->lock, lock_flags);
	/* Save the registers */
	regmap_read(esai_priv->regmap, REG_ESAI_TFCR, &tfcr);
	regmap_read(esai_priv->regmap, REG_ESAI_RFCR, &rfcr);
	enabled[tx] = tfcr & ESAI_xFCR_xFEN;
	enabled[rx] = rfcr & ESAI_xFCR_xFEN;

	/* Stop the tx & rx */
	fsl_esai_trigger_stop(esai_priv, tx);
	fsl_esai_trigger_stop(esai_priv, rx);

	/* Reset the esai, and ignore return value */
	fsl_esai_hw_init(esai_priv);

	/* Enforce ESAI personal resets for both TX and RX */
	regmap_update_bits(esai_priv->regmap, REG_ESAI_TCR,
			   ESAI_xCR_xPR_MASK, ESAI_xCR_xPR);
	regmap_update_bits(esai_priv->regmap, REG_ESAI_RCR,
			   ESAI_xCR_xPR_MASK, ESAI_xCR_xPR);

	/* Restore registers by regcache_sync, and ignore return value */
	fsl_esai_register_restore(esai_priv);

	/* Remove ESAI personal resets by configuring PCRC and PRRC also */
	regmap_update_bits(esai_priv->regmap, REG_ESAI_TCR,
			   ESAI_xCR_xPR_MASK, 0);
	regmap_update_bits(esai_priv->regmap, REG_ESAI_RCR,
			   ESAI_xCR_xPR_MASK, 0);
	regmap_update_bits(esai_priv->regmap, REG_ESAI_PRRC,
			   ESAI_PRRC_PDC_MASK, ESAI_PRRC_PDC(ESAI_GPIO));
	regmap_update_bits(esai_priv->regmap, REG_ESAI_PCRC,
			   ESAI_PCRC_PC_MASK, ESAI_PCRC_PC(ESAI_GPIO));

	/* Restart tx / rx, if they already enabled */
	if (enabled[tx])
		fsl_esai_trigger_start(esai_priv, tx);
	if (enabled[rx])
		fsl_esai_trigger_start(esai_priv, rx);

	spin_unlock_irqrestore(&esai_priv->lock, lock_flags);
}

static int fsl_esai_trigger(struct snd_pcm_substream *substream, int cmd,
			    struct snd_soc_dai *dai)
{
	struct fsl_esai *esai_priv = snd_soc_dai_get_drvdata(dai);
	bool tx = substream->stream == SNDRV_PCM_STREAM_PLAYBACK;
	unsigned long lock_flags;

	esai_priv->channels[tx] = substream->runtime->channels;

	switch (cmd) {
	case SNDRV_PCM_TRIGGER_START:
	case SNDRV_PCM_TRIGGER_RESUME:
	case SNDRV_PCM_TRIGGER_PAUSE_RELEASE:
		spin_lock_irqsave(&esai_priv->lock, lock_flags);
		fsl_esai_trigger_start(esai_priv, tx);
		spin_unlock_irqrestore(&esai_priv->lock, lock_flags);
		break;
	case SNDRV_PCM_TRIGGER_SUSPEND:
	case SNDRV_PCM_TRIGGER_STOP:
	case SNDRV_PCM_TRIGGER_PAUSE_PUSH:
		spin_lock_irqsave(&esai_priv->lock, lock_flags);
		fsl_esai_trigger_stop(esai_priv, tx);
		spin_unlock_irqrestore(&esai_priv->lock, lock_flags);
		break;
	default:
		return -EINVAL;
	}

	return 0;
}

static const struct snd_soc_dai_ops fsl_esai_dai_ops = {
	.startup = fsl_esai_startup,
	.trigger = fsl_esai_trigger,
	.hw_params = fsl_esai_hw_params,
	.set_sysclk = fsl_esai_set_dai_sysclk,
	.set_fmt = fsl_esai_set_dai_fmt,
	.set_tdm_slot = fsl_esai_set_dai_tdm_slot,
};

static int fsl_esai_dai_probe(struct snd_soc_dai *dai)
{
	struct fsl_esai *esai_priv = snd_soc_dai_get_drvdata(dai);

	snd_soc_dai_init_dma_data(dai, &esai_priv->dma_params_tx,
				  &esai_priv->dma_params_rx);

	return 0;
}

static struct snd_soc_dai_driver fsl_esai_dai = {
	.probe = fsl_esai_dai_probe,
	.playback = {
		.stream_name = "CPU-Playback",
		.channels_min = 1,
		.channels_max = 12,
		.rates = SNDRV_PCM_RATE_8000_192000,
		.formats = FSL_ESAI_FORMATS,
	},
	.capture = {
		.stream_name = "CPU-Capture",
		.channels_min = 1,
		.channels_max = 8,
		.rates = SNDRV_PCM_RATE_8000_192000,
		.formats = FSL_ESAI_FORMATS,
	},
	.ops = &fsl_esai_dai_ops,
};

static const struct snd_soc_component_driver fsl_esai_component = {
	.name		= "fsl-esai",
};

static const struct reg_default fsl_esai_reg_defaults[] = {
	{REG_ESAI_ETDR,	 0x00000000},
	{REG_ESAI_ECR,	 0x00000000},
	{REG_ESAI_TFCR,	 0x00000000},
	{REG_ESAI_RFCR,	 0x00000000},
	{REG_ESAI_TX0,	 0x00000000},
	{REG_ESAI_TX1,	 0x00000000},
	{REG_ESAI_TX2,	 0x00000000},
	{REG_ESAI_TX3,	 0x00000000},
	{REG_ESAI_TX4,	 0x00000000},
	{REG_ESAI_TX5,	 0x00000000},
	{REG_ESAI_TSR,	 0x00000000},
	{REG_ESAI_SAICR, 0x00000000},
	{REG_ESAI_TCR,	 0x00000000},
	{REG_ESAI_TCCR,	 0x00000000},
	{REG_ESAI_RCR,	 0x00000000},
	{REG_ESAI_RCCR,	 0x00000000},
	{REG_ESAI_TSMA,  0x0000ffff},
	{REG_ESAI_TSMB,  0x0000ffff},
	{REG_ESAI_RSMA,  0x0000ffff},
	{REG_ESAI_RSMB,  0x0000ffff},
	{REG_ESAI_PRRC,  0x00000000},
	{REG_ESAI_PCRC,  0x00000000},
};

static bool fsl_esai_readable_reg(struct device *dev, unsigned int reg)
{
	switch (reg) {
	case REG_ESAI_ERDR:
	case REG_ESAI_ECR:
	case REG_ESAI_ESR:
	case REG_ESAI_TFCR:
	case REG_ESAI_TFSR:
	case REG_ESAI_RFCR:
	case REG_ESAI_RFSR:
	case REG_ESAI_RX0:
	case REG_ESAI_RX1:
	case REG_ESAI_RX2:
	case REG_ESAI_RX3:
	case REG_ESAI_SAISR:
	case REG_ESAI_SAICR:
	case REG_ESAI_TCR:
	case REG_ESAI_TCCR:
	case REG_ESAI_RCR:
	case REG_ESAI_RCCR:
	case REG_ESAI_TSMA:
	case REG_ESAI_TSMB:
	case REG_ESAI_RSMA:
	case REG_ESAI_RSMB:
	case REG_ESAI_PRRC:
	case REG_ESAI_PCRC:
		return true;
	default:
		return false;
	}
}

static bool fsl_esai_volatile_reg(struct device *dev, unsigned int reg)
{
	switch (reg) {
	case REG_ESAI_ERDR:
	case REG_ESAI_ESR:
	case REG_ESAI_TFSR:
	case REG_ESAI_RFSR:
	case REG_ESAI_RX0:
	case REG_ESAI_RX1:
	case REG_ESAI_RX2:
	case REG_ESAI_RX3:
	case REG_ESAI_SAISR:
		return true;
	default:
		return false;
	}
}

static bool fsl_esai_writeable_reg(struct device *dev, unsigned int reg)
{
	switch (reg) {
	case REG_ESAI_ETDR:
	case REG_ESAI_ECR:
	case REG_ESAI_TFCR:
	case REG_ESAI_RFCR:
	case REG_ESAI_TX0:
	case REG_ESAI_TX1:
	case REG_ESAI_TX2:
	case REG_ESAI_TX3:
	case REG_ESAI_TX4:
	case REG_ESAI_TX5:
	case REG_ESAI_TSR:
	case REG_ESAI_SAICR:
	case REG_ESAI_TCR:
	case REG_ESAI_TCCR:
	case REG_ESAI_RCR:
	case REG_ESAI_RCCR:
	case REG_ESAI_TSMA:
	case REG_ESAI_TSMB:
	case REG_ESAI_RSMA:
	case REG_ESAI_RSMB:
	case REG_ESAI_PRRC:
	case REG_ESAI_PCRC:
		return true;
	default:
		return false;
	}
}

static const struct regmap_config fsl_esai_regmap_config = {
	.reg_bits = 32,
	.reg_stride = 4,
	.val_bits = 32,

	.max_register = REG_ESAI_PCRC,
	.reg_defaults = fsl_esai_reg_defaults,
	.num_reg_defaults = ARRAY_SIZE(fsl_esai_reg_defaults),
	.readable_reg = fsl_esai_readable_reg,
	.volatile_reg = fsl_esai_volatile_reg,
	.writeable_reg = fsl_esai_writeable_reg,
	.cache_type = REGCACHE_FLAT,
};

static int fsl_esai_probe(struct platform_device *pdev)
{
	struct device_node *np = pdev->dev.of_node;
	struct fsl_esai *esai_priv;
	struct resource *res;
	const __be32 *iprop;
	void __iomem *regs;
	int irq, ret;
	unsigned long irqflag = 0;
	int i, num_domains = 0;

	esai_priv = devm_kzalloc(&pdev->dev, sizeof(*esai_priv), GFP_KERNEL);
	if (!esai_priv)
		return -ENOMEM;

	esai_priv->pdev = pdev;
	snprintf(esai_priv->name, sizeof(esai_priv->name), "%pOFn", np);

	esai_priv->soc = of_device_get_match_data(&pdev->dev);
	if (!esai_priv->soc) {
		dev_err(&pdev->dev, "failed to get soc data\n");
		return -ENODEV;
	}

	/* Get the addresses and IRQ */
	res = platform_get_resource(pdev, IORESOURCE_MEM, 0);
	regs = devm_ioremap_resource(&pdev->dev, res);
	if (IS_ERR(regs))
		return PTR_ERR(regs);

	esai_priv->regmap = devm_regmap_init_mmio_clk(&pdev->dev,
			"core", regs, &fsl_esai_regmap_config);
	if (IS_ERR(esai_priv->regmap)) {
		dev_err(&pdev->dev, "failed to init regmap: %ld\n",
				PTR_ERR(esai_priv->regmap));
		return PTR_ERR(esai_priv->regmap);
	}

	esai_priv->coreclk = devm_clk_get(&pdev->dev, "core");
	if (IS_ERR(esai_priv->coreclk)) {
		dev_err(&pdev->dev, "failed to get core clock: %ld\n",
				PTR_ERR(esai_priv->coreclk));
		return PTR_ERR(esai_priv->coreclk);
	}

	esai_priv->extalclk = devm_clk_get(&pdev->dev, "extal");
	if (IS_ERR(esai_priv->extalclk))
		dev_warn(&pdev->dev, "failed to get extal clock: %ld\n",
				PTR_ERR(esai_priv->extalclk));

	esai_priv->fsysclk = devm_clk_get(&pdev->dev, "fsys");
	if (IS_ERR(esai_priv->fsysclk))
		dev_warn(&pdev->dev, "failed to get fsys clock: %ld\n",
				PTR_ERR(esai_priv->fsysclk));

	esai_priv->spbaclk = devm_clk_get(&pdev->dev, "spba");
	if (IS_ERR(esai_priv->spbaclk))
		dev_warn(&pdev->dev, "failed to get spba clock: %ld\n",
				PTR_ERR(esai_priv->spbaclk));

	irq = platform_get_irq(pdev, 0);
	if (irq < 0) {
		dev_err(&pdev->dev, "no irq for node %s\n", pdev->name);
		return irq;
	}

	num_domains = of_count_phandle_with_args(np, "power-domains",
						 "#power-domain-cells");
	for (i = 0; i < num_domains; i++) {
		struct device *pd_dev;
		struct device_link *link;

		pd_dev = dev_pm_domain_attach_by_id(&pdev->dev, i);
		if (IS_ERR(pd_dev))
			return PTR_ERR(pd_dev);

		link = device_link_add(&pdev->dev, pd_dev,
			DL_FLAG_STATELESS |
			DL_FLAG_PM_RUNTIME |
			DL_FLAG_RPM_ACTIVE);
		if (IS_ERR(link))
			return PTR_ERR(link);
	}

	/* ESAI shared interrupt */
	if (of_property_read_bool(np, "shared-interrupt"))
		irqflag = IRQF_SHARED;

	ret = devm_request_irq(&pdev->dev, irq, esai_isr, irqflag,
			       esai_priv->name, esai_priv);
	if (ret) {
		dev_err(&pdev->dev, "failed to claim irq %u\n", irq);
		return ret;
	}

	/* Set a default slot number */
	esai_priv->slots = 2;

	/* Determine the FIFO depth */
	iprop = of_get_property(np, "fsl,fifo-depth", NULL);
	if (iprop)
		esai_priv->fifo_depth = be32_to_cpup(iprop);
	else
		esai_priv->fifo_depth = 64;

	esai_priv->dma_params_tx.maxburst = 16;
	esai_priv->dma_params_rx.maxburst = 16;
	esai_priv->dma_params_tx.addr = res->start + REG_ESAI_ETDR;
	esai_priv->dma_params_rx.addr = res->start + REG_ESAI_ERDR;

	esai_priv->synchronous =
		of_property_read_bool(np, "fsl,esai-synchronous");

	if (!esai_priv->synchronous) {
		if (of_property_read_bool(pdev->dev.of_node, "fsl,txm-rxs")) {
			/* 0 --  rx,  1 -- tx */
			esai_priv->slave_mode[0] = true;
			esai_priv->slave_mode[1] = false;
		}

		if (of_property_read_bool(pdev->dev.of_node, "fsl,txs-rxm")) {
			/* 0 --  rx,  1 -- tx */
			esai_priv->slave_mode[0] = false;
			esai_priv->slave_mode[1] = true;
		}
	}

	/* Implement full symmetry for synchronous mode */
	if (esai_priv->synchronous) {
		fsl_esai_dai.symmetric_rates = 1;
		fsl_esai_dai.symmetric_channels = 1;
		fsl_esai_dai.symmetric_samplebits = 1;
	}

	dev_set_drvdata(&pdev->dev, esai_priv);

	spin_lock_init(&esai_priv->lock);
	ret = fsl_esai_hw_init(esai_priv);
	if (ret)
		return ret;

	esai_priv->tx_mask = 0xFFFFFFFF;
	esai_priv->rx_mask = 0xFFFFFFFF;

	/* Clear the TSMA, TSMB, RSMA, RSMB */
	regmap_write(esai_priv->regmap, REG_ESAI_TSMA, 0);
	regmap_write(esai_priv->regmap, REG_ESAI_TSMB, 0);
	regmap_write(esai_priv->regmap, REG_ESAI_RSMA, 0);
	regmap_write(esai_priv->regmap, REG_ESAI_RSMB, 0);

	ret = devm_snd_soc_register_component(&pdev->dev, &fsl_esai_component,
					      &fsl_esai_dai, 1);
	if (ret) {
		dev_err(&pdev->dev, "failed to register DAI: %d\n", ret);
		return ret;
	}

	pm_runtime_enable(&pdev->dev);

	regcache_cache_only(esai_priv->regmap, true);

	ret = imx_pcm_dma_init(pdev, IMX_ESAI_DMABUF_SIZE);
	if (ret)
		dev_err(&pdev->dev, "failed to init imx pcm dma: %d\n", ret);

	return ret;
}

static int fsl_esai_remove(struct platform_device *pdev)
{
	pm_runtime_disable(&pdev->dev);

	return 0;
}

static const struct of_device_id fsl_esai_dt_ids[] = {
	{ .compatible = "fsl,imx35-esai", .data = &fsl_esai_imx35 },
	{ .compatible = "fsl,vf610-esai", .data = &fsl_esai_vf610 },
	{ .compatible = "fsl,imx6ull-esai", .data = &fsl_esai_imx6ull },
	{ .compatible = "fsl,imx8qm-esai", .data = &fsl_esai_imx8qm },
	{}
};
MODULE_DEVICE_TABLE(of, fsl_esai_dt_ids);

#ifdef CONFIG_PM
static int fsl_esai_runtime_resume(struct device *dev)
{
	struct fsl_esai *esai = dev_get_drvdata(dev);
	int ret;

	/*
	 * Some platforms might use the same bit to gate all three or two of
	 * clocks, so keep all clocks open/close at the same time for safety
	 */
	ret = clk_prepare_enable(esai->coreclk);
	if (ret)
		return ret;
	if (!IS_ERR(esai->spbaclk)) {
		ret = clk_prepare_enable(esai->spbaclk);
		if (ret)
			goto err_spbaclk;
	}
	if (!IS_ERR(esai->extalclk)) {
		ret = clk_prepare_enable(esai->extalclk);
		if (ret)
			goto err_extalclk;
	}
	if (!IS_ERR(esai->fsysclk)) {
		ret = clk_prepare_enable(esai->fsysclk);
		if (ret)
			goto err_fsysclk;
	}

	regcache_cache_only(esai->regmap, false);

	ret = fsl_esai_register_restore(esai);
	if (ret)
		goto err_regcache_sync;

	return 0;

err_regcache_sync:
	if (!IS_ERR(esai->fsysclk))
		clk_disable_unprepare(esai->fsysclk);
err_fsysclk:
	if (!IS_ERR(esai->extalclk))
		clk_disable_unprepare(esai->extalclk);
err_extalclk:
	if (!IS_ERR(esai->spbaclk))
		clk_disable_unprepare(esai->spbaclk);
err_spbaclk:
	clk_disable_unprepare(esai->coreclk);

	return ret;
}

static int fsl_esai_runtime_suspend(struct device *dev)
{
	struct fsl_esai *esai = dev_get_drvdata(dev);

	regcache_cache_only(esai->regmap, true);

	if (!IS_ERR(esai->fsysclk))
		clk_disable_unprepare(esai->fsysclk);
	if (!IS_ERR(esai->extalclk))
		clk_disable_unprepare(esai->extalclk);
	if (!IS_ERR(esai->spbaclk))
		clk_disable_unprepare(esai->spbaclk);
	clk_disable_unprepare(esai->coreclk);

	return 0;
}
#endif /* CONFIG_PM */

static const struct dev_pm_ops fsl_esai_pm_ops = {
	SET_RUNTIME_PM_OPS(fsl_esai_runtime_suspend,
			   fsl_esai_runtime_resume,
			   NULL)
	SET_SYSTEM_SLEEP_PM_OPS(pm_runtime_force_suspend,
				pm_runtime_force_resume)
};

static struct platform_driver fsl_esai_driver = {
	.probe = fsl_esai_probe,
	.remove = fsl_esai_remove,
	.driver = {
		.name = "fsl-esai-dai",
		.pm = &fsl_esai_pm_ops,
		.of_match_table = fsl_esai_dt_ids,
	},
};

module_platform_driver(fsl_esai_driver);

MODULE_AUTHOR("Freescale Semiconductor, Inc.");
MODULE_DESCRIPTION("Freescale ESAI CPU DAI driver");
MODULE_LICENSE("GPL v2");
MODULE_ALIAS("platform:fsl-esai-dai");<|MERGE_RESOLUTION|>--- conflicted
+++ resolved
@@ -46,11 +46,8 @@
  * @extalclk: esai clock source to derive HCK, SCK and FS
  * @fsysclk: system clock source to derive HCK, SCK and FS
  * @spbaclk: SPBA clock (optional, depending on SoC design)
-<<<<<<< HEAD
  * @soc: soc specific data
-=======
  * @task: tasklet to handle the reset operation
->>>>>>> ba198740
  * @lock: spin lock between hw_reset() and trigger()
  * @fifo_depth: depth of tx/rx FIFO
  * @slot_width: width of each DAI slot
@@ -73,11 +70,8 @@
 	struct clk *extalclk;
 	struct clk *fsysclk;
 	struct clk *spbaclk;
-<<<<<<< HEAD
 	const struct fsl_esai_soc_data *soc;
-=======
 	struct tasklet_struct task;
->>>>>>> ba198740
 	spinlock_t lock; /* Protect hw_reset and trigger */
 	u32 fifo_depth;
 	u32 slot_width;
