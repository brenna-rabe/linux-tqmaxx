// SPDX-License-Identifier: (GPL-2.0 OR BSD-3-Clause)
//
// This file is provided under a dual BSD/GPLv2 license.  When using or
// redistributing this file, you may do so under either license.
//
// Copyright(c) 2018 Intel Corporation. All rights reserved.
//
// Author: Liam Girdwood <liam.r.girdwood@linux.intel.com>
//

#include <linux/firmware.h>
#include <linux/module.h>
#include <sound/soc.h>
#include <sound/sof.h>
#include "sof-priv.h"
#include "ops.h"

/* SOF defaults if not provided by the platform in ms */
#define TIMEOUT_DEFAULT_IPC_MS  500
#define TIMEOUT_DEFAULT_BOOT_MS 2000

/*
 * Generic object lookup APIs.
 */

struct snd_sof_pcm *snd_sof_find_spcm_name(struct snd_sof_dev *sdev,
					   const char *name)
{
	struct snd_sof_pcm *spcm;

	list_for_each_entry(spcm, &sdev->pcm_list, list) {
		/* match with PCM dai name */
		if (strcmp(spcm->pcm.dai_name, name) == 0)
			return spcm;

		/* match with playback caps name if set */
		if (*spcm->pcm.caps[0].name &&
		    !strcmp(spcm->pcm.caps[0].name, name))
			return spcm;

		/* match with capture caps name if set */
		if (*spcm->pcm.caps[1].name &&
		    !strcmp(spcm->pcm.caps[1].name, name))
			return spcm;
	}

	return NULL;
}

struct snd_sof_pcm *snd_sof_find_spcm_comp(struct snd_sof_dev *sdev,
					   unsigned int comp_id,
					   int *direction)
{
	struct snd_sof_pcm *spcm;

	list_for_each_entry(spcm, &sdev->pcm_list, list) {
		if (spcm->stream[SNDRV_PCM_STREAM_PLAYBACK].comp_id == comp_id) {
			*direction = SNDRV_PCM_STREAM_PLAYBACK;
			return spcm;
		}
		if (spcm->stream[SNDRV_PCM_STREAM_CAPTURE].comp_id == comp_id) {
			*direction = SNDRV_PCM_STREAM_CAPTURE;
			return spcm;
		}
	}

	return NULL;
}

struct snd_sof_pcm *snd_sof_find_spcm_pcm_id(struct snd_sof_dev *sdev,
					     unsigned int pcm_id)
{
	struct snd_sof_pcm *spcm;

	list_for_each_entry(spcm, &sdev->pcm_list, list) {
		if (le32_to_cpu(spcm->pcm.pcm_id) == pcm_id)
			return spcm;
	}

	return NULL;
}

struct snd_sof_widget *snd_sof_find_swidget(struct snd_sof_dev *sdev,
					    const char *name)
{
	struct snd_sof_widget *swidget;

	list_for_each_entry(swidget, &sdev->widget_list, list) {
		if (strcmp(name, swidget->widget->name) == 0)
			return swidget;
	}

	return NULL;
}

/* find widget by stream name and direction */
struct snd_sof_widget *snd_sof_find_swidget_sname(struct snd_sof_dev *sdev,
						  const char *pcm_name, int dir)
{
	struct snd_sof_widget *swidget;
	enum snd_soc_dapm_type type;

	if (dir == SNDRV_PCM_STREAM_PLAYBACK)
		type = snd_soc_dapm_aif_in;
	else
		type = snd_soc_dapm_aif_out;

	list_for_each_entry(swidget, &sdev->widget_list, list) {
		if (!strcmp(pcm_name, swidget->widget->sname) && swidget->id == type)
			return swidget;
	}

	return NULL;
}

struct snd_sof_dai *snd_sof_find_dai(struct snd_sof_dev *sdev,
				     const char *name)
{
	struct snd_sof_dai *dai;

	list_for_each_entry(dai, &sdev->dai_list, list) {
		if (dai->name && (strcmp(name, dai->name) == 0))
			return dai;
	}

	return NULL;
}

/*
 * FW Panic/fault handling.
 */

struct sof_panic_msg {
	u32 id;
	const char *msg;
};

/* standard FW panic types */
static const struct sof_panic_msg panic_msg[] = {
	{SOF_IPC_PANIC_MEM, "out of memory"},
	{SOF_IPC_PANIC_WORK, "work subsystem init failed"},
	{SOF_IPC_PANIC_IPC, "IPC subsystem init failed"},
	{SOF_IPC_PANIC_ARCH, "arch init failed"},
	{SOF_IPC_PANIC_PLATFORM, "platform init failed"},
	{SOF_IPC_PANIC_TASK, "scheduler init failed"},
	{SOF_IPC_PANIC_EXCEPTION, "runtime exception"},
	{SOF_IPC_PANIC_DEADLOCK, "deadlock"},
	{SOF_IPC_PANIC_STACK, "stack overflow"},
	{SOF_IPC_PANIC_IDLE, "can't enter idle"},
	{SOF_IPC_PANIC_WFI, "invalid wait state"},
	{SOF_IPC_PANIC_ASSERT, "assertion failed"},
};

/*
 * helper to be called from .dbg_dump callbacks. No error code is
 * provided, it's left as an exercise for the caller of .dbg_dump
 * (typically IPC or loader)
 */
void snd_sof_get_status(struct snd_sof_dev *sdev, u32 panic_code,
			u32 tracep_code, void *oops,
			struct sof_ipc_panic_info *panic_info,
			void *stack, size_t stack_words)
{
	u32 code;
	int i;

	/* is firmware dead ? */
	if ((panic_code & SOF_IPC_PANIC_MAGIC_MASK) != SOF_IPC_PANIC_MAGIC) {
		dev_err(sdev->dev, "error: unexpected fault 0x%8.8x trace 0x%8.8x\n",
			panic_code, tracep_code);
		return; /* no fault ? */
	}

	code = panic_code & (SOF_IPC_PANIC_MAGIC_MASK | SOF_IPC_PANIC_CODE_MASK);

	for (i = 0; i < ARRAY_SIZE(panic_msg); i++) {
		if (panic_msg[i].id == code) {
			dev_err(sdev->dev, "error: %s\n", panic_msg[i].msg);
			dev_err(sdev->dev, "error: trace point %8.8x\n",
				tracep_code);
			goto out;
		}
	}

	/* unknown error */
	dev_err(sdev->dev, "error: unknown reason %8.8x\n", panic_code);
	dev_err(sdev->dev, "error: trace point %8.8x\n", tracep_code);

out:
	dev_err(sdev->dev, "error: panic at %s:%d\n",
		panic_info->filename, panic_info->linenum);
	sof_oops(sdev, oops);
	sof_stack(sdev, oops, stack, stack_words);
}
EXPORT_SYMBOL(snd_sof_get_status);

/*
 * SOF Driver enumeration.
 */
int sof_machine_check(struct snd_sof_dev *sdev)
{
	struct snd_sof_pdata *plat_data = sdev->pdata;
#if IS_ENABLED(CONFIG_SND_SOC_SOF_NOCODEC)
	struct snd_soc_acpi_mach *machine;
	int ret;
#endif

	if (plat_data->machine)
		return 0;

#if !IS_ENABLED(CONFIG_SND_SOC_SOF_NOCODEC)
	dev_err(sdev->dev, "error: no matching ASoC machine driver found - aborting probe\n");
	return -ENODEV;
#else
	/* fallback to nocodec mode */
	dev_warn(sdev->dev, "No ASoC machine driver found - using nocodec\n");
	machine = devm_kzalloc(sdev->dev, sizeof(*machine), GFP_KERNEL);
	if (!machine)
		return -ENOMEM;

	machine->drv_name = "sof-nocodec";
	plat_data->fw_filename = plat_data->desc->nocodec_fw_filename;
	plat_data->tplg_filename = plat_data->desc->nocodec_tplg_filename;
	ret = sof_nocodec_setup(sdev->dev, plat_data->desc->ops);
	if (ret < 0)
		return ret;

	plat_data->machine = machine;

	return 0;
#endif
}
EXPORT_SYMBOL(sof_machine_check);

<<<<<<< HEAD
int sof_machine_register(struct snd_sof_dev *sdev, void *pdata)
=======
/*
 *			FW Boot State Transition Diagram
 *
 *    +-----------------------------------------------------------------------+
 *    |									      |
 * ------------------	     ------------------				      |
 * |		    |	     |		      |				      |
 * |   BOOT_FAILED  |	     |  READY_FAILED  |-------------------------+     |
 * |		    |	     |	              |				|     |
 * ------------------	     ------------------				|     |
 *	^			    ^					|     |
 *	|			    |					|     |
 * (FW Boot Timeout)		(FW_READY FAIL)				|     |
 *	|			    |					|     |
 *	|			    |					|     |
 * ------------------		    |		   ------------------	|     |
 * |		    |		    |		   |		    |	|     |
 * |   IN_PROGRESS  |---------------+------------->|    COMPLETE    |	|     |
 * |		    | (FW Boot OK)   (FW_READY OK) |		    |	|     |
 * ------------------				   ------------------	|     |
 *	^						|		|     |
 *	|						|		|     |
 * (FW Loading OK)			       (System Suspend/Runtime Suspend)
 *	|						|		|     |
 *	|						|		|     |
 * ------------------		------------------	|		|     |
 * |		    |		|		 |<-----+		|     |
 * |   PREPARE	    |		|   NOT_STARTED  |<---------------------+     |
 * |		    |		|		 |<---------------------------+
 * ------------------		------------------
 *    |	    ^			    |	   ^
 *    |	    |			    |	   |
 *    |	    +-----------------------+	   |
 *    |		(DSP Probe OK)		   |
 *    |					   |
 *    |					   |
 *    +------------------------------------+
 *	(System Suspend/Runtime Suspend)
 */

static int sof_probe_continue(struct snd_sof_dev *sdev)
>>>>>>> d6591ea2
{
	struct snd_sof_pdata *plat_data = (struct snd_sof_pdata *)pdata;
	const char *drv_name;
	const void *mach;
	int size;

	drv_name = plat_data->machine->drv_name;
	mach = (const void *)plat_data->machine;
	size = sizeof(*plat_data->machine);

	/* register machine driver, pass machine info as pdata */
	plat_data->pdev_mach =
		platform_device_register_data(sdev->dev, drv_name,
					      PLATFORM_DEVID_NONE, mach, size);
	if (IS_ERR(plat_data->pdev_mach))
		return PTR_ERR(plat_data->pdev_mach);

	dev_dbg(sdev->dev, "created machine %s\n",
		dev_name(&plat_data->pdev_mach->dev));

	return 0;
}
EXPORT_SYMBOL(sof_machine_register);

void sof_machine_unregister(struct snd_sof_dev *sdev, void *pdata)
{
	struct snd_sof_pdata *plat_data = (struct snd_sof_pdata *)pdata;

	if (!IS_ERR_OR_NULL(plat_data->pdev_mach))
		platform_device_unregister(plat_data->pdev_mach);
}
EXPORT_SYMBOL(sof_machine_unregister);

static int sof_probe_continue(struct snd_sof_dev *sdev)
{
	struct snd_sof_pdata *plat_data = sdev->pdata;
	int ret;

	/* probe the DSP hardware */
	ret = snd_sof_probe(sdev);
	if (ret < 0) {
		dev_err(sdev->dev, "error: failed to probe DSP %d\n", ret);
		return ret;
	}

	sdev->fw_state = SOF_FW_BOOT_PREPARE;

	/* check machine info */
	ret = snd_sof_machine_check(sdev);
	if (ret < 0) {
		dev_err(sdev->dev, "error: failed to get machine info %d\n",
			ret);
		goto dbg_err;
	}

	/* set up platform component driver */
	snd_sof_new_platform_drv(sdev);

	/* register any debug/trace capabilities */
	ret = snd_sof_dbg_init(sdev);
	if (ret < 0) {
		/*
		 * debugfs issues are suppressed in snd_sof_dbg_init() since
		 * we cannot rely on debugfs
		 * here we trap errors due to memory allocation only.
		 */
		dev_err(sdev->dev, "error: failed to init DSP trace/debug %d\n",
			ret);
		goto dbg_err;
	}

	/* init the IPC */
	sdev->ipc = snd_sof_ipc_init(sdev);
	if (!sdev->ipc) {
		dev_err(sdev->dev, "error: failed to init DSP IPC %d\n", ret);
		goto ipc_err;
	}

	/* load the firmware */
	ret = snd_sof_load_firmware(sdev);
	if (ret < 0) {
		dev_err(sdev->dev, "error: failed to load DSP firmware %d\n",
			ret);
		goto fw_load_err;
	}

	sdev->fw_state = SOF_FW_BOOT_IN_PROGRESS;

	/*
	 * Boot the firmware. The FW boot status will be modified
	 * in snd_sof_run_firmware() depending on the outcome.
	 */
	ret = snd_sof_run_firmware(sdev);
	if (ret < 0) {
		dev_err(sdev->dev, "error: failed to boot DSP firmware %d\n",
			ret);
		goto fw_run_err;
	}

	/* init DMA trace */
	ret = snd_sof_init_trace(sdev);
	if (ret < 0) {
		/* non fatal */
		dev_warn(sdev->dev,
			 "warning: failed to initialize trace %d\n", ret);
	}

	/* hereafter all FW boot flows are for PM reasons */
	sdev->first_boot = false;

	/* now register audio DSP platform driver and dai */
	ret = devm_snd_soc_register_component(sdev->dev, &sdev->plat_drv,
					      sof_ops(sdev)->drv,
					      sof_ops(sdev)->num_drv);
	if (ret < 0) {
		dev_err(sdev->dev,
			"error: failed to register DSP DAI driver %d\n", ret);
		goto fw_trace_err;
	}

<<<<<<< HEAD
	ret = snd_sof_machine_register(sdev, plat_data);
	if (ret < 0)
		goto fw_run_err;
=======
	drv_name = plat_data->machine->drv_name;
	mach = (const void *)plat_data->machine;
	size = sizeof(*plat_data->machine);

	/* register machine driver, pass machine info as pdata */
	plat_data->pdev_mach =
		platform_device_register_data(sdev->dev, drv_name,
					      PLATFORM_DEVID_NONE, mach, size);

	if (IS_ERR(plat_data->pdev_mach)) {
		ret = PTR_ERR(plat_data->pdev_mach);
		goto fw_trace_err;
	}
>>>>>>> d6591ea2

	/*
	 * Some platforms in SOF, ex: BYT, may not have their platform PM
	 * callbacks set. Increment the usage count so as to
	 * prevent the device from entering runtime suspend.
	 */
	if (!sof_ops(sdev)->runtime_suspend || !sof_ops(sdev)->runtime_resume)
		pm_runtime_get_noresume(sdev->dev);

	if (plat_data->sof_probe_complete)
		plat_data->sof_probe_complete(sdev->dev);

	return 0;

fw_trace_err:
	snd_sof_free_trace(sdev);
fw_run_err:
	snd_sof_fw_unload(sdev);
fw_load_err:
	snd_sof_ipc_free(sdev);
ipc_err:
	snd_sof_free_debug(sdev);
dbg_err:
	snd_sof_remove(sdev);

	/* all resources freed, update state to match */
	sdev->fw_state = SOF_FW_BOOT_NOT_STARTED;
	sdev->first_boot = true;

	return ret;
}

static void sof_probe_work(struct work_struct *work)
{
	struct snd_sof_dev *sdev =
		container_of(work, struct snd_sof_dev, probe_work);
	int ret;

	ret = sof_probe_continue(sdev);
	if (ret < 0) {
		/* errors cannot be propagated, log */
		dev_err(sdev->dev, "error: %s failed err: %d\n", __func__, ret);
	}
}

int snd_sof_device_probe(struct device *dev, struct snd_sof_pdata *plat_data)
{
	struct snd_sof_dev *sdev;

	sdev = devm_kzalloc(dev, sizeof(*sdev), GFP_KERNEL);
	if (!sdev)
		return -ENOMEM;

	/* initialize sof device */
	sdev->dev = dev;

	sdev->pdata = plat_data;
	sdev->first_boot = true;
	sdev->fw_state = SOF_FW_BOOT_NOT_STARTED;
	dev_set_drvdata(dev, sdev);

	/* check all mandatory ops */
	if (!sof_ops(sdev) || !sof_ops(sdev)->probe || !sof_ops(sdev)->run ||
	    !sof_ops(sdev)->block_read || !sof_ops(sdev)->block_write ||
	    !sof_ops(sdev)->send_msg || !sof_ops(sdev)->load_firmware ||
	    !sof_ops(sdev)->ipc_msg_data || !sof_ops(sdev)->ipc_pcm_params)
		return -EINVAL;

	INIT_LIST_HEAD(&sdev->pcm_list);
	INIT_LIST_HEAD(&sdev->kcontrol_list);
	INIT_LIST_HEAD(&sdev->widget_list);
	INIT_LIST_HEAD(&sdev->dai_list);
	INIT_LIST_HEAD(&sdev->route_list);
	spin_lock_init(&sdev->ipc_lock);
	spin_lock_init(&sdev->hw_lock);

	if (IS_ENABLED(CONFIG_SND_SOC_SOF_PROBE_WORK_QUEUE))
		INIT_WORK(&sdev->probe_work, sof_probe_work);

	/* set default timeouts if none provided */
	if (plat_data->desc->ipc_timeout == 0)
		sdev->ipc_timeout = TIMEOUT_DEFAULT_IPC_MS;
	else
		sdev->ipc_timeout = plat_data->desc->ipc_timeout;
	if (plat_data->desc->boot_timeout == 0)
		sdev->boot_timeout = TIMEOUT_DEFAULT_BOOT_MS;
	else
		sdev->boot_timeout = plat_data->desc->boot_timeout;

	if (IS_ENABLED(CONFIG_SND_SOC_SOF_PROBE_WORK_QUEUE)) {
		schedule_work(&sdev->probe_work);
		return 0;
	}

	return sof_probe_continue(sdev);
}
EXPORT_SYMBOL(snd_sof_device_probe);

int snd_sof_device_remove(struct device *dev)
{
	struct snd_sof_dev *sdev = dev_get_drvdata(dev);
	struct snd_sof_pdata *pdata = sdev->pdata;

	if (IS_ENABLED(CONFIG_SND_SOC_SOF_PROBE_WORK_QUEUE))
		cancel_work_sync(&sdev->probe_work);

	if (sdev->fw_state > SOF_FW_BOOT_NOT_STARTED) {
		snd_sof_fw_unload(sdev);
		snd_sof_ipc_free(sdev);
		snd_sof_free_debug(sdev);
		snd_sof_free_trace(sdev);
	}

	/*
	 * Unregister machine driver. This will unbind the snd_card which
	 * will remove the component driver and unload the topology
	 * before freeing the snd_card.
	 */
	snd_sof_machine_unregister(sdev, pdata);
	/*
	 * Unregistering the machine driver results in unloading the topology.
	 * Some widgets, ex: scheduler, attempt to power down the core they are
	 * scheduled on, when they are unloaded. Therefore, the DSP must be
	 * removed only after the topology has been unloaded.
	 */
	if (sdev->fw_state > SOF_FW_BOOT_NOT_STARTED)
		snd_sof_remove(sdev);

	/* release firmware */
	release_firmware(pdata->fw);
	pdata->fw = NULL;

	return 0;
}
EXPORT_SYMBOL(snd_sof_device_remove);

MODULE_AUTHOR("Liam Girdwood");
MODULE_DESCRIPTION("Sound Open Firmware (SOF) Core");
MODULE_LICENSE("Dual BSD/GPL");
MODULE_ALIAS("platform:sof-audio");<|MERGE_RESOLUTION|>--- conflicted
+++ resolved
@@ -232,9 +232,40 @@
 }
 EXPORT_SYMBOL(sof_machine_check);
 
-<<<<<<< HEAD
 int sof_machine_register(struct snd_sof_dev *sdev, void *pdata)
-=======
+{
+	struct snd_sof_pdata *plat_data = (struct snd_sof_pdata *)pdata;
+	const char *drv_name;
+	const void *mach;
+	int size;
+
+	drv_name = plat_data->machine->drv_name;
+	mach = (const void *)plat_data->machine;
+	size = sizeof(*plat_data->machine);
+
+	/* register machine driver, pass machine info as pdata */
+	plat_data->pdev_mach =
+		platform_device_register_data(sdev->dev, drv_name,
+					      PLATFORM_DEVID_NONE, mach, size);
+	if (IS_ERR(plat_data->pdev_mach))
+		return PTR_ERR(plat_data->pdev_mach);
+
+	dev_dbg(sdev->dev, "created machine %s\n",
+		dev_name(&plat_data->pdev_mach->dev));
+
+	return 0;
+}
+EXPORT_SYMBOL(sof_machine_register);
+
+void sof_machine_unregister(struct snd_sof_dev *sdev, void *pdata)
+{
+	struct snd_sof_pdata *plat_data = (struct snd_sof_pdata *)pdata;
+
+	if (!IS_ERR_OR_NULL(plat_data->pdev_mach))
+		platform_device_unregister(plat_data->pdev_mach);
+}
+EXPORT_SYMBOL(sof_machine_unregister);
+
 /*
  *			FW Boot State Transition Diagram
  *
@@ -276,41 +307,6 @@
  */
 
 static int sof_probe_continue(struct snd_sof_dev *sdev)
->>>>>>> d6591ea2
-{
-	struct snd_sof_pdata *plat_data = (struct snd_sof_pdata *)pdata;
-	const char *drv_name;
-	const void *mach;
-	int size;
-
-	drv_name = plat_data->machine->drv_name;
-	mach = (const void *)plat_data->machine;
-	size = sizeof(*plat_data->machine);
-
-	/* register machine driver, pass machine info as pdata */
-	plat_data->pdev_mach =
-		platform_device_register_data(sdev->dev, drv_name,
-					      PLATFORM_DEVID_NONE, mach, size);
-	if (IS_ERR(plat_data->pdev_mach))
-		return PTR_ERR(plat_data->pdev_mach);
-
-	dev_dbg(sdev->dev, "created machine %s\n",
-		dev_name(&plat_data->pdev_mach->dev));
-
-	return 0;
-}
-EXPORT_SYMBOL(sof_machine_register);
-
-void sof_machine_unregister(struct snd_sof_dev *sdev, void *pdata)
-{
-	struct snd_sof_pdata *plat_data = (struct snd_sof_pdata *)pdata;
-
-	if (!IS_ERR_OR_NULL(plat_data->pdev_mach))
-		platform_device_unregister(plat_data->pdev_mach);
-}
-EXPORT_SYMBOL(sof_machine_unregister);
-
-static int sof_probe_continue(struct snd_sof_dev *sdev)
 {
 	struct snd_sof_pdata *plat_data = sdev->pdata;
 	int ret;
@@ -397,25 +393,9 @@
 		goto fw_trace_err;
 	}
 
-<<<<<<< HEAD
 	ret = snd_sof_machine_register(sdev, plat_data);
 	if (ret < 0)
-		goto fw_run_err;
-=======
-	drv_name = plat_data->machine->drv_name;
-	mach = (const void *)plat_data->machine;
-	size = sizeof(*plat_data->machine);
-
-	/* register machine driver, pass machine info as pdata */
-	plat_data->pdev_mach =
-		platform_device_register_data(sdev->dev, drv_name,
-					      PLATFORM_DEVID_NONE, mach, size);
-
-	if (IS_ERR(plat_data->pdev_mach)) {
-		ret = PTR_ERR(plat_data->pdev_mach);
 		goto fw_trace_err;
-	}
->>>>>>> d6591ea2
 
 	/*
 	 * Some platforms in SOF, ex: BYT, may not have their platform PM
