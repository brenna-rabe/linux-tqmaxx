--- conflicted
+++ resolved
@@ -107,8 +107,6 @@
     items:
       maximum: 7
     default: [0, 0, 0, 0]
-<<<<<<< HEAD
-=======
 
 patternProperties:
  '^ti,gpo-config-[1-4]$':
@@ -135,7 +133,6 @@
        3d - Drive active low and Hi-Z
        4d - Drive weak low and active high
        5d - Drive Hi-Z and active high
->>>>>>> 84569f32
 
 required:
   - compatible
