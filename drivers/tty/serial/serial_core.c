--- conflicted
+++ resolved
@@ -2412,11 +2412,7 @@
 		spin_lock_irqsave(&port->lock, flags);
 		port->mctrl &= TIOCM_DTR;
 		if (port->rs485.flags & SER_RS485_ENABLED &&
-<<<<<<< HEAD
 		    !(port->rs485.flags & SER_RS485_RTS_ON_SEND))
-=======
-		    !(port->rs485.flags & SER_RS485_RTS_AFTER_SEND))
->>>>>>> def3983b
 			port->mctrl |= TIOCM_RTS;
 		port->ops->set_mctrl(port, port->mctrl);
 		spin_unlock_irqrestore(&port->lock, flags);
