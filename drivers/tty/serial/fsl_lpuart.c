// SPDX-License-Identifier: GPL-2.0+
/*
 *  Freescale lpuart serial port driver
 *
 *  Copyright 2012-2014 Freescale Semiconductor, Inc.
 */

#include <linux/clk.h>
#include <linux/console.h>
#include <linux/delay.h>
#include <linux/dma-mapping.h>
#include <linux/dmaengine.h>
#include <linux/dmapool.h>
#include <linux/io.h>
#include <linux/irq.h>
#include <linux/module.h>
#include <linux/of.h>
#include <linux/of_device.h>
#include <linux/of_dma.h>
#include <linux/pinctrl/consumer.h>
#include <linux/pm_domain.h>
#include <linux/pm_runtime.h>
#include <linux/reset.h>
#include <linux/serial_core.h>
#include <linux/slab.h>
#include <linux/tty_flip.h>

/* All registers are 8-bit width */
#define UARTBDH			0x00
#define UARTBDL			0x01
#define UARTCR1			0x02
#define UARTCR2			0x03
#define UARTSR1			0x04
#define UARTCR3			0x06
#define UARTDR			0x07
#define UARTCR4			0x0a
#define UARTCR5			0x0b
#define UARTMODEM		0x0d
#define UARTPFIFO		0x10
#define UARTCFIFO		0x11
#define UARTSFIFO		0x12
#define UARTTWFIFO		0x13
#define UARTTCFIFO		0x14
#define UARTRWFIFO		0x15

#define UARTBDH_LBKDIE		0x80
#define UARTBDH_RXEDGIE		0x40
#define UARTBDH_SBR_MASK	0x1f

#define UARTCR1_LOOPS		0x80
#define UARTCR1_RSRC		0x20
#define UARTCR1_M		0x10
#define UARTCR1_WAKE		0x08
#define UARTCR1_ILT		0x04
#define UARTCR1_PE		0x02
#define UARTCR1_PT		0x01

#define UARTCR2_TIE		0x80
#define UARTCR2_TCIE		0x40
#define UARTCR2_RIE		0x20
#define UARTCR2_ILIE		0x10
#define UARTCR2_TE		0x08
#define UARTCR2_RE		0x04
#define UARTCR2_RWU		0x02
#define UARTCR2_SBK		0x01

#define UARTSR1_TDRE		0x80
#define UARTSR1_TC		0x40
#define UARTSR1_RDRF		0x20
#define UARTSR1_IDLE		0x10
#define UARTSR1_OR		0x08
#define UARTSR1_NF		0x04
#define UARTSR1_FE		0x02
#define UARTSR1_PE		0x01

#define UARTCR3_R8		0x80
#define UARTCR3_T8		0x40
#define UARTCR3_TXDIR		0x20
#define UARTCR3_TXINV		0x10
#define UARTCR3_ORIE		0x08
#define UARTCR3_NEIE		0x04
#define UARTCR3_FEIE		0x02
#define UARTCR3_PEIE		0x01

#define UARTCR4_MAEN1		0x80
#define UARTCR4_MAEN2		0x40
#define UARTCR4_M10		0x20
#define UARTCR4_BRFA_MASK	0x1f
#define UARTCR4_BRFA_OFF	0

#define UARTCR5_TDMAS		0x80
#define UARTCR5_RDMAS		0x20

#define UARTMODEM_RXRTSE	0x08
#define UARTMODEM_TXRTSPOL	0x04
#define UARTMODEM_TXRTSE	0x02
#define UARTMODEM_TXCTSE	0x01

#define UARTPFIFO_TXFE		0x80
#define UARTPFIFO_FIFOSIZE_MASK	0x7
#define UARTPFIFO_TXSIZE_OFF	4
#define UARTPFIFO_RXFE		0x08
#define UARTPFIFO_RXSIZE_OFF	0

#define UARTCFIFO_TXFLUSH	0x80
#define UARTCFIFO_RXFLUSH	0x40
#define UARTCFIFO_RXOFE		0x04
#define UARTCFIFO_TXOFE		0x02
#define UARTCFIFO_RXUFE		0x01

#define UARTSFIFO_TXEMPT	0x80
#define UARTSFIFO_RXEMPT	0x40
#define UARTSFIFO_RXOF		0x04
#define UARTSFIFO_TXOF		0x02
#define UARTSFIFO_RXUF		0x01

/* 32-bit global registers only for i.MX7ULP/i.MX8x
 * Used to reset all internal logic and registers, except the Global Register.
 */
#define UART_GLOBAL		0x8

/* 32-bit register definition */
#define UARTBAUD		0x00
#define UARTSTAT		0x04
#define UARTCTRL		0x08
#define UARTDATA		0x0C
#define UARTMATCH		0x10
#define UARTMODIR		0x14
#define UARTFIFO		0x18
#define UARTWATER		0x1c

#define UARTBAUD_MAEN1		0x80000000
#define UARTBAUD_MAEN2		0x40000000
#define UARTBAUD_M10		0x20000000
#define UARTBAUD_TDMAE		0x00800000
#define UARTBAUD_RDMAE		0x00200000
#define UARTBAUD_RIDMAE		0x00100000
#define UARTBAUD_MATCFG		0x00400000
#define UARTBAUD_BOTHEDGE	0x00020000
#define UARTBAUD_RESYNCDIS	0x00010000
#define UARTBAUD_LBKDIE		0x00008000
#define UARTBAUD_RXEDGIE	0x00004000
#define UARTBAUD_SBNS		0x00002000
#define UARTBAUD_SBR		0x00000000
#define UARTBAUD_SBR_MASK	0x1fff
#define UARTBAUD_OSR_MASK       0x1f
#define UARTBAUD_OSR_SHIFT      24

#define UARTSTAT_LBKDIF		0x80000000
#define UARTSTAT_RXEDGIF	0x40000000
#define UARTSTAT_MSBF		0x20000000
#define UARTSTAT_RXINV		0x10000000
#define UARTSTAT_RWUID		0x08000000
#define UARTSTAT_BRK13		0x04000000
#define UARTSTAT_LBKDE		0x02000000
#define UARTSTAT_RAF		0x01000000
#define UARTSTAT_TDRE		0x00800000
#define UARTSTAT_TC		0x00400000
#define UARTSTAT_RDRF		0x00200000
#define UARTSTAT_IDLE		0x00100000
#define UARTSTAT_OR		0x00080000
#define UARTSTAT_NF		0x00040000
#define UARTSTAT_FE		0x00020000
#define UARTSTAT_PE		0x00010000
#define UARTSTAT_MA1F		0x00008000
#define UARTSTAT_M21F		0x00004000

#define UARTCTRL_R8T9		0x80000000
#define UARTCTRL_R9T8		0x40000000
#define UARTCTRL_TXDIR		0x20000000
#define UARTCTRL_TXINV		0x10000000
#define UARTCTRL_ORIE		0x08000000
#define UARTCTRL_NEIE		0x04000000
#define UARTCTRL_FEIE		0x02000000
#define UARTCTRL_PEIE		0x01000000
#define UARTCTRL_TIE		0x00800000
#define UARTCTRL_TCIE		0x00400000
#define UARTCTRL_RIE		0x00200000
#define UARTCTRL_ILIE		0x00100000
#define UARTCTRL_TE		0x00080000
#define UARTCTRL_RE		0x00040000
#define UARTCTRL_RWU		0x00020000
#define UARTCTRL_SBK		0x00010000
#define UARTCTRL_MA1IE		0x00008000
#define UARTCTRL_MA2IE		0x00004000
#define UARTCTRL_IDLECFG_OFF	0x8
#define UARTCTRL_LOOPS		0x00000080
#define UARTCTRL_DOZEEN		0x00000040
#define UARTCTRL_RSRC		0x00000020
#define UARTCTRL_M		0x00000010
#define UARTCTRL_WAKE		0x00000008
#define UARTCTRL_ILT		0x00000004
#define UARTCTRL_PE		0x00000002
#define UARTCTRL_PT		0x00000001

#define UARTDATA_NOISY		0x00008000
#define UARTDATA_PARITYE	0x00004000
#define UARTDATA_FRETSC		0x00002000
#define UARTDATA_RXEMPT		0x00001000
#define UARTDATA_IDLINE		0x00000800
#define UARTDATA_MASK		0x3ff

#define UARTMODIR_IREN		0x00020000
#define UARTMODIR_RTSWATER_S	0x8
#define UARTMODIR_TXCTSSRC	0x00000020
#define UARTMODIR_TXCTSC	0x00000010
#define UARTMODIR_RXRTSE	0x00000008
#define UARTMODIR_TXRTSPOL	0x00000004
#define UARTMODIR_TXRTSE	0x00000002
#define UARTMODIR_TXCTSE	0x00000001

#define UARTFIFO_TXEMPT		0x00800000
#define UARTFIFO_RXEMPT		0x00400000
#define UARTFIFO_TXOF		0x00020000
#define UARTFIFO_RXUF		0x00010000
#define UARTFIFO_TXFLUSH	0x00008000
#define UARTFIFO_RXFLUSH	0x00004000
#define UARTFIFO_RXIDEN_MASK	0x7
#define UARTFIFO_RXIDEN_OFF	10
#define UARTFIFO_TXOFE		0x00000200
#define UARTFIFO_RXUFE		0x00000100
#define UARTFIFO_TXFE		0x00000080
#define UARTFIFO_FIFOSIZE_MASK	0x7
#define UARTFIFO_TXSIZE_OFF	4
#define UARTFIFO_RXFE		0x00000008
#define UARTFIFO_RXSIZE_OFF	0
#define UARTFIFO_DEPTH(x)	(0x1 << ((x) ? ((x) + 1) : 0))

#define UARTWATER_COUNT_MASK	0xff
#define UARTWATER_TXCNT_OFF	8
#define UARTWATER_RXCNT_OFF	24
#define UARTWATER_WATER_MASK	0xff
#define UARTWATER_TXWATER_OFF	0
#define UARTWATER_RXWATER_OFF	16

#define UART_GLOBAL_RST	0x2
#define GLOBAL_RST_MIN_US	20
#define GLOBAL_RST_MAX_US	40

#define UARTFIFO_RXIDEN_RDRF	0x3
#define UARTCTRL_IDLECFG	0x7

/* Rx DMA timeout in ms, which is used to calculate Rx ring buffer size */
#define DMA_RX_TIMEOUT		(10)
#define UART_AUTOSUSPEND_TIMEOUT	3000

#define DRIVER_NAME	"fsl-lpuart"
#define DEV_NAME	"ttyLP"
#define UART_NR		6

/* IMX lpuart has four extra unused regs located at the beginning */
#define IMX_REG_OFF	0x10

enum lpuart_type {
	VF610_LPUART,
	LS1021A_LPUART,
	LS1028A_LPUART,
	IMX7ULP_LPUART,
	IMX8ULP_LPUART,
	IMX8QXP_LPUART,
};

struct lpuart_port {
	struct uart_port	port;
	enum lpuart_type	devtype;
	struct clk		*ipg_clk;
	struct clk		*baud_clk;
	unsigned int		txfifo_size;
	unsigned int		rxfifo_size;

	u8			rx_watermark;
	bool			dma_eeop;
	bool			lpuart_dma_tx_use;
	bool			lpuart_dma_rx_use;
	bool			dma_rx_chan_active;
	struct dma_chan		*dma_tx_chan;
	struct dma_chan		*dma_rx_chan;
	struct dma_async_tx_descriptor  *dma_tx_desc;
	struct dma_async_tx_descriptor  *dma_rx_desc;
	dma_cookie_t		dma_tx_cookie;
	dma_cookie_t		dma_rx_cookie;
	unsigned int		dma_tx_bytes;
	unsigned int		dma_rx_bytes;
	bool			dma_tx_in_progress;
	unsigned int		dma_rx_timeout;
	struct timer_list	lpuart_timer;
	struct scatterlist	rx_sgl, tx_sgl[2];
	struct circ_buf		rx_ring;
	int			rx_dma_rng_buf_len;
	int			rx_dma_periods;
	unsigned int		dma_tx_nents;
	wait_queue_head_t	dma_wait;
	bool		is_cs7; /* Set to true when character size is 7 */
						/* and the parity is enabled			*/
};

struct lpuart_soc_data {
	enum lpuart_type devtype;
	char iotype;
	u8 reg_off;
	u8 rx_watermark;
};

static const struct lpuart_soc_data vf_data = {
	.devtype = VF610_LPUART,
	.iotype = UPIO_MEM,
	.rx_watermark = 1,
};

static const struct lpuart_soc_data ls1021a_data = {
	.devtype = LS1021A_LPUART,
	.iotype = UPIO_MEM32BE,
	.rx_watermark = 0,
};

static const struct lpuart_soc_data ls1028a_data = {
	.devtype = LS1028A_LPUART,
	.iotype = UPIO_MEM32,
	.rx_watermark = 0,
};

static struct lpuart_soc_data imx7ulp_data = {
	.devtype = IMX7ULP_LPUART,
	.iotype = UPIO_MEM32,
	.reg_off = IMX_REG_OFF,
	.rx_watermark = 0,
};

static struct lpuart_soc_data imx8ulp_data = {
	.devtype = IMX8ULP_LPUART,
	.iotype = UPIO_MEM32,
	.reg_off = IMX_REG_OFF,
	.rx_watermark = 3,
};

static struct lpuart_soc_data imx8qxp_data = {
	.devtype = IMX8QXP_LPUART,
	.iotype = UPIO_MEM32,
	.reg_off = IMX_REG_OFF,
	.rx_watermark = 31,
};

static const struct of_device_id lpuart_dt_ids[] = {
	{ .compatible = "fsl,vf610-lpuart",	.data = &vf_data, },
	{ .compatible = "fsl,ls1021a-lpuart",	.data = &ls1021a_data, },
	{ .compatible = "fsl,ls1028a-lpuart",	.data = &ls1028a_data, },
	{ .compatible = "fsl,imx7ulp-lpuart",	.data = &imx7ulp_data, },
	{ .compatible = "fsl,imx8ulp-lpuart",	.data = &imx8ulp_data, },
	{ .compatible = "fsl,imx8qxp-lpuart",	.data = &imx8qxp_data, },
	{ /* sentinel */ }
};
MODULE_DEVICE_TABLE(of, lpuart_dt_ids);

/* Forward declare this for the dma callbacks*/
static void lpuart_dma_tx_complete(void *arg);
static void lpuart_dma_rx_free(struct uart_port *port, bool dma_terminate);

static inline bool is_layerscape_lpuart(struct lpuart_port *sport)
{
	return (sport->devtype == LS1021A_LPUART ||
		sport->devtype == LS1028A_LPUART);
}

static inline bool is_imx7ulp_lpuart(struct lpuart_port *sport)
{
	return sport->devtype == IMX7ULP_LPUART;
}

static inline bool is_imx8ulp_lpuart(struct lpuart_port *sport)
{
	return sport->devtype == IMX8ULP_LPUART;
}

static inline bool is_imx8qxp_lpuart(struct lpuart_port *sport)
{
	return sport->devtype == IMX8QXP_LPUART;
}

static inline u32 lpuart32_read(struct uart_port *port, u32 off)
{
	switch (port->iotype) {
	case UPIO_MEM32:
		return readl(port->membase + off);
	case UPIO_MEM32BE:
		return ioread32be(port->membase + off);
	default:
		return 0;
	}
}

static inline void lpuart32_write(struct uart_port *port, u32 val,
				  u32 off)
{
	switch (port->iotype) {
	case UPIO_MEM32:
		writel(val, port->membase + off);
		break;
	case UPIO_MEM32BE:
		iowrite32be(val, port->membase + off);
		break;
	}
}

static int __lpuart_enable_clks(struct lpuart_port *sport, bool is_en)
{
	int ret = 0;

	if (is_en) {
		ret = clk_prepare_enable(sport->ipg_clk);
		if (ret)
			return ret;

		ret = clk_prepare_enable(sport->baud_clk);
		if (ret) {
			clk_disable_unprepare(sport->ipg_clk);
			return ret;
		}
	} else {
		clk_disable_unprepare(sport->baud_clk);
		clk_disable_unprepare(sport->ipg_clk);
	}

	return 0;
}

static unsigned int lpuart_get_baud_clk_rate(struct lpuart_port *sport)
{
	if (is_imx8qxp_lpuart(sport))
		return clk_get_rate(sport->baud_clk);

	return clk_get_rate(sport->ipg_clk);
}

#define lpuart_enable_clks(x)	__lpuart_enable_clks(x, true)
#define lpuart_disable_clks(x)	__lpuart_enable_clks(x, false)

static int lpuart_global_reset(struct lpuart_port *sport)
{
	struct uart_port *port = &sport->port;
	void __iomem *global_addr;
	int ret;

	if (uart_console(port))
		return 0;

	ret = clk_prepare_enable(sport->ipg_clk);
	if (ret) {
		dev_err(sport->port.dev, "failed to enable uart ipg clk: %d\n", ret);
		return ret;
	}

	if (is_imx7ulp_lpuart(sport) || is_imx8ulp_lpuart(sport) || is_imx8qxp_lpuart(sport)) {
		global_addr = port->membase + UART_GLOBAL - IMX_REG_OFF;
		writel(UART_GLOBAL_RST, global_addr);
		usleep_range(GLOBAL_RST_MIN_US, GLOBAL_RST_MAX_US);
		writel(0, global_addr);
		usleep_range(GLOBAL_RST_MIN_US, GLOBAL_RST_MAX_US);
	}

	clk_disable_unprepare(sport->ipg_clk);
	return 0;
}

static void lpuart_stop_tx(struct uart_port *port)
{
	unsigned char temp;

	temp = readb(port->membase + UARTCR2);
	temp &= ~(UARTCR2_TIE | UARTCR2_TCIE);
	writeb(temp, port->membase + UARTCR2);
}

static void lpuart32_stop_tx(struct uart_port *port)
{
	unsigned long temp;

	temp = lpuart32_read(port, UARTCTRL);
	temp &= ~(UARTCTRL_TIE | UARTCTRL_TCIE);
	lpuart32_write(port, temp, UARTCTRL);
}

static void lpuart_stop_rx(struct uart_port *port)
{
	unsigned char temp;

	temp = readb(port->membase + UARTCR2);
	writeb(temp & ~UARTCR2_RE, port->membase + UARTCR2);
}

static void lpuart32_stop_rx(struct uart_port *port)
{
	unsigned long temp;

	temp = lpuart32_read(port, UARTCTRL);
	lpuart32_write(port, temp & ~UARTCTRL_RE, UARTCTRL);
}

static void lpuart_dma_tx(struct lpuart_port *sport)
{
	struct circ_buf *xmit = &sport->port.state->xmit;
	struct scatterlist *sgl = sport->tx_sgl;
	struct device *dev = sport->port.dev;
	struct dma_chan *chan = sport->dma_tx_chan;
	int ret;

	if (sport->dma_tx_in_progress)
		return;

	sport->dma_tx_bytes = uart_circ_chars_pending(xmit);

	if (xmit->tail < xmit->head || xmit->head == 0) {
		sport->dma_tx_nents = 1;
		sg_init_one(sgl, xmit->buf + xmit->tail, sport->dma_tx_bytes);
	} else {
		sport->dma_tx_nents = 2;
		sg_init_table(sgl, 2);
		sg_set_buf(sgl, xmit->buf + xmit->tail,
				UART_XMIT_SIZE - xmit->tail);
		sg_set_buf(sgl + 1, xmit->buf, xmit->head);
	}

	ret = dma_map_sg(chan->device->dev, sgl, sport->dma_tx_nents,
			 DMA_TO_DEVICE);
	if (!ret) {
		dev_err(dev, "DMA mapping error for TX.\n");
		return;
	}

	sport->dma_tx_desc = dmaengine_prep_slave_sg(chan, sgl,
					ret, DMA_MEM_TO_DEV,
					DMA_PREP_INTERRUPT);
	if (!sport->dma_tx_desc) {
		dma_unmap_sg(chan->device->dev, sgl, sport->dma_tx_nents,
			      DMA_TO_DEVICE);
		dev_err(dev, "Cannot prepare TX slave DMA!\n");
		return;
	}

	sport->dma_tx_desc->callback = lpuart_dma_tx_complete;
	sport->dma_tx_desc->callback_param = sport;
	sport->dma_tx_in_progress = true;
	sport->dma_tx_cookie = dmaengine_submit(sport->dma_tx_desc);
	dma_async_issue_pending(chan);
}

static bool lpuart_stopped_or_empty(struct uart_port *port)
{
	return uart_circ_empty(&port->state->xmit) || uart_tx_stopped(port);
}

static void lpuart_dma_tx_complete(void *arg)
{
	struct lpuart_port *sport = arg;
	struct scatterlist *sgl = &sport->tx_sgl[0];
	struct circ_buf *xmit = &sport->port.state->xmit;
	struct dma_chan *chan = sport->dma_tx_chan;
	unsigned long flags;

	spin_lock_irqsave(&sport->port.lock, flags);
	if (!sport->dma_tx_in_progress) {
		spin_unlock_irqrestore(&sport->port.lock, flags);
		return;
	}

	dma_unmap_sg(chan->device->dev, sgl, sport->dma_tx_nents,
		     DMA_TO_DEVICE);

	xmit->tail = (xmit->tail + sport->dma_tx_bytes) & (UART_XMIT_SIZE - 1);

	sport->port.icount.tx += sport->dma_tx_bytes;
	sport->dma_tx_in_progress = false;
	spin_unlock_irqrestore(&sport->port.lock, flags);

	if (uart_circ_chars_pending(xmit) < WAKEUP_CHARS)
		uart_write_wakeup(&sport->port);

	if (waitqueue_active(&sport->dma_wait)) {
		wake_up(&sport->dma_wait);
		return;
	}

	spin_lock_irqsave(&sport->port.lock, flags);

	if (!lpuart_stopped_or_empty(&sport->port))
		lpuart_dma_tx(sport);

	spin_unlock_irqrestore(&sport->port.lock, flags);
}

static dma_addr_t lpuart_dma_datareg_addr(struct lpuart_port *sport)
{
	switch (sport->port.iotype) {
	case UPIO_MEM32:
		return sport->port.mapbase + UARTDATA;
	case UPIO_MEM32BE:
		return sport->port.mapbase + UARTDATA + sizeof(u32) - 1;
	}
	return sport->port.mapbase + UARTDR;
}

static int lpuart_dma_tx_request(struct uart_port *port)
{
	struct lpuart_port *sport = container_of(port,
					struct lpuart_port, port);
	struct dma_slave_config dma_tx_sconfig = {};
	int ret;

	dma_tx_sconfig.dst_addr = lpuart_dma_datareg_addr(sport);
	dma_tx_sconfig.dst_addr_width = DMA_SLAVE_BUSWIDTH_1_BYTE;
	dma_tx_sconfig.dst_maxburst = 1;
	dma_tx_sconfig.direction = DMA_MEM_TO_DEV;
	ret = dmaengine_slave_config(sport->dma_tx_chan, &dma_tx_sconfig);

	if (ret) {
		dev_err(sport->port.dev,
				"DMA slave config failed, err = %d\n", ret);
		return ret;
	}

	return 0;
}

static bool lpuart_is_32(struct lpuart_port *sport)
{
	return sport->port.iotype == UPIO_MEM32 ||
	       sport->port.iotype ==  UPIO_MEM32BE;
}

static void lpuart_flush_buffer(struct uart_port *port)
{
	struct lpuart_port *sport = container_of(port, struct lpuart_port, port);
	struct dma_chan *chan = sport->dma_tx_chan;
	u32 val;

	if (sport->lpuart_dma_tx_use) {
		if (sport->dma_tx_in_progress) {
			dma_unmap_sg(chan->device->dev, &sport->tx_sgl[0],
				sport->dma_tx_nents, DMA_TO_DEVICE);
			sport->dma_tx_in_progress = false;
		}
		dmaengine_terminate_all(chan);
	}

	if (lpuart_is_32(sport)) {
		val = lpuart32_read(&sport->port, UARTFIFO);
		val |= UARTFIFO_TXFLUSH | UARTFIFO_RXFLUSH;
		lpuart32_write(&sport->port, val, UARTFIFO);
	} else {
		val = readb(sport->port.membase + UARTCFIFO);
		val |= UARTCFIFO_TXFLUSH | UARTCFIFO_RXFLUSH;
		writeb(val, sport->port.membase + UARTCFIFO);
	}
}

static void lpuart_wait_bit_set(struct uart_port *port, unsigned int offset,
				u8 bit)
{
	while (!(readb(port->membase + offset) & bit))
		cpu_relax();
}

static void lpuart32_wait_bit_set(struct uart_port *port, unsigned int offset,
				  u32 bit)
{
	while (!(lpuart32_read(port, offset) & bit))
		cpu_relax();
}

#if defined(CONFIG_CONSOLE_POLL)

static int lpuart_poll_init(struct uart_port *port)
{
	struct lpuart_port *sport = container_of(port,
					struct lpuart_port, port);
	unsigned long flags;
	unsigned char temp;

	sport->port.fifosize = 0;

	spin_lock_irqsave(&sport->port.lock, flags);
	/* Disable Rx & Tx */
	writeb(0, sport->port.membase + UARTCR2);

	temp = readb(sport->port.membase + UARTPFIFO);
	/* Enable Rx and Tx FIFO */
	writeb(temp | UARTPFIFO_RXFE | UARTPFIFO_TXFE,
			sport->port.membase + UARTPFIFO);

	/* flush Tx and Rx FIFO */
	writeb(UARTCFIFO_TXFLUSH | UARTCFIFO_RXFLUSH,
			sport->port.membase + UARTCFIFO);

	/* explicitly clear RDRF */
	if (readb(sport->port.membase + UARTSR1) & UARTSR1_RDRF) {
		readb(sport->port.membase + UARTDR);
		writeb(UARTSFIFO_RXUF, sport->port.membase + UARTSFIFO);
	}

	writeb(0, sport->port.membase + UARTTWFIFO);
	writeb(1, sport->port.membase + UARTRWFIFO);

	/* Enable Rx and Tx */
	writeb(UARTCR2_RE | UARTCR2_TE, sport->port.membase + UARTCR2);
	spin_unlock_irqrestore(&sport->port.lock, flags);

	return 0;
}

static void lpuart_poll_put_char(struct uart_port *port, unsigned char c)
{
	/* drain */
	lpuart_wait_bit_set(port, UARTSR1, UARTSR1_TDRE);
	writeb(c, port->membase + UARTDR);
}

static int lpuart_poll_get_char(struct uart_port *port)
{
	if (!(readb(port->membase + UARTSR1) & UARTSR1_RDRF))
		return NO_POLL_CHAR;

	return readb(port->membase + UARTDR);
}

static int lpuart32_poll_init(struct uart_port *port)
{
	unsigned long flags;
	struct lpuart_port *sport = container_of(port, struct lpuart_port, port);
	u32 temp;

	sport->port.fifosize = 0;

	spin_lock_irqsave(&sport->port.lock, flags);

	/* Disable Rx & Tx */
	lpuart32_write(&sport->port, 0, UARTCTRL);

	temp = lpuart32_read(&sport->port, UARTFIFO);

	/* Enable Rx and Tx FIFO */
	lpuart32_write(&sport->port, temp | UARTFIFO_RXFE | UARTFIFO_TXFE, UARTFIFO);

	/* flush Tx and Rx FIFO */
	lpuart32_write(&sport->port, UARTFIFO_TXFLUSH | UARTFIFO_RXFLUSH, UARTFIFO);

	/* explicitly clear RDRF */
	if (lpuart32_read(&sport->port, UARTSTAT) & UARTSTAT_RDRF) {
		lpuart32_read(&sport->port, UARTDATA);
		lpuart32_write(&sport->port, UARTFIFO_RXUF, UARTFIFO);
	}

	/* Enable Rx and Tx */
	lpuart32_write(&sport->port, UARTCTRL_RE | UARTCTRL_TE, UARTCTRL);
	spin_unlock_irqrestore(&sport->port.lock, flags);

	return 0;
}

static void lpuart32_poll_put_char(struct uart_port *port, unsigned char c)
{
	lpuart32_wait_bit_set(port, UARTSTAT, UARTSTAT_TDRE);
	lpuart32_write(port, c, UARTDATA);
}

static int lpuart32_poll_get_char(struct uart_port *port)
{
	if (!(lpuart32_read(port, UARTWATER) >> UARTWATER_RXCNT_OFF))
		return NO_POLL_CHAR;

	return lpuart32_read(port, UARTDATA);
}
#endif

static inline void lpuart_transmit_buffer(struct lpuart_port *sport)
{
	struct circ_buf *xmit = &sport->port.state->xmit;

	if (sport->port.x_char) {
		writeb(sport->port.x_char, sport->port.membase + UARTDR);
		sport->port.icount.tx++;
		sport->port.x_char = 0;
		return;
	}

	if (lpuart_stopped_or_empty(&sport->port)) {
		lpuart_stop_tx(&sport->port);
		return;
	}

	while (!uart_circ_empty(xmit) &&
		(readb(sport->port.membase + UARTTCFIFO) < sport->txfifo_size)) {
		writeb(xmit->buf[xmit->tail], sport->port.membase + UARTDR);
		xmit->tail = (xmit->tail + 1) & (UART_XMIT_SIZE - 1);
		sport->port.icount.tx++;
	}

	if (uart_circ_chars_pending(xmit) < WAKEUP_CHARS)
		uart_write_wakeup(&sport->port);

	if (uart_circ_empty(xmit))
		lpuart_stop_tx(&sport->port);
}

static inline void lpuart32_transmit_buffer(struct lpuart_port *sport)
{
	struct circ_buf *xmit = &sport->port.state->xmit;
	unsigned long txcnt;

	if (sport->port.x_char) {
		lpuart32_write(&sport->port, sport->port.x_char, UARTDATA);
		sport->port.icount.tx++;
		sport->port.x_char = 0;
		return;
	}

	if (lpuart_stopped_or_empty(&sport->port)) {
		lpuart32_stop_tx(&sport->port);
		return;
	}

	txcnt = lpuart32_read(&sport->port, UARTWATER);
	txcnt = txcnt >> UARTWATER_TXCNT_OFF;
	txcnt &= UARTWATER_COUNT_MASK;
	while (!uart_circ_empty(xmit) && (txcnt < sport->txfifo_size)) {
		lpuart32_write(&sport->port, xmit->buf[xmit->tail], UARTDATA);
		xmit->tail = (xmit->tail + 1) & (UART_XMIT_SIZE - 1);
		sport->port.icount.tx++;
		txcnt = lpuart32_read(&sport->port, UARTWATER);
		txcnt = txcnt >> UARTWATER_TXCNT_OFF;
		txcnt &= UARTWATER_COUNT_MASK;
	}

	if (uart_circ_chars_pending(xmit) < WAKEUP_CHARS)
		uart_write_wakeup(&sport->port);

	if (uart_circ_empty(xmit))
		lpuart32_stop_tx(&sport->port);
}

static void lpuart_start_tx(struct uart_port *port)
{
	struct lpuart_port *sport = container_of(port,
			struct lpuart_port, port);
	unsigned char temp;

	temp = readb(port->membase + UARTCR2);
	writeb(temp | UARTCR2_TIE, port->membase + UARTCR2);

	if (sport->lpuart_dma_tx_use) {
		if (!lpuart_stopped_or_empty(port))
			lpuart_dma_tx(sport);
	} else {
		if (readb(port->membase + UARTSR1) & UARTSR1_TDRE)
			lpuart_transmit_buffer(sport);
	}
}

static void lpuart32_start_tx(struct uart_port *port)
{
	struct lpuart_port *sport = container_of(port, struct lpuart_port, port);
	unsigned long temp;

	if (sport->lpuart_dma_tx_use) {
		if (!lpuart_stopped_or_empty(port))
			lpuart_dma_tx(sport);
	} else {
		temp = lpuart32_read(port, UARTCTRL);
		lpuart32_write(port, temp | UARTCTRL_TIE, UARTCTRL);

		if (lpuart32_read(port, UARTSTAT) & UARTSTAT_TDRE)
			lpuart32_transmit_buffer(sport);
	}
}

static void
lpuart_uart_pm(struct uart_port *port, unsigned int state, unsigned int oldstate)
{
	switch (state) {
	case UART_PM_STATE_OFF:
		pm_runtime_mark_last_busy(port->dev);
		pm_runtime_put_autosuspend(port->dev);
		break;
	default:
		pm_runtime_get_sync(port->dev);
		break;
	}
}

/* return TIOCSER_TEMT when transmitter is not busy */
static unsigned int lpuart_tx_empty(struct uart_port *port)
{
	struct lpuart_port *sport = container_of(port,
			struct lpuart_port, port);
	unsigned char sr1 = readb(port->membase + UARTSR1);
	unsigned char sfifo = readb(port->membase + UARTSFIFO);

	if (sport->dma_tx_in_progress)
		return 0;

	if (sr1 & UARTSR1_TC && sfifo & UARTSFIFO_TXEMPT)
		return TIOCSER_TEMT;

	return 0;
}

static unsigned int lpuart32_tx_empty(struct uart_port *port)
{
	struct lpuart_port *sport = container_of(port,
			struct lpuart_port, port);
	unsigned long stat = lpuart32_read(port, UARTSTAT);
	unsigned long sfifo = lpuart32_read(port, UARTFIFO);

	if (sport->dma_tx_in_progress)
		return 0;

	if (stat & UARTSTAT_TC && sfifo & UARTFIFO_TXEMPT)
		return TIOCSER_TEMT;

	return 0;
}

static void lpuart_txint(struct lpuart_port *sport)
{
	spin_lock(&sport->port.lock);
	lpuart_transmit_buffer(sport);
	spin_unlock(&sport->port.lock);
}

static void lpuart_rxint(struct lpuart_port *sport)
{
	unsigned int flg, ignored = 0, overrun = 0;
	struct tty_port *port = &sport->port.state->port;
	unsigned char rx, sr;

	spin_lock(&sport->port.lock);

	while (!(readb(sport->port.membase + UARTSFIFO) & UARTSFIFO_RXEMPT)) {
		flg = TTY_NORMAL;
		sport->port.icount.rx++;
		/*
		 * to clear the FE, OR, NF, FE, PE flags,
		 * read SR1 then read DR
		 */
		sr = readb(sport->port.membase + UARTSR1);
		rx = readb(sport->port.membase + UARTDR);

		if (uart_prepare_sysrq_char(&sport->port, rx))
			continue;

		if (sr & (UARTSR1_PE | UARTSR1_OR | UARTSR1_FE)) {
			if (sr & UARTSR1_PE)
				sport->port.icount.parity++;
			else if (sr & UARTSR1_FE)
				sport->port.icount.frame++;

			if (sr & UARTSR1_OR)
				overrun++;

			if (sr & sport->port.ignore_status_mask) {
				if (++ignored > 100)
					goto out;
				continue;
			}

			sr &= sport->port.read_status_mask;

			if (sr & UARTSR1_PE)
				flg = TTY_PARITY;
			else if (sr & UARTSR1_FE)
				flg = TTY_FRAME;

			if (sr & UARTSR1_OR)
				flg = TTY_OVERRUN;

			sport->port.sysrq = 0;
		}

		if (tty_insert_flip_char(port, rx, flg) == 0)
			sport->port.icount.buf_overrun++;
	}

out:
	if (overrun) {
		sport->port.icount.overrun += overrun;

		/*
		 * Overruns cause FIFO pointers to become missaligned.
		 * Flushing the receive FIFO reinitializes the pointers.
		 */
		writeb(UARTCFIFO_RXFLUSH, sport->port.membase + UARTCFIFO);
		writeb(UARTSFIFO_RXOF, sport->port.membase + UARTSFIFO);
	}

	uart_unlock_and_check_sysrq(&sport->port);

	tty_flip_buffer_push(port);
}

static void lpuart32_txint(struct lpuart_port *sport)
{
	spin_lock(&sport->port.lock);
	lpuart32_transmit_buffer(sport);
	spin_unlock(&sport->port.lock);
}

static void lpuart32_rxint(struct lpuart_port *sport)
{
	unsigned int flg, ignored = 0;
	struct tty_port *port = &sport->port.state->port;
	unsigned long rx, sr;
	bool is_break;

	spin_lock(&sport->port.lock);

	while (!(lpuart32_read(&sport->port, UARTFIFO) & UARTFIFO_RXEMPT)) {
		flg = TTY_NORMAL;
		sport->port.icount.rx++;
		/*
		 * to clear the FE, OR, NF, FE, PE flags,
		 * read STAT then read DATA reg
		 */
		sr = lpuart32_read(&sport->port, UARTSTAT);
		rx = lpuart32_read(&sport->port, UARTDATA);
		rx &= UARTDATA_MASK;

		/*
		 * The LPUART can't distinguish between a break and a framing error,
		 * thus we assume it is a break if the received data is zero.
		 */
		is_break = (sr & UARTSTAT_FE) && !rx;

		if (is_break && uart_handle_break(&sport->port))
			continue;

		if (uart_prepare_sysrq_char(&sport->port, rx))
			continue;

		if (sr & (UARTSTAT_PE | UARTSTAT_OR | UARTSTAT_FE)) {
			if (sr & UARTSTAT_PE) {
				if (is_break)
					sport->port.icount.brk++;
				else
					sport->port.icount.parity++;
			} else if (sr & UARTSTAT_FE) {
				sport->port.icount.frame++;
			}

			if (sr & UARTSTAT_OR)
				sport->port.icount.overrun++;

			if (sr & sport->port.ignore_status_mask) {
				if (++ignored > 100)
					goto out;
				continue;
			}

			sr &= sport->port.read_status_mask;

			if (sr & UARTSTAT_PE) {
				if (is_break)
					flg = TTY_BREAK;
				else
					flg = TTY_PARITY;
			} else if (sr & UARTSTAT_FE) {
				flg = TTY_FRAME;
			}

			if (sr & UARTSTAT_OR)
				flg = TTY_OVERRUN;
		}

		if (sport->is_cs7)
			rx &= 0x7F;

		if (tty_insert_flip_char(port, rx, flg) == 0)
			sport->port.icount.buf_overrun++;
	}

out:
	uart_unlock_and_check_sysrq(&sport->port);

	tty_flip_buffer_push(port);
}

static irqreturn_t lpuart_int(int irq, void *dev_id)
{
	struct lpuart_port *sport = dev_id;
	unsigned char sts;

	sts = readb(sport->port.membase + UARTSR1);

	/* SysRq, using dma, check for linebreak by framing err. */
	if (sts & UARTSR1_FE && sport->lpuart_dma_rx_use) {
		readb(sport->port.membase + UARTDR);
		uart_handle_break(&sport->port);
		/* linebreak produces some garbage, removing it */
		writeb(UARTCFIFO_RXFLUSH, sport->port.membase + UARTCFIFO);
		return IRQ_HANDLED;
	}

	if (sts & UARTSR1_RDRF && !sport->lpuart_dma_rx_use)
		lpuart_rxint(sport);

	if (sts & UARTSR1_TDRE && !sport->lpuart_dma_tx_use)
		lpuart_txint(sport);

	return IRQ_HANDLED;
}

static irqreturn_t lpuart32_int(int irq, void *dev_id)
{
	struct lpuart_port *sport = dev_id;
	unsigned long sts, rxcount;

	sts = lpuart32_read(&sport->port, UARTSTAT);
	rxcount = lpuart32_read(&sport->port, UARTWATER);
	rxcount = rxcount >> UARTWATER_RXCNT_OFF;

	if ((sts & UARTSTAT_RDRF || rxcount > 0) && !sport->lpuart_dma_rx_use)
		lpuart32_rxint(sport);

	if ((sts & UARTSTAT_TDRE) && !sport->lpuart_dma_tx_use)
		lpuart32_txint(sport);

	if (sport->lpuart_dma_rx_use && sport->dma_eeop)
		sts &= ~UARTSTAT_IDLE;

	lpuart32_write(&sport->port, sts, UARTSTAT);
	return IRQ_HANDLED;
}

static inline void lpuart_handle_sysrq_chars(struct uart_port *port,
					     unsigned char *p, int count)
{
	while (count--) {
		if (*p && uart_handle_sysrq_char(port, *p))
			return;
		p++;
	}
}

static void lpuart_handle_sysrq(struct lpuart_port *sport)
{
	struct circ_buf *ring = &sport->rx_ring;
	int count;

	if (ring->head < ring->tail) {
		count = sport->rx_sgl.length - ring->tail;
		lpuart_handle_sysrq_chars(&sport->port,
					  ring->buf + ring->tail, count);
		ring->tail = 0;
	}

	if (ring->head > ring->tail) {
		count = ring->head - ring->tail;
		lpuart_handle_sysrq_chars(&sport->port,
					  ring->buf + ring->tail, count);
		ring->tail = ring->head;
	}
}

static void lpuart_rx_error_stat(struct lpuart_port *sport)
{
	if (lpuart_is_32(sport)) {
		unsigned long sr = lpuart32_read(&sport->port, UARTSTAT);

		if (sr & (UARTSTAT_PE | UARTSTAT_FE)) {
			/* Read DR to clear the error flags */
			lpuart32_read(&sport->port, UARTDATA);

			if (sr & UARTSTAT_PE)
				sport->port.icount.parity++;
			else if (sr & UARTSTAT_FE)
				sport->port.icount.frame++;
		}
	} else {
		unsigned char sr = readb(sport->port.membase + UARTSR1);

		if (sr & (UARTSR1_PE | UARTSR1_FE)) {
			unsigned char cr2;

			/* Disable receiver during this operation... */
			cr2 = readb(sport->port.membase + UARTCR2);
			cr2 &= ~UARTCR2_RE;
			writeb(cr2, sport->port.membase + UARTCR2);

			/* Read DR to clear the error flags */
			readb(sport->port.membase + UARTDR);

			if (sr & UARTSR1_PE)
				sport->port.icount.parity++;
			else if (sr & UARTSR1_FE)
				sport->port.icount.frame++;
			/*
			 * At this point parity/framing error is
			 * cleared However, since the DMA already read
			 * the data register and we had to read it
			 * again after reading the status register to
			 * properly clear the flags, the FIFO actually
			 * underflowed... This requires a clearing of
			 * the FIFO...
			 */
			if (readb(sport->port.membase + UARTSFIFO) &
			    UARTSFIFO_RXUF) {
				writeb(UARTSFIFO_RXUF,
				       sport->port.membase + UARTSFIFO);
				writeb(UARTCFIFO_RXFLUSH,
				       sport->port.membase + UARTCFIFO);
			}

			cr2 |= UARTCR2_RE;
			writeb(cr2, sport->port.membase + UARTCR2);
		}
	}
}

static inline int lpuart_tty_insert_flip_string(struct tty_port *port,
		unsigned char *chars, size_t size, bool is_cs7)
{
	int i;

	if (is_cs7)
		for (i = 0; i < size; i++)
			chars[i] &= 0x7F;

	return tty_insert_flip_string(port, chars, size);
}

static void lpuart_copy_rx_to_tty(struct lpuart_port *sport)
{
	struct tty_port *port = &sport->port.state->port;
	struct dma_tx_state state;
	enum dma_status dmastat;
	struct dma_chan *chan = sport->dma_rx_chan;
	struct circ_buf *ring = &sport->rx_ring;
	unsigned long flags;
	int count = 0, copied;

	if (!is_imx8qxp_lpuart(sport) && !is_imx8ulp_lpuart(sport)) {
		lpuart_rx_error_stat(sport);
		async_tx_ack(sport->dma_rx_desc);
	}

	spin_lock_irqsave(&sport->port.lock, flags);

	dmastat = dmaengine_tx_status(chan, sport->dma_rx_cookie, &state);
	if (dmastat == DMA_ERROR) {
		dev_err(sport->port.dev, "Rx DMA transfer failed!\n");
		spin_unlock_irqrestore(&sport->port.lock, flags);
		return;
	}

	/* CPU claims ownership of RX DMA buffer */
	dma_sync_sg_for_cpu(chan->device->dev, &sport->rx_sgl, 1,
			    DMA_FROM_DEVICE);

	/*
	 * ring->head points to the end of data already written by the DMA.
	 * ring->tail points to the beginning of data to be read by the
	 * framework.
	 * The current transfer size should not be larger than the dma buffer
	 * length.
	 */
	ring->head = sport->rx_sgl.length - state.residue;
	BUG_ON(ring->head > sport->rx_sgl.length);

	if (sport->dma_eeop) {
		unsigned int tcd_size;

		/* Calculate the tail. */
		tcd_size = sg_dma_len(&sport->rx_sgl) / sport->rx_dma_periods;
		ring->tail = ((ring->head - 1) / tcd_size) * tcd_size;
	}
	/*
	 * Silent handling of keys pressed in the sysrq timeframe
	 */
	if (sport->port.sysrq) {
		lpuart_handle_sysrq(sport);
		goto exit;
	}

	/*
	 * At this point ring->head may point to the first byte right after the
	 * last byte of the dma buffer:
	 * 0 <= ring->head <= sport->rx_sgl.length
	 *
	 * However ring->tail must always points inside the dma buffer:
	 * 0 <= ring->tail <= sport->rx_sgl.length - 1
	 *
	 * Since we use a ring buffer, we have to handle the case
	 * where head is lower than tail. In such a case, we first read from
	 * tail to the end of the buffer then reset tail.
	 */
	if (ring->head < ring->tail) {
		count = sport->rx_sgl.length - ring->tail;

		copied = lpuart_tty_insert_flip_string(port, ring->buf + ring->tail,
					count, sport->is_cs7);
		if (copied != count)
			sport->port.icount.buf_overrun++;
		ring->tail = 0;
		sport->port.icount.rx += copied;
	}

	/* Finally we read data from tail to head */
	if (ring->tail < ring->head) {
		count = ring->head - ring->tail;
		copied = lpuart_tty_insert_flip_string(port, ring->buf + ring->tail,
					count, sport->is_cs7);
		if (copied != count)
			sport->port.icount.buf_overrun++;
		/* Wrap ring->head if needed */
		if (ring->head >= sport->rx_sgl.length)
			ring->head = 0;
		ring->tail = ring->head;
		sport->port.icount.rx += copied;
	}

exit:
	dma_sync_sg_for_device(chan->device->dev, &sport->rx_sgl, 1,
			       DMA_FROM_DEVICE);

	spin_unlock_irqrestore(&sport->port.lock, flags);

	tty_flip_buffer_push(port);

	if (!sport->dma_eeop)
		mod_timer(&sport->lpuart_timer,
			  jiffies + sport->dma_rx_timeout);
}

static void lpuart_dma_rx_complete(void *arg)
{
	struct lpuart_port *sport = arg;

	lpuart_copy_rx_to_tty(sport);
}

static void lpuart_timer_func(struct timer_list *t)
{
	struct lpuart_port *sport = from_timer(sport, t, lpuart_timer);

	lpuart_copy_rx_to_tty(sport);
}

static int lpuart_sched_rx_dma(struct lpuart_port *sport)
{
	unsigned long temp;

	if (!sport->dma_rx_chan_active)
		return -EINVAL;

	sport->rx_dma_periods = 2;
	sport->dma_rx_desc = dmaengine_prep_dma_cyclic(sport->dma_rx_chan,
				 sg_dma_address(&sport->rx_sgl),
				 sport->rx_sgl.length,
				 sport->rx_sgl.length / sport->rx_dma_periods,
				 DMA_DEV_TO_MEM,
				 DMA_PREP_INTERRUPT);
	if (!sport->dma_rx_desc) {
		dev_err(sport->port.dev, "Cannot prepare cyclic DMA\n");
		return -EFAULT;
	}

	sport->dma_rx_desc->callback = lpuart_dma_rx_complete;
	sport->dma_rx_desc->callback_param = sport;
	sport->dma_rx_cookie = dmaengine_submit(sport->dma_rx_desc);
	dma_async_issue_pending(sport->dma_rx_chan);

	if (lpuart_is_32(sport)) {
		temp = lpuart32_read(&sport->port, UARTBAUD);
		if (sport->dma_eeop)
			temp |= UARTBAUD_RIDMAE;
		temp |= UARTBAUD_RDMAE;
		lpuart32_write(&sport->port, temp, UARTBAUD);
	} else {
		writeb(readb(sport->port.membase + UARTCR5) | UARTCR5_RDMAS,
		       sport->port.membase + UARTCR5);
	}

	return 0;
}

static void lpuart_get_rx_dma_rng_len(struct lpuart_port *sport)
{
	int bits, baud;
	struct tty_port *port = &sport->port.state->port;
	struct tty_struct *tty = port->tty;
	struct ktermios *termios = &tty->termios;

	baud = tty_get_baud_rate(tty);

	bits = (termios->c_cflag & CSIZE) == CS7 ? 9 : 10;
	if (termios->c_cflag & PARENB)
		bits++;

	/*
	 * Calculate length of one DMA buffer size to keep latency below
	 * 10ms at any baud rate.
	 */
	sport->rx_dma_rng_buf_len = (DMA_RX_TIMEOUT * baud /  bits / 1000) * 2;
	sport->rx_dma_rng_buf_len = (1 << (fls(sport->rx_dma_rng_buf_len) - 1));
	if (sport->rx_dma_rng_buf_len < 16)
		sport->rx_dma_rng_buf_len = 16;
}

static inline int lpuart_start_rx_dma(struct lpuart_port *sport)
{
	struct dma_slave_config dma_rx_sconfig = {};
	struct circ_buf *ring = &sport->rx_ring;
	struct dma_chan *chan = sport->dma_rx_chan;
	int ret, nent;

	if (!sport->dma_eeop)
		lpuart_get_rx_dma_rng_len(sport);
	else
		sport->rx_dma_rng_buf_len = PAGE_SIZE;

	ring->buf = kzalloc(sport->rx_dma_rng_buf_len, GFP_ATOMIC);
	if (!ring->buf)
		return -ENOMEM;

	sg_init_one(&sport->rx_sgl, ring->buf, sport->rx_dma_rng_buf_len);
	nent = dma_map_sg(chan->device->dev, &sport->rx_sgl, 1,
			  DMA_FROM_DEVICE);

	if (!nent) {
		dev_err(sport->port.dev, "DMA Rx mapping error\n");
		return -EINVAL;
	}

	dma_rx_sconfig.src_addr = lpuart_dma_datareg_addr(sport);
	dma_rx_sconfig.src_addr_width = DMA_SLAVE_BUSWIDTH_1_BYTE;
	dma_rx_sconfig.src_maxburst = 1;
	dma_rx_sconfig.direction = DMA_DEV_TO_MEM;
	ret = dmaengine_slave_config(chan, &dma_rx_sconfig);

	if (ret < 0) {
		dev_err(sport->port.dev,
				"DMA Rx slave config failed, err = %d\n", ret);
		return ret;
	}

	sport->dma_rx_chan_active = true;
	ret = lpuart_sched_rx_dma(sport);
	if (ret) {
		sport->dma_rx_chan_active = false;
		lpuart_dma_rx_free(&sport->port, false);
	}

	return ret;
}

static void lpuart_dma_rx_free(struct uart_port *port, bool dma_terminate)
{
	struct lpuart_port *sport = container_of(port,
					struct lpuart_port, port);
	struct dma_chan *chan = sport->dma_rx_chan;

	if (dma_terminate)
		dmaengine_terminate_sync(sport->dma_rx_chan);

	dma_unmap_sg(chan->device->dev, &sport->rx_sgl, 1, DMA_FROM_DEVICE);
	kfree(sport->rx_ring.buf);
	sport->rx_ring.tail = 0;
	sport->rx_ring.head = 0;
	sport->dma_rx_desc = NULL;
	sport->dma_rx_cookie = -EINVAL;
}

static int lpuart_config_rs485(struct uart_port *port,
			struct serial_rs485 *rs485)
{
	struct lpuart_port *sport = container_of(port,
			struct lpuart_port, port);

	u8 modem = readb(sport->port.membase + UARTMODEM) &
		~(UARTMODEM_TXRTSPOL | UARTMODEM_TXRTSE);
	writeb(modem, sport->port.membase + UARTMODEM);

	/* clear unsupported configurations */
	rs485->delay_rts_before_send = 0;
	rs485->delay_rts_after_send = 0;
	rs485->flags &= ~SER_RS485_RX_DURING_TX;

	if (rs485->flags & SER_RS485_ENABLED) {
		/* Enable auto RS-485 RTS mode */
		modem |= UARTMODEM_TXRTSE;

		/*
		 * RTS needs to be logic HIGH either during transfer _or_ after
		 * transfer, other variants are not supported by the hardware.
		 */

		if (!(rs485->flags & (SER_RS485_RTS_ON_SEND |
				SER_RS485_RTS_AFTER_SEND)))
			rs485->flags |= SER_RS485_RTS_ON_SEND;

		if (rs485->flags & SER_RS485_RTS_ON_SEND &&
				rs485->flags & SER_RS485_RTS_AFTER_SEND)
			rs485->flags &= ~SER_RS485_RTS_AFTER_SEND;

		/*
		 * The hardware defaults to RTS logic HIGH while transfer.
		 * Switch polarity in case RTS shall be logic HIGH
		 * after transfer.
		 * Note: UART is assumed to be active high.
		 */
		if (rs485->flags & SER_RS485_RTS_ON_SEND)
			modem &= ~UARTMODEM_TXRTSPOL;
		else if (rs485->flags & SER_RS485_RTS_AFTER_SEND)
			modem |= UARTMODEM_TXRTSPOL;
	}

	/* Store the new configuration */
	sport->port.rs485 = *rs485;

	writeb(modem, sport->port.membase + UARTMODEM);
	return 0;
}

static int lpuart32_config_rs485(struct uart_port *port,
			struct serial_rs485 *rs485)
{
	struct lpuart_port *sport = container_of(port,
			struct lpuart_port, port);

	unsigned long modem = lpuart32_read(&sport->port, UARTMODIR)
				& ~(UARTMODEM_TXRTSPOL | UARTMODEM_TXRTSE);
	lpuart32_write(&sport->port, modem, UARTMODIR);

	/* clear unsupported configurations */
	rs485->delay_rts_before_send = 0;
	rs485->delay_rts_after_send = 0;
	rs485->flags &= ~SER_RS485_RX_DURING_TX;

	if (rs485->flags & SER_RS485_ENABLED) {
		/* Enable auto RS-485 RTS mode */
		modem |= UARTMODEM_TXRTSE;

		/*
		 * RTS needs to be logic HIGH either during transfer _or_ after
		 * transfer, other variants are not supported by the hardware.
		 */

		if (!(rs485->flags & (SER_RS485_RTS_ON_SEND |
				SER_RS485_RTS_AFTER_SEND)))
			rs485->flags |= SER_RS485_RTS_ON_SEND;

		if (rs485->flags & SER_RS485_RTS_ON_SEND &&
				rs485->flags & SER_RS485_RTS_AFTER_SEND)
			rs485->flags &= ~SER_RS485_RTS_AFTER_SEND;

		/*
		 * The hardware defaults to RTS logic HIGH while transfer.
		 * Switch polarity in case RTS shall be logic HIGH
		 * after transfer.
		 * Note: UART is assumed to be active high.
		 */
		if (rs485->flags & SER_RS485_RTS_ON_SEND)
			modem |= UARTMODEM_TXRTSPOL;
		else if (rs485->flags & SER_RS485_RTS_AFTER_SEND)
			modem &= ~UARTMODEM_TXRTSPOL;
	}

	/* Store the new configuration */
	sport->port.rs485 = *rs485;

	lpuart32_write(&sport->port, modem, UARTMODIR);
	return 0;
}

static unsigned int lpuart_get_mctrl(struct uart_port *port)
{
	unsigned int mctrl = 0;
	u8 reg;

	reg = readb(port->membase + UARTCR1);
	if (reg & UARTCR1_LOOPS)
		mctrl |= TIOCM_LOOP;

	return mctrl;
}

static unsigned int lpuart32_get_mctrl(struct uart_port *port)
{
	unsigned int mctrl = TIOCM_CAR | TIOCM_DSR | TIOCM_CTS;
	u32 reg;

	reg = lpuart32_read(port, UARTCTRL);
	if (reg & UARTCTRL_LOOPS)
		mctrl |= TIOCM_LOOP;

	return mctrl;
}

static void lpuart_set_mctrl(struct uart_port *port, unsigned int mctrl)
{
	u8 reg;

	reg = readb(port->membase + UARTCR1);

	/* for internal loopback we need LOOPS=1 and RSRC=0 */
	reg &= ~(UARTCR1_LOOPS | UARTCR1_RSRC);
	if (mctrl & TIOCM_LOOP)
		reg |= UARTCR1_LOOPS;

	writeb(reg, port->membase + UARTCR1);
}

static void lpuart32_set_mctrl(struct uart_port *port, unsigned int mctrl)
{
	u32 reg;

	reg = lpuart32_read(port, UARTCTRL);

	/* for internal loopback we need LOOPS=1 and RSRC=0 */
	reg &= ~(UARTCTRL_LOOPS | UARTCTRL_RSRC);
	if (mctrl & TIOCM_LOOP)
		reg |= UARTCTRL_LOOPS;

	lpuart32_write(port, reg, UARTCTRL);
}

static void lpuart_break_ctl(struct uart_port *port, int break_state)
{
	unsigned char temp;

	temp = readb(port->membase + UARTCR2) & ~UARTCR2_SBK;

	if (break_state != 0)
		temp |= UARTCR2_SBK;

	writeb(temp, port->membase + UARTCR2);
}

static void lpuart32_break_ctl(struct uart_port *port, int break_state)
{
	unsigned long temp;

	temp = lpuart32_read(port, UARTCTRL) & ~UARTCTRL_SBK;

	if (break_state != 0)
		temp |= UARTCTRL_SBK;

	lpuart32_write(port, temp, UARTCTRL);
}

static void lpuart_setup_watermark(struct lpuart_port *sport)
{
	unsigned char val, cr2;
	unsigned char cr2_saved;

	cr2 = readb(sport->port.membase + UARTCR2);
	cr2_saved = cr2;
	cr2 &= ~(UARTCR2_TIE | UARTCR2_TCIE | UARTCR2_TE |
			UARTCR2_RIE | UARTCR2_RE);
	writeb(cr2, sport->port.membase + UARTCR2);

	val = readb(sport->port.membase + UARTPFIFO);
	writeb(val | UARTPFIFO_TXFE | UARTPFIFO_RXFE,
			sport->port.membase + UARTPFIFO);

	/* flush Tx and Rx FIFO */
	writeb(UARTCFIFO_TXFLUSH | UARTCFIFO_RXFLUSH,
			sport->port.membase + UARTCFIFO);

	/* explicitly clear RDRF */
	if (readb(sport->port.membase + UARTSR1) & UARTSR1_RDRF) {
		readb(sport->port.membase + UARTDR);
		writeb(UARTSFIFO_RXUF, sport->port.membase + UARTSFIFO);
	}

	if (uart_console(&sport->port))
		sport->rx_watermark = 1;
	writeb(0, sport->port.membase + UARTTWFIFO);
	writeb(sport->rx_watermark, sport->port.membase + UARTRWFIFO);

	/* Restore cr2 */
	writeb(cr2_saved, sport->port.membase + UARTCR2);
}

static void lpuart_setup_watermark_enable(struct lpuart_port *sport)
{
	unsigned char cr2;

	lpuart_setup_watermark(sport);

	cr2 = readb(sport->port.membase + UARTCR2);
	cr2 |= UARTCR2_RIE | UARTCR2_RE | UARTCR2_TE;
	writeb(cr2, sport->port.membase + UARTCR2);
}

static void lpuart32_setup_watermark(struct lpuart_port *sport)
{
	unsigned long val, ctrl;
	unsigned long ctrl_saved;
	unsigned long rxiden_cnt;

	ctrl = lpuart32_read(&sport->port, UARTCTRL);
	ctrl_saved = ctrl;
	ctrl &= ~(UARTCTRL_TIE | UARTCTRL_TCIE | UARTCTRL_TE |
			UARTCTRL_RIE | UARTCTRL_RE);
	lpuart32_write(&sport->port, ctrl, UARTCTRL);

	/* enable FIFO mode */
	val = lpuart32_read(&sport->port, UARTFIFO);
	val |= UARTFIFO_TXFE | UARTFIFO_RXFE;
	val |= UARTFIFO_TXFLUSH | UARTFIFO_RXFLUSH;
	val &= ~(UARTFIFO_RXIDEN_MASK << UARTFIFO_RXIDEN_OFF);
	rxiden_cnt = sport->dma_eeop ? 0 : UARTFIFO_RXIDEN_RDRF;
	val |= ((rxiden_cnt & UARTFIFO_RXIDEN_MASK) <<
		UARTFIFO_RXIDEN_OFF);
	lpuart32_write(&sport->port, val, UARTFIFO);

	/* set the watermark */
	if (uart_console(&sport->port))
		sport->rx_watermark = 1;
	val = (sport->rx_watermark << UARTWATER_RXWATER_OFF) |
	      (0x0 << UARTWATER_TXWATER_OFF);
	lpuart32_write(&sport->port, val, UARTWATER);

	/* set RTS watermark */
	if (!uart_console(&sport->port)) {
		val = lpuart32_read(&sport->port, UARTMODIR);
		val = (sport->rxfifo_size >> 1) << UARTMODIR_RTSWATER_S;
		lpuart32_write(&sport->port, val, UARTMODIR);
	}

	/* Restore cr2 */
	lpuart32_write(&sport->port, ctrl_saved, UARTCTRL);
}

static void lpuart32_setup_watermark_enable(struct lpuart_port *sport)
{
	u32 temp;

	lpuart32_setup_watermark(sport);

	temp = lpuart32_read(&sport->port, UARTCTRL);
	temp |= UARTCTRL_RE | UARTCTRL_TE;
	temp |= UARTCTRL_IDLECFG << UARTCTRL_IDLECFG_OFF;
	lpuart32_write(&sport->port, temp, UARTCTRL);
}

static void rx_dma_timer_init(struct lpuart_port *sport)
{
	if (sport->dma_eeop)
		return;

	timer_setup(&sport->lpuart_timer, lpuart_timer_func, 0);
	sport->lpuart_timer.expires = jiffies + sport->dma_rx_timeout;
	add_timer(&sport->lpuart_timer);
}

static void lpuart_del_timer_sync(struct lpuart_port *sport)
{
	if (sport->dma_eeop)
		return;

	del_timer_sync(&sport->lpuart_timer);
}

static void lpuart_request_dma(struct lpuart_port *sport)
{
	sport->dma_tx_chan = dma_request_chan(sport->port.dev, "tx");
	if (IS_ERR(sport->dma_tx_chan)) {
		dev_dbg_once(sport->port.dev,
			     "DMA tx channel request failed, operating without tx DMA (%ld)\n",
			     PTR_ERR(sport->dma_tx_chan));
		sport->dma_tx_chan = NULL;
	}

	sport->dma_rx_chan = dma_request_chan(sport->port.dev, "rx");
	if (IS_ERR(sport->dma_rx_chan)) {
		dev_dbg_once(sport->port.dev,
			     "DMA rx channel request failed, operating without rx DMA (%ld)\n",
			     PTR_ERR(sport->dma_rx_chan));
		sport->dma_rx_chan = NULL;
	}
}

static void lpuart_tx_dma_startup(struct lpuart_port *sport)
{
	u32 uartbaud;
	int ret;

	if (uart_console(&sport->port))
		goto err;

	if (!sport->dma_tx_chan)
		goto err;

	ret = lpuart_dma_tx_request(&sport->port);
	if (ret)
		goto err;

	init_waitqueue_head(&sport->dma_wait);
	sport->lpuart_dma_tx_use = true;
	if (lpuart_is_32(sport)) {
		uartbaud = lpuart32_read(&sport->port, UARTBAUD);
		lpuart32_write(&sport->port,
			       uartbaud | UARTBAUD_TDMAE, UARTBAUD);
	} else {
		writeb(readb(sport->port.membase + UARTCR5) |
		       UARTCR5_TDMAS, sport->port.membase + UARTCR5);
	}

	return;

err:
	sport->lpuart_dma_tx_use = false;
}

static void lpuart_rx_dma_startup(struct lpuart_port *sport)
{
	int ret;
	unsigned char cr3;

	if (uart_console(&sport->port))
		goto err;

	if (!sport->dma_rx_chan)
		goto err;

	ret = lpuart_start_rx_dma(sport);
	if (ret)
		goto err;

	/* set Rx DMA timeout */
	sport->dma_rx_timeout = msecs_to_jiffies(DMA_RX_TIMEOUT);
	if (!sport->dma_rx_timeout)
		sport->dma_rx_timeout = 1;

	sport->lpuart_dma_rx_use = true;
	rx_dma_timer_init(sport);

	if (sport->port.has_sysrq && !lpuart_is_32(sport)) {
		cr3 = readb(sport->port.membase + UARTCR3);
		cr3 |= UARTCR3_FEIE;
		writeb(cr3, sport->port.membase + UARTCR3);
	}

	return;

err:
	sport->lpuart_dma_rx_use = false;
}

static void lpuart_hw_setup(struct lpuart_port *sport)
{
	unsigned long flags;

	spin_lock_irqsave(&sport->port.lock, flags);

	lpuart_setup_watermark_enable(sport);

	lpuart_rx_dma_startup(sport);
	lpuart_tx_dma_startup(sport);

	spin_unlock_irqrestore(&sport->port.lock, flags);
}

static int lpuart_startup(struct uart_port *port)
{
	struct lpuart_port *sport = container_of(port, struct lpuart_port, port);
	unsigned char temp;

	/* determine FIFO size and enable FIFO mode */
	temp = readb(sport->port.membase + UARTPFIFO);

	sport->txfifo_size = UARTFIFO_DEPTH((temp >> UARTPFIFO_TXSIZE_OFF) &
					    UARTPFIFO_FIFOSIZE_MASK);
	sport->port.fifosize = sport->txfifo_size;

	sport->rxfifo_size = UARTFIFO_DEPTH((temp >> UARTPFIFO_RXSIZE_OFF) &
					    UARTPFIFO_FIFOSIZE_MASK);

	lpuart_request_dma(sport);
	lpuart_hw_setup(sport);

	return 0;
}

static void lpuart32_hw_disable(struct lpuart_port *sport)
{
	unsigned long temp;

	temp = lpuart32_read(&sport->port, UARTCTRL);
	temp &= ~(UARTCTRL_RIE | UARTCTRL_ILIE | UARTCTRL_RE |
		  UARTCTRL_TIE | UARTCTRL_TE);
	lpuart32_write(&sport->port, temp, UARTCTRL);
}

static void lpuart32_configure(struct lpuart_port *sport)
{
	unsigned long temp;

	temp = lpuart32_read(&sport->port, UARTCTRL);
	if (!sport->lpuart_dma_rx_use)
		temp |= UARTCTRL_RIE | UARTCTRL_ILIE;
	if (!sport->lpuart_dma_tx_use)
		temp |= UARTCTRL_TIE;
	lpuart32_write(&sport->port, temp, UARTCTRL);
}

static void lpuart32_hw_setup(struct lpuart_port *sport)
{
	unsigned long flags;

	spin_lock_irqsave(&sport->port.lock, flags);

	lpuart32_hw_disable(sport);

	lpuart_rx_dma_startup(sport);
	lpuart_tx_dma_startup(sport);

	lpuart32_setup_watermark_enable(sport);
	lpuart32_configure(sport);

	spin_unlock_irqrestore(&sport->port.lock, flags);
}

static int lpuart32_startup(struct uart_port *port)
{
	struct lpuart_port *sport = container_of(port, struct lpuart_port, port);
	struct tty_port *tty_port = &sport->port.state->port;
	unsigned long temp;
	int ret;

	/* some modem may need reset */
	if (!tty_port_suspended(tty_port)) {
		ret = device_reset(sport->port.dev);
		if (ret && ret != -ENOENT)
			return ret;
	}

	/* determine FIFO size */
	temp = lpuart32_read(&sport->port, UARTFIFO);

	sport->txfifo_size = UARTFIFO_DEPTH((temp >> UARTFIFO_TXSIZE_OFF) &
					    UARTFIFO_FIFOSIZE_MASK);
	sport->port.fifosize = sport->txfifo_size;

	sport->rxfifo_size = UARTFIFO_DEPTH((temp >> UARTFIFO_RXSIZE_OFF) &
					    UARTFIFO_FIFOSIZE_MASK);

	/*
	 * The LS1021A and LS1028A have a fixed FIFO depth of 16 words.
	 * Although they support the RX/TXSIZE fields, their encoding is
	 * different. Eg the reference manual states 0b101 is 16 words.
	 */
	if (is_layerscape_lpuart(sport)) {
		sport->rxfifo_size = 16;
		sport->txfifo_size = 16;
		sport->port.fifosize = sport->txfifo_size;
	}

	lpuart_request_dma(sport);
	lpuart32_hw_setup(sport);

	return 0;
}

static void lpuart_dma_shutdown(struct lpuart_port *sport)
{
	if (sport->lpuart_dma_rx_use) {
		lpuart_del_timer_sync(sport);
		lpuart_dma_rx_free(&sport->port, true);
	}

	if (sport->lpuart_dma_tx_use) {
		if (wait_event_interruptible_timeout(sport->dma_wait,
			!sport->dma_tx_in_progress, msecs_to_jiffies(300)) <= 0) {
			sport->dma_tx_in_progress = false;
			dmaengine_terminate_sync(sport->dma_tx_chan);
		}
	}

	if (sport->dma_tx_chan)
		dma_release_channel(sport->dma_tx_chan);
	if (sport->dma_rx_chan)
		dma_release_channel(sport->dma_rx_chan);
}

static void lpuart_shutdown(struct uart_port *port)
{
	struct lpuart_port *sport = container_of(port, struct lpuart_port, port);
	unsigned char temp;
	unsigned long flags;

	spin_lock_irqsave(&port->lock, flags);

	/* disable Rx/Tx and interrupts */
	temp = readb(port->membase + UARTCR2);
	temp &= ~(UARTCR2_TE | UARTCR2_RE |
			UARTCR2_TIE | UARTCR2_TCIE | UARTCR2_RIE);
	writeb(temp, port->membase + UARTCR2);

	if (sport->lpuart_dma_rx_use)
		sport->dma_rx_chan_active = false;
	spin_unlock_irqrestore(&port->lock, flags);

	lpuart_dma_shutdown(sport);
}

static void lpuart32_shutdown(struct uart_port *port)
{
	struct lpuart_port *sport =
		container_of(port, struct lpuart_port, port);
	unsigned long temp;
	unsigned long flags;

	spin_lock_irqsave(&port->lock, flags);

	/* clear statue */
	temp = lpuart32_read(&sport->port, UARTSTAT);
	lpuart32_write(&sport->port, temp, UARTSTAT);

	/* disable Rx/Tx DMA */
	temp = lpuart32_read(port, UARTBAUD);
	temp &= ~(UARTBAUD_TDMAE | UARTBAUD_RDMAE | UARTBAUD_RIDMAE);
	lpuart32_write(port, temp, UARTBAUD);

	/* disable Rx/Tx and interrupts */
	temp = lpuart32_read(port, UARTCTRL);
	temp &= ~(UARTCTRL_TE | UARTCTRL_RE | UARTCTRL_TIE |
		UARTCTRL_TCIE | UARTCTRL_RIE | UARTCTRL_ILIE |
		UARTCTRL_LOOPS);
	lpuart32_write(port, temp, UARTCTRL);
	lpuart32_write(port, 0, UARTMODIR);

	if (sport->lpuart_dma_rx_use)
		sport->dma_rx_chan_active = false;
	spin_unlock_irqrestore(&port->lock, flags);

	lpuart_dma_shutdown(sport);
}

static void
lpuart_set_termios(struct uart_port *port, struct ktermios *termios,
		   struct ktermios *old)
{
	struct lpuart_port *sport = container_of(port, struct lpuart_port, port);
	unsigned long flags;
	unsigned char cr1, old_cr1, old_cr2, cr3, cr4, bdh, modem;
	unsigned int  baud;
	unsigned int old_csize = old ? old->c_cflag & CSIZE : CS8;
	unsigned int sbr, brfa;

	cr1 = old_cr1 = readb(sport->port.membase + UARTCR1);
	old_cr2 = readb(sport->port.membase + UARTCR2);
	cr3 = readb(sport->port.membase + UARTCR3);
	cr4 = readb(sport->port.membase + UARTCR4);
	bdh = readb(sport->port.membase + UARTBDH);
	modem = readb(sport->port.membase + UARTMODEM);
	/*
	 * only support CS8 and CS7, and for CS7 must enable PE.
	 * supported mode:
	 *  - (7,e/o,1)
	 *  - (8,n,1)
	 *  - (8,m/s,1)
	 *  - (8,e/o,1)
	 */
	while ((termios->c_cflag & CSIZE) != CS8 &&
		(termios->c_cflag & CSIZE) != CS7) {
		termios->c_cflag &= ~CSIZE;
		termios->c_cflag |= old_csize;
		old_csize = CS8;
	}

	if ((termios->c_cflag & CSIZE) == CS8 ||
		(termios->c_cflag & CSIZE) == CS7)
		cr1 = old_cr1 & ~UARTCR1_M;

	if (termios->c_cflag & CMSPAR) {
		if ((termios->c_cflag & CSIZE) != CS8) {
			termios->c_cflag &= ~CSIZE;
			termios->c_cflag |= CS8;
		}
		cr1 |= UARTCR1_M;
	}

	/*
	 * When auto RS-485 RTS mode is enabled,
	 * hardware flow control need to be disabled.
	 */
	if (sport->port.rs485.flags & SER_RS485_ENABLED)
		termios->c_cflag &= ~CRTSCTS;

	if (termios->c_cflag & CRTSCTS)
		modem |= UARTMODEM_RXRTSE | UARTMODEM_TXCTSE;
	else
		modem &= ~(UARTMODEM_RXRTSE | UARTMODEM_TXCTSE);

	termios->c_cflag &= ~CSTOPB;

	/* parity must be enabled when CS7 to match 8-bits format */
	if ((termios->c_cflag & CSIZE) == CS7)
		termios->c_cflag |= PARENB;

	if (termios->c_cflag & PARENB) {
		if (termios->c_cflag & CMSPAR) {
			cr1 &= ~UARTCR1_PE;
			if (termios->c_cflag & PARODD)
				cr3 |= UARTCR3_T8;
			else
				cr3 &= ~UARTCR3_T8;
		} else {
			cr1 |= UARTCR1_PE;
			if ((termios->c_cflag & CSIZE) == CS8)
				cr1 |= UARTCR1_M;
			if (termios->c_cflag & PARODD)
				cr1 |= UARTCR1_PT;
			else
				cr1 &= ~UARTCR1_PT;
		}
	} else {
		cr1 &= ~UARTCR1_PE;
	}

	/* ask the core to calculate the divisor */
	baud = uart_get_baud_rate(port, termios, old, 50, port->uartclk / 16);

	/*
	 * Need to update the Ring buffer length according to the selected
	 * baud rate and restart Rx DMA path.
	 *
	 * Since timer function acqures sport->port.lock, need to stop before
	 * acquring same lock because otherwise lpuart_del_timer_sync() can deadlock.
	 */
	if (old && sport->lpuart_dma_rx_use) {
		sport->dma_rx_chan_active = false;
		lpuart_del_timer_sync(sport);
		lpuart_dma_rx_free(&sport->port, true);
	}

	spin_lock_irqsave(&sport->port.lock, flags);

	sport->port.read_status_mask = 0;
	if (termios->c_iflag & INPCK)
		sport->port.read_status_mask |= UARTSR1_FE | UARTSR1_PE;
	if (termios->c_iflag & (IGNBRK | BRKINT | PARMRK))
		sport->port.read_status_mask |= UARTSR1_FE;

	/* characters to ignore */
	sport->port.ignore_status_mask = 0;
	if (termios->c_iflag & IGNPAR)
		sport->port.ignore_status_mask |= UARTSR1_PE;
	if (termios->c_iflag & IGNBRK) {
		sport->port.ignore_status_mask |= UARTSR1_FE;
		/*
		 * if we're ignoring parity and break indicators,
		 * ignore overruns too (for real raw support).
		 */
		if (termios->c_iflag & IGNPAR)
			sport->port.ignore_status_mask |= UARTSR1_OR;
	}

	/* update the per-port timeout */
	uart_update_timeout(port, termios->c_cflag, baud);

	/* wait transmit engin complete */
	lpuart_wait_bit_set(&sport->port, UARTSR1, UARTSR1_TC);

	/* disable transmit and receive */
	writeb(old_cr2 & ~(UARTCR2_TE | UARTCR2_RE),
			sport->port.membase + UARTCR2);

	sbr = sport->port.uartclk / (16 * baud);
	brfa = ((sport->port.uartclk - (16 * sbr * baud)) * 2) / baud;
	bdh &= ~UARTBDH_SBR_MASK;
	bdh |= (sbr >> 8) & 0x1F;
	cr4 &= ~UARTCR4_BRFA_MASK;
	brfa &= UARTCR4_BRFA_MASK;
	writeb(cr4 | brfa, sport->port.membase + UARTCR4);
	writeb(bdh, sport->port.membase + UARTBDH);
	writeb(sbr & 0xFF, sport->port.membase + UARTBDL);
	writeb(cr3, sport->port.membase + UARTCR3);
	writeb(cr1, sport->port.membase + UARTCR1);
	writeb(modem, sport->port.membase + UARTMODEM);

	/* restore control register */
	writeb(old_cr2, sport->port.membase + UARTCR2);

	if (old && sport->lpuart_dma_rx_use) {
		if (!lpuart_start_rx_dma(sport))
			rx_dma_timer_init(sport);
		else
			sport->lpuart_dma_rx_use = false;
	}

	spin_unlock_irqrestore(&sport->port.lock, flags);
}

static void __lpuart32_serial_setbrg(struct uart_port *port,
				     unsigned int baudrate, bool use_rx_dma,
				     bool use_tx_dma)
{
	u32 sbr, osr, baud_diff, tmp_osr, tmp_sbr, tmp_diff, tmp;
	u32 clk = port->uartclk;

	/*
	 * The idea is to use the best OSR (over-sampling rate) possible.
	 * Note, OSR is typically hard-set to 16 in other LPUART instantiations.
	 * Loop to find the best OSR value possible, one that generates minimum
	 * baud_diff iterate through the rest of the supported values of OSR.
	 *
	 * Calculation Formula:
	 *  Baud Rate = baud clock / ((OSR+1) × SBR)
	 */
	baud_diff = baudrate;
	osr = 0;
	sbr = 0;

	for (tmp_osr = 4; tmp_osr <= 32; tmp_osr++) {
		/* calculate the temporary sbr value  */
		tmp_sbr = (clk / (baudrate * tmp_osr));
		if (tmp_sbr == 0)
			tmp_sbr = 1;

		/*
		 * calculate the baud rate difference based on the temporary
		 * osr and sbr values
		 */
		tmp_diff = clk / (tmp_osr * tmp_sbr) - baudrate;

		/* select best values between sbr and sbr+1 */
		tmp = clk / (tmp_osr * (tmp_sbr + 1));
		if (tmp_diff > (baudrate - tmp)) {
			tmp_diff = baudrate - tmp;
			tmp_sbr++;
		}

		if (tmp_sbr > UARTBAUD_SBR_MASK)
			continue;

		if (tmp_diff <= baud_diff) {
			baud_diff = tmp_diff;
			osr = tmp_osr;
			sbr = tmp_sbr;

			if (!baud_diff)
				break;
		}
	}

	/* handle buadrate outside acceptable rate */
	if (baud_diff > ((baudrate / 100) * 3))
		dev_warn(port->dev,
			 "unacceptable baud rate difference of more than 3%%\n");

	tmp = lpuart32_read(port, UARTBAUD);

	if ((osr > 3) && (osr < 8))
		tmp |= UARTBAUD_BOTHEDGE;

	tmp &= ~(UARTBAUD_OSR_MASK << UARTBAUD_OSR_SHIFT);
	tmp |= ((osr-1) & UARTBAUD_OSR_MASK) << UARTBAUD_OSR_SHIFT;

	tmp &= ~UARTBAUD_SBR_MASK;
	tmp |= sbr & UARTBAUD_SBR_MASK;

	if (!use_rx_dma)
		tmp &= ~UARTBAUD_RDMAE;
	if (!use_tx_dma)
		tmp &= ~UARTBAUD_TDMAE;

	lpuart32_write(port, tmp, UARTBAUD);
}

static void lpuart32_serial_setbrg(struct lpuart_port *sport,
				   unsigned int baudrate)
{
	__lpuart32_serial_setbrg(&sport->port, baudrate,
				 sport->lpuart_dma_rx_use,
				 sport->lpuart_dma_tx_use);
}


static void
lpuart32_set_termios(struct uart_port *port, struct ktermios *termios,
		   struct ktermios *old)
{
	struct lpuart_port *sport = container_of(port, struct lpuart_port, port);
	unsigned long flags;
	unsigned long ctrl, old_ctrl, bd, modem;
	unsigned int  baud;
	unsigned int old_csize = old ? old->c_cflag & CSIZE : CS8;

	ctrl = old_ctrl = lpuart32_read(&sport->port, UARTCTRL);
	bd = lpuart32_read(&sport->port, UARTBAUD);
	modem = lpuart32_read(&sport->port, UARTMODIR);
	sport->is_cs7 = false;

	/*
	 * only support CS8 and CS7, and for CS7 must enable PE.
	 * supported mode:
	 *  - (7,e/o,1)
	 *  - (8,n,1)
	 *  - (8,m/s,1)
	 *  - (8,e/o,1)
	 */
	while ((termios->c_cflag & CSIZE) != CS8 &&
		(termios->c_cflag & CSIZE) != CS7) {
		termios->c_cflag &= ~CSIZE;
		termios->c_cflag |= old_csize;
		old_csize = CS8;
	}

	if ((termios->c_cflag & CSIZE) == CS8 ||
		(termios->c_cflag & CSIZE) == CS7)
		ctrl = old_ctrl & ~UARTCTRL_M;

	if (termios->c_cflag & CMSPAR) {
		if ((termios->c_cflag & CSIZE) != CS8) {
			termios->c_cflag &= ~CSIZE;
			termios->c_cflag |= CS8;
		}
		ctrl |= UARTCTRL_M;
	}

	/*
	 * When auto RS-485 RTS mode is enabled,
	 * hardware flow control need to be disabled.
	 */
	if (sport->port.rs485.flags & SER_RS485_ENABLED)
		termios->c_cflag &= ~CRTSCTS;

	if (termios->c_cflag & CRTSCTS) {
		modem |= (UARTMODIR_RXRTSE | UARTMODIR_TXCTSE);
	} else {
		termios->c_cflag &= ~CRTSCTS;
		modem &= ~(UARTMODIR_RXRTSE | UARTMODIR_TXCTSE);
	}

	if (termios->c_cflag & CSTOPB)
		bd |= UARTBAUD_SBNS;
	else
		bd &= ~UARTBAUD_SBNS;

	/* parity must be enabled when CS7 to match 8-bits format */
	if ((termios->c_cflag & CSIZE) == CS7)
		termios->c_cflag |= PARENB;

	if ((termios->c_cflag & PARENB)) {
		if (termios->c_cflag & CMSPAR) {
			ctrl &= ~UARTCTRL_PE;
			ctrl |= UARTCTRL_M;
		} else {
			ctrl |= UARTCTRL_PE;
			if ((termios->c_cflag & CSIZE) == CS8)
				ctrl |= UARTCTRL_M;
			if (termios->c_cflag & PARODD)
				ctrl |= UARTCTRL_PT;
			else
				ctrl &= ~UARTCTRL_PT;
		}
	} else {
		ctrl &= ~UARTCTRL_PE;
	}

	/* ask the core to calculate the divisor */
	baud = uart_get_baud_rate(port, termios, old, 50, port->uartclk / 4);

	/*
	 * Need to update the Ring buffer length according to the selected
	 * baud rate and restart Rx DMA path.
	 *
	 * Since timer function acqures sport->port.lock, need to stop before
	 * acquring same lock because otherwise lpuart_del_timer_sync() can deadlock.
	 */
	if (old && sport->lpuart_dma_rx_use) {
		sport->dma_rx_chan_active = false;
		lpuart_del_timer_sync(sport);
		lpuart_dma_rx_free(&sport->port, true);
	}

	spin_lock_irqsave(&sport->port.lock, flags);

	sport->port.read_status_mask = 0;
	if (termios->c_iflag & INPCK)
		sport->port.read_status_mask |= UARTSTAT_FE | UARTSTAT_PE;
	if (termios->c_iflag & (IGNBRK | BRKINT | PARMRK))
		sport->port.read_status_mask |= UARTSTAT_FE;

	/* characters to ignore */
	sport->port.ignore_status_mask = 0;
	if (termios->c_iflag & IGNPAR)
		sport->port.ignore_status_mask |= UARTSTAT_PE;
	if (termios->c_iflag & IGNBRK) {
		sport->port.ignore_status_mask |= UARTSTAT_FE;
		/*
		 * if we're ignoring parity and break indicators,
		 * ignore overruns too (for real raw support).
		 */
		if (termios->c_iflag & IGNPAR)
			sport->port.ignore_status_mask |= UARTSTAT_OR;
	}

	/* update the per-port timeout */
	uart_update_timeout(port, termios->c_cflag, baud);

	/* wait transmit engin complete */
	lpuart32_write(&sport->port, 0, UARTMODIR);
	lpuart32_wait_bit_set(&sport->port, UARTSTAT, UARTSTAT_TC);

	/* disable transmit and receive */
	lpuart32_write(&sport->port, old_ctrl & ~(UARTCTRL_TE | UARTCTRL_RE),
		       UARTCTRL);

	lpuart32_write(&sport->port, bd, UARTBAUD);
	lpuart32_serial_setbrg(sport, baud);
	lpuart32_write(&sport->port, modem, UARTMODIR);
	lpuart32_write(&sport->port, ctrl, UARTCTRL);
	/* restore control register */

	if ((ctrl & (UARTCTRL_PE | UARTCTRL_M)) == UARTCTRL_PE)
		sport->is_cs7 = true;

	if (old && sport->lpuart_dma_rx_use) {
		if (!lpuart_start_rx_dma(sport))
			rx_dma_timer_init(sport);
		else
			sport->lpuart_dma_rx_use = false;
	}

	spin_unlock_irqrestore(&sport->port.lock, flags);
}

static const char *lpuart_type(struct uart_port *port)
{
	return "FSL_LPUART";
}

static void lpuart_release_port(struct uart_port *port)
{
	/* nothing to do */
}

static int lpuart_request_port(struct uart_port *port)
{
	return  0;
}

/* configure/autoconfigure the port */
static void lpuart_config_port(struct uart_port *port, int flags)
{
	if (flags & UART_CONFIG_TYPE)
		port->type = PORT_LPUART;
}

static int lpuart_verify_port(struct uart_port *port, struct serial_struct *ser)
{
	int ret = 0;

	if (ser->type != PORT_UNKNOWN && ser->type != PORT_LPUART)
		ret = -EINVAL;
	if (port->irq != ser->irq)
		ret = -EINVAL;
	if (ser->io_type != UPIO_MEM)
		ret = -EINVAL;
	if (port->uartclk / 16 != ser->baud_base)
		ret = -EINVAL;
	if (port->iobase != ser->port)
		ret = -EINVAL;
	if (ser->hub6 != 0)
		ret = -EINVAL;
	return ret;
}

static const struct uart_ops lpuart_pops = {
	.tx_empty	= lpuart_tx_empty,
	.set_mctrl	= lpuart_set_mctrl,
	.get_mctrl	= lpuart_get_mctrl,
	.stop_tx	= lpuart_stop_tx,
	.start_tx	= lpuart_start_tx,
	.stop_rx	= lpuart_stop_rx,
	.break_ctl	= lpuart_break_ctl,
	.startup	= lpuart_startup,
	.shutdown	= lpuart_shutdown,
	.pm		= lpuart_uart_pm,
	.set_termios	= lpuart_set_termios,
	.type		= lpuart_type,
	.request_port	= lpuart_request_port,
	.release_port	= lpuart_release_port,
	.config_port	= lpuart_config_port,
	.verify_port	= lpuart_verify_port,
	.flush_buffer	= lpuart_flush_buffer,
#if defined(CONFIG_CONSOLE_POLL)
	.poll_init	= lpuart_poll_init,
	.poll_get_char	= lpuart_poll_get_char,
	.poll_put_char	= lpuart_poll_put_char,
#endif
};

static const struct uart_ops lpuart32_pops = {
	.tx_empty	= lpuart32_tx_empty,
	.set_mctrl	= lpuart32_set_mctrl,
	.get_mctrl	= lpuart32_get_mctrl,
	.stop_tx	= lpuart32_stop_tx,
	.start_tx	= lpuart32_start_tx,
	.stop_rx	= lpuart32_stop_rx,
	.break_ctl	= lpuart32_break_ctl,
	.startup	= lpuart32_startup,
	.shutdown	= lpuart32_shutdown,
	.pm		= lpuart_uart_pm,
	.set_termios	= lpuart32_set_termios,
	.type		= lpuart_type,
	.request_port	= lpuart_request_port,
	.release_port	= lpuart_release_port,
	.config_port	= lpuart_config_port,
	.verify_port	= lpuart_verify_port,
	.flush_buffer	= lpuart_flush_buffer,
#if defined(CONFIG_CONSOLE_POLL)
	.poll_init	= lpuart32_poll_init,
	.poll_get_char	= lpuart32_poll_get_char,
	.poll_put_char	= lpuart32_poll_put_char,
#endif
};

static struct lpuart_port *lpuart_ports[UART_NR];

#ifdef CONFIG_SERIAL_FSL_LPUART_CONSOLE
static void lpuart_console_putchar(struct uart_port *port, int ch)
{
	lpuart_wait_bit_set(port, UARTSR1, UARTSR1_TDRE);
	writeb(ch, port->membase + UARTDR);
}

static void lpuart32_console_putchar(struct uart_port *port, int ch)
{
	lpuart32_wait_bit_set(port, UARTSTAT, UARTSTAT_TDRE);
	lpuart32_write(port, ch, UARTDATA);
}

static void
lpuart_console_write(struct console *co, const char *s, unsigned int count)
{
	struct lpuart_port *sport = lpuart_ports[co->index];
	unsigned char  old_cr2, cr2;
	unsigned long flags;
	int locked = 1;

	if (oops_in_progress)
		locked = spin_trylock_irqsave(&sport->port.lock, flags);
	else
		spin_lock_irqsave(&sport->port.lock, flags);

	/* first save CR2 and then disable interrupts */
	cr2 = old_cr2 = readb(sport->port.membase + UARTCR2);
	cr2 |= UARTCR2_TE | UARTCR2_RE;
	cr2 &= ~(UARTCR2_TIE | UARTCR2_TCIE | UARTCR2_RIE);
	writeb(cr2, sport->port.membase + UARTCR2);

	uart_console_write(&sport->port, s, count, lpuart_console_putchar);

	/* wait for transmitter finish complete and restore CR2 */
	lpuart_wait_bit_set(&sport->port, UARTSR1, UARTSR1_TC);

	writeb(old_cr2, sport->port.membase + UARTCR2);

	if (locked)
		spin_unlock_irqrestore(&sport->port.lock, flags);
}

static void
lpuart32_console_write(struct console *co, const char *s, unsigned int count)
{
	struct lpuart_port *sport = lpuart_ports[co->index];
	unsigned long  old_cr, cr;
	unsigned long flags;
	int locked = 1;

	if (oops_in_progress)
		locked = spin_trylock_irqsave(&sport->port.lock, flags);
	else
		spin_lock_irqsave(&sport->port.lock, flags);

	/* first save CR2 and then disable interrupts */
	cr = old_cr = lpuart32_read(&sport->port, UARTCTRL);
	cr |= UARTCTRL_TE | UARTCTRL_RE;
	cr &= ~(UARTCTRL_TIE | UARTCTRL_TCIE | UARTCTRL_RIE);
	lpuart32_write(&sport->port, cr, UARTCTRL);

	uart_console_write(&sport->port, s, count, lpuart32_console_putchar);

	/* wait for transmitter finish complete and restore CR2 */
	lpuart32_wait_bit_set(&sport->port, UARTSTAT, UARTSTAT_TC);

	lpuart32_write(&sport->port, old_cr, UARTCTRL);

	if (locked)
		spin_unlock_irqrestore(&sport->port.lock, flags);
}

/*
 * if the port was already initialised (eg, by a boot loader),
 * try to determine the current setup.
 */
static void __init
lpuart_console_get_options(struct lpuart_port *sport, int *baud,
			   int *parity, int *bits)
{
	unsigned char cr, bdh, bdl, brfa;
	unsigned int sbr, uartclk, baud_raw;

	cr = readb(sport->port.membase + UARTCR2);
	cr &= UARTCR2_TE | UARTCR2_RE;
	if (!cr)
		return;

	/* ok, the port was enabled */

	cr = readb(sport->port.membase + UARTCR1);

	*parity = 'n';
	if (cr & UARTCR1_PE) {
		if (cr & UARTCR1_PT)
			*parity = 'o';
		else
			*parity = 'e';
	}

	if (cr & UARTCR1_M)
		*bits = 9;
	else
		*bits = 8;

	bdh = readb(sport->port.membase + UARTBDH);
	bdh &= UARTBDH_SBR_MASK;
	bdl = readb(sport->port.membase + UARTBDL);
	sbr = bdh;
	sbr <<= 8;
	sbr |= bdl;
	brfa = readb(sport->port.membase + UARTCR4);
	brfa &= UARTCR4_BRFA_MASK;

	uartclk = lpuart_get_baud_clk_rate(sport);
	/*
	 * baud = mod_clk/(16*(sbr[13]+(brfa)/32)
	 */
	baud_raw = uartclk / (16 * (sbr + brfa / 32));

	if (*baud != baud_raw)
		dev_info(sport->port.dev, "Serial: Console lpuart rounded baud rate"
				"from %d to %d\n", baud_raw, *baud);
}

static void __init
lpuart32_console_get_options(struct lpuart_port *sport, int *baud,
			   int *parity, int *bits)
{
	unsigned long cr, bd;
	unsigned int sbr, uartclk, baud_raw;

	cr = lpuart32_read(&sport->port, UARTCTRL);
	cr &= UARTCTRL_TE | UARTCTRL_RE;
	if (!cr)
		return;

	/* ok, the port was enabled */

	cr = lpuart32_read(&sport->port, UARTCTRL);

	*parity = 'n';
	if (cr & UARTCTRL_PE) {
		if (cr & UARTCTRL_PT)
			*parity = 'o';
		else
			*parity = 'e';
	}

	if (cr & UARTCTRL_M)
		*bits = 9;
	else
		*bits = 8;

	bd = lpuart32_read(&sport->port, UARTBAUD);
	bd &= UARTBAUD_SBR_MASK;
	if (!bd)
		return;

	sbr = bd;
	uartclk = lpuart_get_baud_clk_rate(sport);
	/*
	 * baud = mod_clk/(16*(sbr[13]+(brfa)/32)
	 */
	baud_raw = uartclk / (16 * sbr);

	if (*baud != baud_raw)
		dev_info(sport->port.dev, "Serial: Console lpuart rounded baud rate"
				"from %d to %d\n", baud_raw, *baud);
}

static int __init lpuart_console_setup(struct console *co, char *options)
{
	struct lpuart_port *sport;
	int baud = 115200;
	int bits = 8;
	int parity = 'n';
	int flow = 'n';

	/*
	 * check whether an invalid uart number has been specified, and
	 * if so, search for the first available port that does have
	 * console support.
	 */
	if (co->index == -1 || co->index >= ARRAY_SIZE(lpuart_ports))
		co->index = 0;

	sport = lpuart_ports[co->index];
	if (sport == NULL)
		return -ENODEV;

	if (options)
		uart_parse_options(options, &baud, &parity, &bits, &flow);
	else
		if (lpuart_is_32(sport))
			lpuart32_console_get_options(sport, &baud, &parity, &bits);
		else
			lpuart_console_get_options(sport, &baud, &parity, &bits);

	if (lpuart_is_32(sport))
		lpuart32_setup_watermark(sport);
	else
		lpuart_setup_watermark(sport);

	return uart_set_options(&sport->port, co, baud, parity, bits, flow);
}

static struct uart_driver lpuart_reg;
static struct console lpuart_console = {
	.name		= DEV_NAME,
	.write		= lpuart_console_write,
	.device		= uart_console_device,
	.setup		= lpuart_console_setup,
	.flags		= CON_PRINTBUFFER,
	.index		= -1,
	.data		= &lpuart_reg,
};

static struct console lpuart32_console = {
	.name		= DEV_NAME,
	.write		= lpuart32_console_write,
	.device		= uart_console_device,
	.setup		= lpuart_console_setup,
	.flags		= CON_PRINTBUFFER,
	.index		= -1,
	.data		= &lpuart_reg,
};

static void lpuart_early_write(struct console *con, const char *s, unsigned n)
{
	struct earlycon_device *dev = con->data;

	uart_console_write(&dev->port, s, n, lpuart_console_putchar);
}

static void lpuart32_early_write(struct console *con, const char *s, unsigned n)
{
	struct earlycon_device *dev = con->data;

	uart_console_write(&dev->port, s, n, lpuart32_console_putchar);
}

static int __init lpuart_early_console_setup(struct earlycon_device *device,
					  const char *opt)
{
	if (!device->port.membase)
		return -ENODEV;

	device->con->write = lpuart_early_write;
	return 0;
}

static int __init lpuart32_early_console_setup(struct earlycon_device *device,
					  const char *opt)
{
	if (!device->port.membase)
		return -ENODEV;

	if (device->port.iotype != UPIO_MEM32)
		device->port.iotype = UPIO_MEM32BE;

	device->con->write = lpuart32_early_write;
	return 0;
}

static int __init ls1028a_early_console_setup(struct earlycon_device *device,
					      const char *opt)
{
	u32 cr;

	if (!device->port.membase)
		return -ENODEV;

	device->port.iotype = UPIO_MEM32;
	device->con->write = lpuart32_early_write;

	/* set the baudrate */
	if (device->port.uartclk && device->baud)
		__lpuart32_serial_setbrg(&device->port, device->baud,
					 false, false);

	/* enable transmitter */
	cr = lpuart32_read(&device->port, UARTCTRL);
	cr |= UARTCTRL_TE;
	lpuart32_write(&device->port, cr, UARTCTRL);

	return 0;
}

static int __init lpuart32_imx_early_console_setup(struct earlycon_device *device,
						   const char *opt)
{
	if (!device->port.membase)
		return -ENODEV;

	device->port.iotype = UPIO_MEM32;
	device->port.membase += IMX_REG_OFF;
	device->con->write = lpuart32_early_write;

	return 0;
}
OF_EARLYCON_DECLARE(lpuart, "fsl,vf610-lpuart", lpuart_early_console_setup);
OF_EARLYCON_DECLARE(lpuart32, "fsl,ls1021a-lpuart", lpuart32_early_console_setup);
OF_EARLYCON_DECLARE(lpuart32, "fsl,ls1028a-lpuart", ls1028a_early_console_setup);
OF_EARLYCON_DECLARE(lpuart32, "fsl,imx7ulp-lpuart", lpuart32_imx_early_console_setup);
OF_EARLYCON_DECLARE(lpuart32, "fsl,imx8qxp-lpuart", lpuart32_imx_early_console_setup);
EARLYCON_DECLARE(lpuart, lpuart_early_console_setup);
EARLYCON_DECLARE(lpuart32, lpuart32_early_console_setup);

#define LPUART_CONSOLE	(&lpuart_console)
#define LPUART32_CONSOLE	(&lpuart32_console)
#else
#define LPUART_CONSOLE	NULL
#define LPUART32_CONSOLE	NULL
#endif

static struct uart_driver lpuart_reg = {
	.owner		= THIS_MODULE,
	.driver_name	= DRIVER_NAME,
	.dev_name	= DEV_NAME,
	.nr		= ARRAY_SIZE(lpuart_ports),
	.cons		= LPUART_CONSOLE,
};

static int lpuart_attach_pd(struct device *dev)
{
	struct device *pd_uart;
	struct device_link *link;

	if (dev->pm_domain)
		return 0;

	pd_uart = dev_pm_domain_attach_by_name(dev, "uart");
	if (IS_ERR(pd_uart))
		return PTR_ERR(pd_uart);
	link = device_link_add(dev, pd_uart, DL_FLAG_STATELESS |
					     DL_FLAG_PM_RUNTIME |
					     DL_FLAG_RPM_ACTIVE);
	if (IS_ERR(link)) {
		dev_err(dev, "Failed to add device_link to uart pd: %ld\n",
			PTR_ERR(link));
		return PTR_ERR(link);
	}

	return 0;
}

static int lpuart_probe(struct platform_device *pdev)
{
	const struct lpuart_soc_data *sdata = of_device_get_match_data(&pdev->dev);
	struct device_node *np = pdev->dev.of_node;
	struct lpuart_port *sport;
	struct resource *res;
	irq_handler_t handler;
	int ret;

	sport = devm_kzalloc(&pdev->dev, sizeof(*sport), GFP_KERNEL);
	if (!sport)
		return -ENOMEM;

	res = platform_get_resource(pdev, IORESOURCE_MEM, 0);
	sport->port.membase = devm_ioremap_resource(&pdev->dev, res);
	if (IS_ERR(sport->port.membase))
		return PTR_ERR(sport->port.membase);

	sport->port.membase += sdata->reg_off;
	sport->port.mapbase = res->start + sdata->reg_off;
	sport->port.dev = &pdev->dev;
	sport->port.type = PORT_LPUART;
	sport->devtype = sdata->devtype;
	sport->rx_watermark = sdata->rx_watermark;
	sport->dma_eeop = is_imx8qxp_lpuart(sport) || is_imx8ulp_lpuart(sport);

	ret = platform_get_irq(pdev, 0);
	if (ret < 0)
		return ret;
	sport->port.irq = ret;
	sport->port.iotype = sdata->iotype;
	if (lpuart_is_32(sport))
		sport->port.ops = &lpuart32_pops;
	else
		sport->port.ops = &lpuart_pops;
	sport->port.has_sysrq = IS_ENABLED(CONFIG_SERIAL_FSL_LPUART_CONSOLE);
	sport->port.flags = UPF_BOOT_AUTOCONF;

	if (lpuart_is_32(sport))
		sport->port.rs485_config = lpuart32_config_rs485;
	else
		sport->port.rs485_config = lpuart_config_rs485;

	ret = lpuart_attach_pd(&pdev->dev);
	if (ret)
		return ret;

	sport->ipg_clk = devm_clk_get(&pdev->dev, "ipg");
	if (IS_ERR(sport->ipg_clk)) {
		ret = PTR_ERR(sport->ipg_clk);
		dev_err(&pdev->dev, "failed to get uart ipg clk: %d\n", ret);
		return ret;
	}

	sport->baud_clk = NULL;
	if (is_imx8qxp_lpuart(sport)) {
		sport->baud_clk = devm_clk_get(&pdev->dev, "baud");
		if (IS_ERR(sport->baud_clk)) {
			ret = PTR_ERR(sport->baud_clk);
			dev_err(&pdev->dev, "failed to get uart baud clk: %d\n", ret);
			return ret;
		}
	}

	ret = of_alias_get_id(np, "serial");
	if (ret < 0) {
		dev_err(&pdev->dev, "failed to get alias id, errno %d\n", ret);
		return ret;
	}
	if (ret >= ARRAY_SIZE(lpuart_ports)) {
		dev_err(&pdev->dev, "serial%d out of range\n", ret);
		return -EINVAL;
	}
	sport->port.line = ret;

	ret = lpuart_enable_clks(sport);
	if (ret)
		return ret;
	sport->port.uartclk = lpuart_get_baud_clk_rate(sport);

	lpuart_ports[sport->port.line] = sport;

	platform_set_drvdata(pdev, &sport->port);

	if (lpuart_is_32(sport)) {
		lpuart_reg.cons = LPUART32_CONSOLE;
		handler = lpuart32_int;
	} else {
		lpuart_reg.cons = LPUART_CONSOLE;
		handler = lpuart_int;
	}
<<<<<<< HEAD

	if (ret)
		goto failed_irq_request;

	pm_runtime_use_autosuspend(&pdev->dev);
	pm_runtime_set_autosuspend_delay(&pdev->dev, UART_AUTOSUSPEND_TIMEOUT);
	pm_runtime_set_active(&pdev->dev);
	pm_runtime_enable(&pdev->dev);

=======
>>>>>>> 9f43e3ac
	ret = uart_add_one_port(&lpuart_reg, &sport->port);
	if (ret)
		goto failed_attach_port;

	ret = lpuart_global_reset(sport);
	if (ret)
		goto failed_reset;

	ret = uart_get_rs485_mode(&sport->port);
	if (ret)
		goto failed_get_rs485;

	if (sport->port.rs485.flags & SER_RS485_RX_DURING_TX)
		dev_err(&pdev->dev, "driver doesn't support RX during TX\n");

	if (sport->port.rs485.delay_rts_before_send ||
	    sport->port.rs485.delay_rts_after_send)
		dev_err(&pdev->dev, "driver doesn't support RTS delays\n");

	sport->port.rs485_config(&sport->port, &sport->port.rs485);

	ret = devm_request_irq(&pdev->dev, sport->port.irq, handler, 0,
				DRIVER_NAME, sport);
	if (ret)
		goto failed_irq_request;

	return 0;

failed_irq_request:
failed_get_rs485:
failed_reset:
	uart_remove_one_port(&lpuart_reg, &sport->port);
failed_attach_port:
<<<<<<< HEAD
	pm_runtime_disable(&pdev->dev);
	pm_runtime_set_suspended(&pdev->dev);
	pm_runtime_dont_use_autosuspend(&pdev->dev);
failed_irq_request:
=======
>>>>>>> 9f43e3ac
	lpuart_disable_clks(sport);
	return ret;
}

static int lpuart_remove(struct platform_device *pdev)
{
	struct lpuart_port *sport = platform_get_drvdata(pdev);

	uart_remove_one_port(&lpuart_reg, &sport->port);

	lpuart_disable_clks(sport);

	if (sport->dma_tx_chan)
		dma_release_channel(sport->dma_tx_chan);

	if (sport->dma_rx_chan)
		dma_release_channel(sport->dma_rx_chan);

	pm_runtime_disable(&pdev->dev);
	pm_runtime_set_suspended(&pdev->dev);
	pm_runtime_dont_use_autosuspend(&pdev->dev);
	return 0;
}

static int __maybe_unused lpuart_runtime_suspend(struct device *dev)
{
	struct platform_device *pdev = to_platform_device(dev);
	struct lpuart_port *sport = platform_get_drvdata(pdev);

	lpuart_disable_clks(sport);

	return 0;
};

static int __maybe_unused lpuart_runtime_resume(struct device *dev)
{
	struct platform_device *pdev = to_platform_device(dev);
	struct lpuart_port *sport = platform_get_drvdata(pdev);

	return lpuart_enable_clks(sport);
};

static void serial_lpuart_enable_wakeup(struct lpuart_port *sport, bool on)
{
	unsigned int val;

	if (lpuart_is_32(sport)) {
		val = lpuart32_read(&sport->port, UARTCTRL);
		if (on) {
			/* set rx_watermark to 0 in wakeup source mode */
			lpuart32_write(&sport->port, 0, UARTWATER);
			val |= UARTCTRL_RIE;
		} else {
			val &= ~UARTCTRL_RIE;
		}
		lpuart32_write(&sport->port, val, UARTCTRL);
	} else {
		val = readb(sport->port.membase + UARTCR2);
		if (on)
			val |= UARTCR2_RIE;
		else
			val &= ~UARTCR2_RIE;
		writeb(val, sport->port.membase + UARTCR2);
	}
}

static bool lpuart_uport_is_active(struct lpuart_port *sport)
{
	struct tty_port *port = &sport->port.state->port;
	struct tty_struct *tty;
	struct device *tty_dev;
	int may_wake = 0;

	tty = tty_port_tty_get(port);
	if (tty) {
		tty_dev = tty->dev;
		may_wake = device_may_wakeup(tty_dev);
		tty_kref_put(tty);
	}

	if ((tty_port_initialized(port) && may_wake) ||
	    (!console_suspend_enabled && uart_console(&sport->port)))
		return true;

	return false;
}

static int lpuart_suspend_noirq(struct device *dev)
{
	struct lpuart_port *sport = dev_get_drvdata(dev);
	bool irq_wake = irqd_is_wakeup_set(irq_get_irq_data(sport->port.irq));

	if (lpuart_uport_is_active(sport))
		serial_lpuart_enable_wakeup(sport, !!irq_wake);

	pinctrl_pm_select_sleep_state(dev);

	return 0;
}

static int lpuart_resume_noirq(struct device *dev)
{
	struct lpuart_port *sport = dev_get_drvdata(dev);
	unsigned int val;

	pinctrl_pm_select_default_state(dev);

	if (lpuart_uport_is_active(sport)) {
		serial_lpuart_enable_wakeup(sport, false);

		/* clear the wakeup flags */
		if (lpuart_is_32(sport)) {
			val = lpuart32_read(&sport->port, UARTSTAT);
			lpuart32_write(&sport->port, val, UARTSTAT);
		}
	}

	return 0;
}

static int __maybe_unused lpuart_suspend(struct device *dev)
{
	struct lpuart_port *sport = dev_get_drvdata(dev);
	unsigned long temp;
	unsigned long flags;

	uart_suspend_port(&lpuart_reg, &sport->port);

	if (lpuart_uport_is_active(sport)) {
		spin_lock_irqsave(&sport->port.lock, flags);
		if (lpuart_is_32(sport)) {
			temp = lpuart32_read(&sport->port, UARTCTRL);
			temp &= ~(UARTCTRL_TE | UARTCTRL_TIE | UARTCTRL_TCIE);
			lpuart32_write(&sport->port, temp, UARTCTRL);
		} else {
			temp = readb(sport->port.membase + UARTCR2);
			temp &= ~(UARTCR2_TE | UARTCR2_TIE | UARTCR2_TCIE);
			writeb(temp, sport->port.membase + UARTCR2);
		}

		if (sport->lpuart_dma_rx_use)
			sport->dma_rx_chan_active = false;
		spin_unlock_irqrestore(&sport->port.lock, flags);

		if (sport->lpuart_dma_rx_use) {
			/*
			 * EDMA driver during suspend will forcefully release any
			 * non-idle DMA channels. If port wakeup is enabled or if port
			 * is console port or 'no_console_suspend' is set the Rx DMA
			 * cannot resume as as expected, hence gracefully release the
			 * Rx DMA path before suspend and start Rx DMA path on resume.
			 */
			lpuart_del_timer_sync(sport);
			lpuart_dma_rx_free(&sport->port, true);

			/* Disable Rx DMA to use UART port as wakeup source */
			spin_lock_irqsave(&sport->port.lock, flags);
			if (lpuart_is_32(sport)) {
				temp = lpuart32_read(&sport->port, UARTBAUD);
				lpuart32_write(&sport->port, temp & ~UARTBAUD_RDMAE,
					       UARTBAUD);
			} else {
				writeb(readb(sport->port.membase + UARTCR5) &
				       ~UARTCR5_RDMAS, sport->port.membase + UARTCR5);
			}
			spin_unlock_irqrestore(&sport->port.lock, flags);
		}

		if (sport->lpuart_dma_tx_use) {
			spin_lock_irqsave(&sport->port.lock, flags);
			if (lpuart_is_32(sport)) {
				temp = lpuart32_read(&sport->port, UARTBAUD);
				temp &= ~UARTBAUD_TDMAE;
				lpuart32_write(&sport->port, temp, UARTBAUD);
			} else {
				temp = readb(sport->port.membase + UARTCR5);
				temp &= ~UARTCR5_TDMAS;
				writeb(temp, sport->port.membase + UARTCR5);
			}
			spin_unlock_irqrestore(&sport->port.lock, flags);
			sport->dma_tx_in_progress = false;
			dmaengine_terminate_sync(sport->dma_tx_chan);
		}
	} else if (pm_runtime_active(sport->port.dev)) {
		lpuart_disable_clks(sport);
		pm_runtime_disable(sport->port.dev);
		pm_runtime_set_suspended(sport->port.dev);
	}

	return 0;
}

static void lpuart_console_fixup(struct lpuart_port *sport)
{
	struct tty_port *port = &sport->port.state->port;
	struct uart_port *uport = &sport->port;
	struct ktermios termios;

	/* i.MX7ULP enter VLLS mode that lpuart module power off and registers
	 * all lost no matter the port is wakeup source.
	 * For console port, console baud rate setting lost and print messy
	 * log when enable the console port as wakeup source. To avoid the
	 * issue happen, user should not enable uart port as wakeup source
	 * in VLLS mode, or restore console setting here.
	 */
	if (is_imx7ulp_lpuart(sport) && lpuart_uport_is_active(sport) &&
	    console_suspend_enabled && uart_console(&sport->port)) {

		mutex_lock(&port->mutex);
		memset(&termios, 0, sizeof(struct ktermios));
		termios.c_cflag = uport->cons->cflag;
		if (port->tty && termios.c_cflag == 0)
			termios = port->tty->termios;
		uport->ops->set_termios(uport, &termios, NULL);
		mutex_unlock(&port->mutex);
	}
}

static int __maybe_unused lpuart_resume(struct device *dev)
{
	struct lpuart_port *sport = dev_get_drvdata(dev);
	int ret;

	if (lpuart_uport_is_active(sport)) {
		if (lpuart_is_32(sport))
			lpuart32_hw_setup(sport);
		else
			lpuart_hw_setup(sport);
	} else if (pm_runtime_active(sport->port.dev)) {
		ret = lpuart_enable_clks(sport);
		if (ret)
			return ret;
		pm_runtime_set_active(sport->port.dev);
		pm_runtime_enable(sport->port.dev);
	}

	lpuart_console_fixup(sport);
	uart_resume_port(&lpuart_reg, &sport->port);

	return 0;
}

static const struct dev_pm_ops lpuart_pm_ops = {
	SET_RUNTIME_PM_OPS(lpuart_runtime_suspend,
			   lpuart_runtime_resume, NULL)
	SET_NOIRQ_SYSTEM_SLEEP_PM_OPS(lpuart_suspend_noirq,
				      lpuart_resume_noirq)
	SET_SYSTEM_SLEEP_PM_OPS(lpuart_suspend, lpuart_resume)
};

static struct platform_driver lpuart_driver = {
	.probe		= lpuart_probe,
	.remove		= lpuart_remove,
	.driver		= {
		.name	= "fsl-lpuart",
		.of_match_table = lpuart_dt_ids,
		.pm	= &lpuart_pm_ops,
	},
};

static int __init lpuart_serial_init(void)
{
	int ret = uart_register_driver(&lpuart_reg);

	if (ret)
		return ret;

	ret = platform_driver_register(&lpuart_driver);
	if (ret)
		uart_unregister_driver(&lpuart_reg);

	return ret;
}

static void __exit lpuart_serial_exit(void)
{
	platform_driver_unregister(&lpuart_driver);
	uart_unregister_driver(&lpuart_reg);
}

module_init(lpuart_serial_init);
module_exit(lpuart_serial_exit);

MODULE_DESCRIPTION("Freescale lpuart serial port driver");
MODULE_LICENSE("GPL v2");<|MERGE_RESOLUTION|>--- conflicted
+++ resolved
@@ -2959,7 +2959,6 @@
 		lpuart_reg.cons = LPUART_CONSOLE;
 		handler = lpuart_int;
 	}
-<<<<<<< HEAD
 
 	if (ret)
 		goto failed_irq_request;
@@ -2969,8 +2968,6 @@
 	pm_runtime_set_active(&pdev->dev);
 	pm_runtime_enable(&pdev->dev);
 
-=======
->>>>>>> 9f43e3ac
 	ret = uart_add_one_port(&lpuart_reg, &sport->port);
 	if (ret)
 		goto failed_attach_port;
@@ -3004,13 +3001,9 @@
 failed_reset:
 	uart_remove_one_port(&lpuart_reg, &sport->port);
 failed_attach_port:
-<<<<<<< HEAD
 	pm_runtime_disable(&pdev->dev);
 	pm_runtime_set_suspended(&pdev->dev);
 	pm_runtime_dont_use_autosuspend(&pdev->dev);
-failed_irq_request:
-=======
->>>>>>> 9f43e3ac
 	lpuart_disable_clks(sport);
 	return ret;
 }
