// SPDX-License-Identifier: GPL-2.0+
/*
 *  Freescale lpuart serial port driver
 *
 *  Copyright 2012-2014 Freescale Semiconductor, Inc.
 */

#include <linux/clk.h>
#include <linux/console.h>
#include <linux/delay.h>
#include <linux/dma-mapping.h>
#include <linux/dmaengine.h>
#include <linux/dmapool.h>
#include <linux/io.h>
#include <linux/iopoll.h>
#include <linux/irq.h>
#include <linux/module.h>
#include <linux/of.h>
#include <linux/of_device.h>
#include <linux/of_dma.h>
#include <linux/pinctrl/consumer.h>
#include <linux/pm_domain.h>
#include <linux/pm_runtime.h>
#include <linux/reset.h>
#include <linux/serial_core.h>
#include <linux/slab.h>
#include <linux/tty_flip.h>

/* All registers are 8-bit width */
#define UARTBDH			0x00
#define UARTBDL			0x01
#define UARTCR1			0x02
#define UARTCR2			0x03
#define UARTSR1			0x04
#define UARTCR3			0x06
#define UARTDR			0x07
#define UARTCR4			0x0a
#define UARTCR5			0x0b
#define UARTMODEM		0x0d
#define UARTPFIFO		0x10
#define UARTCFIFO		0x11
#define UARTSFIFO		0x12
#define UARTTWFIFO		0x13
#define UARTTCFIFO		0x14
#define UARTRWFIFO		0x15

#define UARTBDH_LBKDIE		0x80
#define UARTBDH_RXEDGIE		0x40
#define UARTBDH_SBR_MASK	0x1f

#define UARTCR1_LOOPS		0x80
#define UARTCR1_RSRC		0x20
#define UARTCR1_M		0x10
#define UARTCR1_WAKE		0x08
#define UARTCR1_ILT		0x04
#define UARTCR1_PE		0x02
#define UARTCR1_PT		0x01

#define UARTCR2_TIE		0x80
#define UARTCR2_TCIE		0x40
#define UARTCR2_RIE		0x20
#define UARTCR2_ILIE		0x10
#define UARTCR2_TE		0x08
#define UARTCR2_RE		0x04
#define UARTCR2_RWU		0x02
#define UARTCR2_SBK		0x01

#define UARTSR1_TDRE		0x80
#define UARTSR1_TC		0x40
#define UARTSR1_RDRF		0x20
#define UARTSR1_IDLE		0x10
#define UARTSR1_OR		0x08
#define UARTSR1_NF		0x04
#define UARTSR1_FE		0x02
#define UARTSR1_PE		0x01

#define UARTCR3_R8		0x80
#define UARTCR3_T8		0x40
#define UARTCR3_TXDIR		0x20
#define UARTCR3_TXINV		0x10
#define UARTCR3_ORIE		0x08
#define UARTCR3_NEIE		0x04
#define UARTCR3_FEIE		0x02
#define UARTCR3_PEIE		0x01

#define UARTCR4_MAEN1		0x80
#define UARTCR4_MAEN2		0x40
#define UARTCR4_M10		0x20
#define UARTCR4_BRFA_MASK	0x1f
#define UARTCR4_BRFA_OFF	0

#define UARTCR5_TDMAS		0x80
#define UARTCR5_RDMAS		0x20

#define UARTMODEM_RXRTSE	0x08
#define UARTMODEM_TXRTSPOL	0x04
#define UARTMODEM_TXRTSE	0x02
#define UARTMODEM_TXCTSE	0x01

#define UARTPFIFO_TXFE		0x80
#define UARTPFIFO_FIFOSIZE_MASK	0x7
#define UARTPFIFO_TXSIZE_OFF	4
#define UARTPFIFO_RXFE		0x08
#define UARTPFIFO_RXSIZE_OFF	0

#define UARTCFIFO_TXFLUSH	0x80
#define UARTCFIFO_RXFLUSH	0x40
#define UARTCFIFO_RXOFE		0x04
#define UARTCFIFO_TXOFE		0x02
#define UARTCFIFO_RXUFE		0x01

#define UARTSFIFO_TXEMPT	0x80
#define UARTSFIFO_RXEMPT	0x40
#define UARTSFIFO_RXOF		0x04
#define UARTSFIFO_TXOF		0x02
#define UARTSFIFO_RXUF		0x01

/* 32-bit global registers only for i.MX7ULP/i.MX8x
 * Used to reset all internal logic and registers, except the Global Register.
 */
#define UART_GLOBAL		0x8

/* 32-bit register definition */
#define UARTBAUD		0x00
#define UARTSTAT		0x04
#define UARTCTRL		0x08
#define UARTDATA		0x0C
#define UARTMATCH		0x10
#define UARTMODIR		0x14
#define UARTFIFO		0x18
#define UARTWATER		0x1c

#define UARTBAUD_MAEN1		0x80000000
#define UARTBAUD_MAEN2		0x40000000
#define UARTBAUD_M10		0x20000000
#define UARTBAUD_TDMAE		0x00800000
#define UARTBAUD_RDMAE		0x00200000
#define UARTBAUD_RIDMAE		0x00100000
#define UARTBAUD_MATCFG		0x00400000
#define UARTBAUD_BOTHEDGE	0x00020000
#define UARTBAUD_RESYNCDIS	0x00010000
#define UARTBAUD_LBKDIE		0x00008000
#define UARTBAUD_RXEDGIE	0x00004000
#define UARTBAUD_SBNS		0x00002000
#define UARTBAUD_SBR		0x00000000
#define UARTBAUD_SBR_MASK	0x1fff
#define UARTBAUD_OSR_MASK       0x1f
#define UARTBAUD_OSR_SHIFT      24

#define UARTSTAT_LBKDIF		0x80000000
#define UARTSTAT_RXEDGIF	0x40000000
#define UARTSTAT_MSBF		0x20000000
#define UARTSTAT_RXINV		0x10000000
#define UARTSTAT_RWUID		0x08000000
#define UARTSTAT_BRK13		0x04000000
#define UARTSTAT_LBKDE		0x02000000
#define UARTSTAT_RAF		0x01000000
#define UARTSTAT_TDRE		0x00800000
#define UARTSTAT_TC		0x00400000
#define UARTSTAT_RDRF		0x00200000
#define UARTSTAT_IDLE		0x00100000
#define UARTSTAT_OR		0x00080000
#define UARTSTAT_NF		0x00040000
#define UARTSTAT_FE		0x00020000
#define UARTSTAT_PE		0x00010000
#define UARTSTAT_MA1F		0x00008000
#define UARTSTAT_M21F		0x00004000

#define UARTCTRL_R8T9		0x80000000
#define UARTCTRL_R9T8		0x40000000
#define UARTCTRL_TXDIR		0x20000000
#define UARTCTRL_TXINV		0x10000000
#define UARTCTRL_ORIE		0x08000000
#define UARTCTRL_NEIE		0x04000000
#define UARTCTRL_FEIE		0x02000000
#define UARTCTRL_PEIE		0x01000000
#define UARTCTRL_TIE		0x00800000
#define UARTCTRL_TCIE		0x00400000
#define UARTCTRL_RIE		0x00200000
#define UARTCTRL_ILIE		0x00100000
#define UARTCTRL_TE		0x00080000
#define UARTCTRL_RE		0x00040000
#define UARTCTRL_RWU		0x00020000
#define UARTCTRL_SBK		0x00010000
#define UARTCTRL_MA1IE		0x00008000
#define UARTCTRL_MA2IE		0x00004000
#define UARTCTRL_IDLECFG_OFF	0x8
#define UARTCTRL_LOOPS		0x00000080
#define UARTCTRL_DOZEEN		0x00000040
#define UARTCTRL_RSRC		0x00000020
#define UARTCTRL_M		0x00000010
#define UARTCTRL_WAKE		0x00000008
#define UARTCTRL_ILT		0x00000004
#define UARTCTRL_PE		0x00000002
#define UARTCTRL_PT		0x00000001

#define UARTDATA_NOISY		0x00008000
#define UARTDATA_PARITYE	0x00004000
#define UARTDATA_FRETSC		0x00002000
#define UARTDATA_RXEMPT		0x00001000
#define UARTDATA_IDLINE		0x00000800
#define UARTDATA_MASK		0x3ff

#define UARTMODIR_IREN		0x00020000
#define UARTMODIR_RTSWATER_S	0x8
#define UARTMODIR_TXCTSSRC	0x00000020
#define UARTMODIR_TXCTSC	0x00000010
#define UARTMODIR_RXRTSE	0x00000008
#define UARTMODIR_TXRTSPOL	0x00000004
#define UARTMODIR_TXRTSE	0x00000002
#define UARTMODIR_TXCTSE	0x00000001

#define UARTFIFO_TXEMPT		0x00800000
#define UARTFIFO_RXEMPT		0x00400000
#define UARTFIFO_TXOF		0x00020000
#define UARTFIFO_RXUF		0x00010000
#define UARTFIFO_TXFLUSH	0x00008000
#define UARTFIFO_RXFLUSH	0x00004000
#define UARTFIFO_RXIDEN_MASK	0x7
#define UARTFIFO_RXIDEN_OFF	10
#define UARTFIFO_TXOFE		0x00000200
#define UARTFIFO_RXUFE		0x00000100
#define UARTFIFO_TXFE		0x00000080
#define UARTFIFO_FIFOSIZE_MASK	0x7
#define UARTFIFO_TXSIZE_OFF	4
#define UARTFIFO_RXFE		0x00000008
#define UARTFIFO_RXSIZE_OFF	0
#define UARTFIFO_DEPTH(x)	(0x1 << ((x) ? ((x) + 1) : 0))

#define UARTWATER_COUNT_MASK	0xff
#define UARTWATER_TXCNT_OFF	8
#define UARTWATER_RXCNT_OFF	24
#define UARTWATER_WATER_MASK	0xff
#define UARTWATER_TXWATER_OFF	0
#define UARTWATER_RXWATER_OFF	16

#define UART_GLOBAL_RST	0x2
#define GLOBAL_RST_MIN_US	20
#define GLOBAL_RST_MAX_US	40

#define UARTFIFO_RXIDEN_RDRF	0x3
#define UARTCTRL_IDLECFG	0x7

/* Rx DMA timeout in ms, which is used to calculate Rx ring buffer size */
#define DMA_RX_TIMEOUT		(10)
#define UART_AUTOSUSPEND_TIMEOUT	3000

#define DRIVER_NAME	"fsl-lpuart"
#define DEV_NAME	"ttyLP"
#define UART_NR		6

/* IMX lpuart has four extra unused regs located at the beginning */
#define IMX_REG_OFF	0x10

enum lpuart_type {
	VF610_LPUART,
	LS1021A_LPUART,
	LS1028A_LPUART,
	IMX7ULP_LPUART,
	IMX8ULP_LPUART,
	IMX8QXP_LPUART,
	IMXRT1050_LPUART,
};

struct lpuart_port {
	struct uart_port	port;
	enum lpuart_type	devtype;
	struct clk		*ipg_clk;
	struct clk		*baud_clk;
	unsigned int		txfifo_size;
	unsigned int		rxfifo_size;

	u8			rx_watermark;
	bool			dma_eeop;
	bool			lpuart_dma_tx_use;
	bool			lpuart_dma_rx_use;
	struct dma_chan		*dma_tx_chan;
	struct dma_chan		*dma_rx_chan;
	struct dma_async_tx_descriptor  *dma_tx_desc;
	struct dma_async_tx_descriptor  *dma_rx_desc;
	dma_cookie_t		dma_tx_cookie;
	dma_cookie_t		dma_rx_cookie;
	unsigned int		dma_tx_bytes;
	unsigned int		dma_rx_bytes;
	bool			dma_tx_in_progress;
	unsigned int		dma_rx_timeout;
	struct timer_list	lpuart_timer;
	struct scatterlist	rx_sgl, tx_sgl[2];
	struct circ_buf		rx_ring;
	int			rx_dma_rng_buf_len;
	int			rx_dma_periods;
	unsigned int		dma_tx_nents;
	wait_queue_head_t	dma_wait;
	bool			is_cs7; /* Set to true when character size is 7 */
					/* and the parity is enabled		*/
};

struct lpuart_soc_data {
	enum lpuart_type devtype;
	char iotype;
	u8 reg_off;
	u8 rx_watermark;
};

static const struct lpuart_soc_data vf_data = {
	.devtype = VF610_LPUART,
	.iotype = UPIO_MEM,
	.rx_watermark = 1,
};

static const struct lpuart_soc_data ls1021a_data = {
	.devtype = LS1021A_LPUART,
	.iotype = UPIO_MEM32BE,
	.rx_watermark = 0,
};

static const struct lpuart_soc_data ls1028a_data = {
	.devtype = LS1028A_LPUART,
	.iotype = UPIO_MEM32,
	.rx_watermark = 0,
};

static struct lpuart_soc_data imx7ulp_data = {
	.devtype = IMX7ULP_LPUART,
	.iotype = UPIO_MEM32,
	.reg_off = IMX_REG_OFF,
	.rx_watermark = 0,
};

static struct lpuart_soc_data imx8ulp_data = {
	.devtype = IMX8ULP_LPUART,
	.iotype = UPIO_MEM32,
	.reg_off = IMX_REG_OFF,
	.rx_watermark = 3,
};

static struct lpuart_soc_data imx8qxp_data = {
	.devtype = IMX8QXP_LPUART,
	.iotype = UPIO_MEM32,
	.reg_off = IMX_REG_OFF,
	.rx_watermark = 31,
};
static struct lpuart_soc_data imxrt1050_data = {
	.devtype = IMXRT1050_LPUART,
	.iotype = UPIO_MEM32,
	.reg_off = IMX_REG_OFF,
};

static const struct of_device_id lpuart_dt_ids[] = {
	{ .compatible = "fsl,vf610-lpuart",	.data = &vf_data, },
	{ .compatible = "fsl,ls1021a-lpuart",	.data = &ls1021a_data, },
	{ .compatible = "fsl,ls1028a-lpuart",	.data = &ls1028a_data, },
	{ .compatible = "fsl,imx7ulp-lpuart",	.data = &imx7ulp_data, },
	{ .compatible = "fsl,imx8ulp-lpuart",	.data = &imx8ulp_data, },
	{ .compatible = "fsl,imx8qxp-lpuart",	.data = &imx8qxp_data, },
	{ .compatible = "fsl,imxrt1050-lpuart",	.data = &imxrt1050_data},
	{ /* sentinel */ }
};
MODULE_DEVICE_TABLE(of, lpuart_dt_ids);

/* Forward declare this for the dma callbacks*/
static void lpuart_dma_tx_complete(void *arg);

static inline bool is_layerscape_lpuart(struct lpuart_port *sport)
{
	return (sport->devtype == LS1021A_LPUART ||
		sport->devtype == LS1028A_LPUART);
}

static inline bool is_imx7ulp_lpuart(struct lpuart_port *sport)
{
	return sport->devtype == IMX7ULP_LPUART;
}

static inline bool is_imx8ulp_lpuart(struct lpuart_port *sport)
{
	return sport->devtype == IMX8ULP_LPUART;
}

static inline bool is_imx8qxp_lpuart(struct lpuart_port *sport)
{
	return sport->devtype == IMX8QXP_LPUART;
}

static inline u32 lpuart32_read(struct uart_port *port, u32 off)
{
	switch (port->iotype) {
	case UPIO_MEM32:
		return readl(port->membase + off);
	case UPIO_MEM32BE:
		return ioread32be(port->membase + off);
	default:
		return 0;
	}
}

static inline void lpuart32_write(struct uart_port *port, u32 val,
				  u32 off)
{
	switch (port->iotype) {
	case UPIO_MEM32:
		writel(val, port->membase + off);
		break;
	case UPIO_MEM32BE:
		iowrite32be(val, port->membase + off);
		break;
	}
}

static int __lpuart_enable_clks(struct lpuart_port *sport, bool is_en)
{
	int ret = 0;

	if (is_en) {
		ret = clk_prepare_enable(sport->ipg_clk);
		if (ret)
			return ret;

		ret = clk_prepare_enable(sport->baud_clk);
		if (ret) {
			clk_disable_unprepare(sport->ipg_clk);
			return ret;
		}
	} else {
		clk_disable_unprepare(sport->baud_clk);
		clk_disable_unprepare(sport->ipg_clk);
	}

	return 0;
}

static unsigned int lpuart_get_baud_clk_rate(struct lpuart_port *sport)
{
	if (is_imx8qxp_lpuart(sport))
		return clk_get_rate(sport->baud_clk);

	return clk_get_rate(sport->ipg_clk);
}

#define lpuart_enable_clks(x)	__lpuart_enable_clks(x, true)
#define lpuart_disable_clks(x)	__lpuart_enable_clks(x, false)

static void lpuart_stop_tx(struct uart_port *port)
{
	unsigned char temp;

	temp = readb(port->membase + UARTCR2);
	temp &= ~(UARTCR2_TIE | UARTCR2_TCIE);
	writeb(temp, port->membase + UARTCR2);
}

static void lpuart32_stop_tx(struct uart_port *port)
{
	unsigned long temp;

	temp = lpuart32_read(port, UARTCTRL);
	temp &= ~(UARTCTRL_TIE | UARTCTRL_TCIE);
	lpuart32_write(port, temp, UARTCTRL);
}

static void lpuart_stop_rx(struct uart_port *port)
{
	unsigned char temp;

	temp = readb(port->membase + UARTCR2);
	writeb(temp & ~UARTCR2_RE, port->membase + UARTCR2);
}

static void lpuart32_stop_rx(struct uart_port *port)
{
	unsigned long temp;

	temp = lpuart32_read(port, UARTCTRL);
	lpuart32_write(port, temp & ~UARTCTRL_RE, UARTCTRL);
}

static void lpuart_dma_tx(struct lpuart_port *sport)
{
	struct circ_buf *xmit = &sport->port.state->xmit;
	struct scatterlist *sgl = sport->tx_sgl;
	struct device *dev = sport->port.dev;
	struct dma_chan *chan = sport->dma_tx_chan;
	int ret;

	if (sport->dma_tx_in_progress)
		return;

	sport->dma_tx_bytes = uart_circ_chars_pending(xmit);

	if (xmit->tail < xmit->head || xmit->head == 0) {
		sport->dma_tx_nents = 1;
		sg_init_one(sgl, xmit->buf + xmit->tail, sport->dma_tx_bytes);
	} else {
		sport->dma_tx_nents = 2;
		sg_init_table(sgl, 2);
		sg_set_buf(sgl, xmit->buf + xmit->tail,
				UART_XMIT_SIZE - xmit->tail);
		sg_set_buf(sgl + 1, xmit->buf, xmit->head);
	}

	ret = dma_map_sg(chan->device->dev, sgl, sport->dma_tx_nents,
			 DMA_TO_DEVICE);
	if (!ret) {
		dev_err(dev, "DMA mapping error for TX.\n");
		return;
	}

	sport->dma_tx_desc = dmaengine_prep_slave_sg(chan, sgl,
					ret, DMA_MEM_TO_DEV,
					DMA_PREP_INTERRUPT);
	if (!sport->dma_tx_desc) {
		dma_unmap_sg(chan->device->dev, sgl, sport->dma_tx_nents,
			      DMA_TO_DEVICE);
		dev_err(dev, "Cannot prepare TX slave DMA!\n");
		return;
	}

	sport->dma_tx_desc->callback = lpuart_dma_tx_complete;
	sport->dma_tx_desc->callback_param = sport;
	sport->dma_tx_in_progress = true;
	sport->dma_tx_cookie = dmaengine_submit(sport->dma_tx_desc);
	dma_async_issue_pending(chan);
}

static bool lpuart_stopped_or_empty(struct uart_port *port)
{
	return uart_circ_empty(&port->state->xmit) || uart_tx_stopped(port);
}

static void lpuart_dma_tx_complete(void *arg)
{
	struct lpuart_port *sport = arg;
	struct scatterlist *sgl = &sport->tx_sgl[0];
	struct circ_buf *xmit = &sport->port.state->xmit;
	struct dma_chan *chan = sport->dma_tx_chan;
	unsigned long flags;

	spin_lock_irqsave(&sport->port.lock, flags);
	if (!sport->dma_tx_in_progress) {
		spin_unlock_irqrestore(&sport->port.lock, flags);
		return;
	}

	dma_unmap_sg(chan->device->dev, sgl, sport->dma_tx_nents,
		     DMA_TO_DEVICE);

	xmit->tail = (xmit->tail + sport->dma_tx_bytes) & (UART_XMIT_SIZE - 1);

	sport->port.icount.tx += sport->dma_tx_bytes;
	sport->dma_tx_in_progress = false;
	spin_unlock_irqrestore(&sport->port.lock, flags);

	if (uart_circ_chars_pending(xmit) < WAKEUP_CHARS)
		uart_write_wakeup(&sport->port);

	if (waitqueue_active(&sport->dma_wait)) {
		wake_up(&sport->dma_wait);
		return;
	}

	spin_lock_irqsave(&sport->port.lock, flags);

	if (!lpuart_stopped_or_empty(&sport->port))
		lpuart_dma_tx(sport);

	spin_unlock_irqrestore(&sport->port.lock, flags);
}

static dma_addr_t lpuart_dma_datareg_addr(struct lpuart_port *sport)
{
	switch (sport->port.iotype) {
	case UPIO_MEM32:
		return sport->port.mapbase + UARTDATA;
	case UPIO_MEM32BE:
		return sport->port.mapbase + UARTDATA + sizeof(u32) - 1;
	}
	return sport->port.mapbase + UARTDR;
}

static int lpuart_dma_tx_request(struct uart_port *port)
{
	struct lpuart_port *sport = container_of(port,
					struct lpuart_port, port);
	struct dma_slave_config dma_tx_sconfig = {};
	int ret;

	dma_tx_sconfig.dst_addr = lpuart_dma_datareg_addr(sport);
	dma_tx_sconfig.dst_addr_width = DMA_SLAVE_BUSWIDTH_1_BYTE;
	dma_tx_sconfig.dst_maxburst = 1;
	dma_tx_sconfig.direction = DMA_MEM_TO_DEV;
	ret = dmaengine_slave_config(sport->dma_tx_chan, &dma_tx_sconfig);

	if (ret) {
		dev_err(sport->port.dev,
				"DMA slave config failed, err = %d\n", ret);
		return ret;
	}

	return 0;
}

static bool lpuart_is_32(struct lpuart_port *sport)
{
	return sport->port.iotype == UPIO_MEM32 ||
	       sport->port.iotype ==  UPIO_MEM32BE;
}

static void lpuart_flush_buffer(struct uart_port *port)
{
	struct lpuart_port *sport = container_of(port, struct lpuart_port, port);
	struct dma_chan *chan = sport->dma_tx_chan;
	u32 val;

	if (sport->lpuart_dma_tx_use) {
		if (sport->dma_tx_in_progress) {
			dma_unmap_sg(chan->device->dev, &sport->tx_sgl[0],
				sport->dma_tx_nents, DMA_TO_DEVICE);
			sport->dma_tx_in_progress = false;
		}
		dmaengine_terminate_all(chan);
	}

	if (lpuart_is_32(sport)) {
		val = lpuart32_read(&sport->port, UARTFIFO);
		val |= UARTFIFO_TXFLUSH | UARTFIFO_RXFLUSH;
		lpuart32_write(&sport->port, val, UARTFIFO);
	} else {
		val = readb(sport->port.membase + UARTCFIFO);
		val |= UARTCFIFO_TXFLUSH | UARTCFIFO_RXFLUSH;
		writeb(val, sport->port.membase + UARTCFIFO);
	}
}

static void lpuart_wait_bit_set(struct uart_port *port, unsigned int offset,
				u8 bit)
{
	while (!(readb(port->membase + offset) & bit))
		cpu_relax();
}

static void lpuart32_wait_bit_set(struct uart_port *port, unsigned int offset,
				  u32 bit)
{
	while (!(lpuart32_read(port, offset) & bit))
		cpu_relax();
}

#if defined(CONFIG_CONSOLE_POLL)

static int lpuart_poll_init(struct uart_port *port)
{
	struct lpuart_port *sport = container_of(port,
					struct lpuart_port, port);
	unsigned long flags;
	unsigned char temp;

	sport->port.fifosize = 0;

	spin_lock_irqsave(&sport->port.lock, flags);
	/* Disable Rx & Tx */
	writeb(0, sport->port.membase + UARTCR2);

	temp = readb(sport->port.membase + UARTPFIFO);
	/* Enable Rx and Tx FIFO */
	writeb(temp | UARTPFIFO_RXFE | UARTPFIFO_TXFE,
			sport->port.membase + UARTPFIFO);

	/* flush Tx and Rx FIFO */
	writeb(UARTCFIFO_TXFLUSH | UARTCFIFO_RXFLUSH,
			sport->port.membase + UARTCFIFO);

	/* explicitly clear RDRF */
	if (readb(sport->port.membase + UARTSR1) & UARTSR1_RDRF) {
		readb(sport->port.membase + UARTDR);
		writeb(UARTSFIFO_RXUF, sport->port.membase + UARTSFIFO);
	}

	writeb(0, sport->port.membase + UARTTWFIFO);
	writeb(1, sport->port.membase + UARTRWFIFO);

	/* Enable Rx and Tx */
	writeb(UARTCR2_RE | UARTCR2_TE, sport->port.membase + UARTCR2);
	spin_unlock_irqrestore(&sport->port.lock, flags);

	return 0;
}

static void lpuart_poll_put_char(struct uart_port *port, unsigned char c)
{
	/* drain */
	lpuart_wait_bit_set(port, UARTSR1, UARTSR1_TDRE);
	writeb(c, port->membase + UARTDR);
}

static int lpuart_poll_get_char(struct uart_port *port)
{
	if (!(readb(port->membase + UARTSR1) & UARTSR1_RDRF))
		return NO_POLL_CHAR;

	return readb(port->membase + UARTDR);
}

static int lpuart32_poll_init(struct uart_port *port)
{
	unsigned long flags;
	struct lpuart_port *sport = container_of(port, struct lpuart_port, port);
	u32 temp;

	sport->port.fifosize = 0;

	spin_lock_irqsave(&sport->port.lock, flags);

	/* Disable Rx & Tx */
	lpuart32_write(&sport->port, 0, UARTCTRL);

	temp = lpuart32_read(&sport->port, UARTFIFO);

	/* Enable Rx and Tx FIFO */
	lpuart32_write(&sport->port, temp | UARTFIFO_RXFE | UARTFIFO_TXFE, UARTFIFO);

	/* flush Tx and Rx FIFO */
	lpuart32_write(&sport->port, UARTFIFO_TXFLUSH | UARTFIFO_RXFLUSH, UARTFIFO);

	/* explicitly clear RDRF */
	if (lpuart32_read(&sport->port, UARTSTAT) & UARTSTAT_RDRF) {
		lpuart32_read(&sport->port, UARTDATA);
		lpuart32_write(&sport->port, UARTFIFO_RXUF, UARTFIFO);
	}

	/* Enable Rx and Tx */
	lpuart32_write(&sport->port, UARTCTRL_RE | UARTCTRL_TE, UARTCTRL);
	spin_unlock_irqrestore(&sport->port.lock, flags);

	return 0;
}

static void lpuart32_poll_put_char(struct uart_port *port, unsigned char c)
{
	lpuart32_wait_bit_set(port, UARTSTAT, UARTSTAT_TDRE);
	lpuart32_write(port, c, UARTDATA);
}

static int lpuart32_poll_get_char(struct uart_port *port)
{
	if (!(lpuart32_read(port, UARTWATER) >> UARTWATER_RXCNT_OFF))
		return NO_POLL_CHAR;

	return lpuart32_read(port, UARTDATA);
}
#endif

static inline void lpuart_transmit_buffer(struct lpuart_port *sport)
{
	struct circ_buf *xmit = &sport->port.state->xmit;

	if (sport->port.x_char) {
		writeb(sport->port.x_char, sport->port.membase + UARTDR);
		sport->port.icount.tx++;
		sport->port.x_char = 0;
		return;
	}

	if (lpuart_stopped_or_empty(&sport->port)) {
		lpuart_stop_tx(&sport->port);
		return;
	}

	while (!uart_circ_empty(xmit) &&
		(readb(sport->port.membase + UARTTCFIFO) < sport->txfifo_size)) {
		writeb(xmit->buf[xmit->tail], sport->port.membase + UARTDR);
		xmit->tail = (xmit->tail + 1) & (UART_XMIT_SIZE - 1);
		sport->port.icount.tx++;
	}

	if (uart_circ_chars_pending(xmit) < WAKEUP_CHARS)
		uart_write_wakeup(&sport->port);

	if (uart_circ_empty(xmit))
		lpuart_stop_tx(&sport->port);
}

static inline void lpuart32_transmit_buffer(struct lpuart_port *sport)
{
	struct circ_buf *xmit = &sport->port.state->xmit;
	unsigned long txcnt;

	if (sport->port.x_char) {
		lpuart32_write(&sport->port, sport->port.x_char, UARTDATA);
		sport->port.icount.tx++;
		sport->port.x_char = 0;
		return;
	}

	if (lpuart_stopped_or_empty(&sport->port)) {
		lpuart32_stop_tx(&sport->port);
		return;
	}

	txcnt = lpuart32_read(&sport->port, UARTWATER);
	txcnt = txcnt >> UARTWATER_TXCNT_OFF;
	txcnt &= UARTWATER_COUNT_MASK;
	while (!uart_circ_empty(xmit) && (txcnt < sport->txfifo_size)) {
		lpuart32_write(&sport->port, xmit->buf[xmit->tail], UARTDATA);
		xmit->tail = (xmit->tail + 1) & (UART_XMIT_SIZE - 1);
		sport->port.icount.tx++;
		txcnt = lpuart32_read(&sport->port, UARTWATER);
		txcnt = txcnt >> UARTWATER_TXCNT_OFF;
		txcnt &= UARTWATER_COUNT_MASK;
	}

	if (uart_circ_chars_pending(xmit) < WAKEUP_CHARS)
		uart_write_wakeup(&sport->port);

	if (uart_circ_empty(xmit))
		lpuart32_stop_tx(&sport->port);
}

static void lpuart_start_tx(struct uart_port *port)
{
	struct lpuart_port *sport = container_of(port,
			struct lpuart_port, port);
	unsigned char temp;

	temp = readb(port->membase + UARTCR2);
	writeb(temp | UARTCR2_TIE, port->membase + UARTCR2);

	if (sport->lpuart_dma_tx_use) {
		if (!lpuart_stopped_or_empty(port))
			lpuart_dma_tx(sport);
	} else {
		if (readb(port->membase + UARTSR1) & UARTSR1_TDRE)
			lpuart_transmit_buffer(sport);
	}
}

static void lpuart32_start_tx(struct uart_port *port)
{
	struct lpuart_port *sport = container_of(port, struct lpuart_port, port);
	unsigned long temp;

	if (sport->lpuart_dma_tx_use) {
		if (!lpuart_stopped_or_empty(port))
			lpuart_dma_tx(sport);
	} else {
		temp = lpuart32_read(port, UARTCTRL);
		lpuart32_write(port, temp | UARTCTRL_TIE, UARTCTRL);

		if (lpuart32_read(port, UARTSTAT) & UARTSTAT_TDRE)
			lpuart32_transmit_buffer(sport);
	}
}

static void
lpuart_uart_pm(struct uart_port *port, unsigned int state, unsigned int oldstate)
{
	switch (state) {
	case UART_PM_STATE_OFF:
		pm_runtime_mark_last_busy(port->dev);
		pm_runtime_put_autosuspend(port->dev);
		break;
	default:
		pm_runtime_get_sync(port->dev);
		break;
	}
}

/* return TIOCSER_TEMT when transmitter is not busy */
static unsigned int lpuart_tx_empty(struct uart_port *port)
{
	struct lpuart_port *sport = container_of(port,
			struct lpuart_port, port);
	unsigned char sr1 = readb(port->membase + UARTSR1);
	unsigned char sfifo = readb(port->membase + UARTSFIFO);

	if (sport->dma_tx_in_progress)
		return 0;

	if (sr1 & UARTSR1_TC && sfifo & UARTSFIFO_TXEMPT)
		return TIOCSER_TEMT;

	return 0;
}

static unsigned int lpuart32_tx_empty(struct uart_port *port)
{
	struct lpuart_port *sport = container_of(port,
			struct lpuart_port, port);
	unsigned long stat = lpuart32_read(port, UARTSTAT);
	unsigned long sfifo = lpuart32_read(port, UARTFIFO);

	if (sport->dma_tx_in_progress)
		return 0;

	if (stat & UARTSTAT_TC && sfifo & UARTFIFO_TXEMPT)
		return TIOCSER_TEMT;

	return 0;
}

static void lpuart_txint(struct lpuart_port *sport)
{
	spin_lock(&sport->port.lock);
	lpuart_transmit_buffer(sport);
	spin_unlock(&sport->port.lock);
}

static void lpuart_rxint(struct lpuart_port *sport)
{
	unsigned int flg, ignored = 0, overrun = 0;
	struct tty_port *port = &sport->port.state->port;
	unsigned char rx, sr;

	spin_lock(&sport->port.lock);

	while (!(readb(sport->port.membase + UARTSFIFO) & UARTSFIFO_RXEMPT)) {
		flg = TTY_NORMAL;
		sport->port.icount.rx++;
		/*
		 * to clear the FE, OR, NF, FE, PE flags,
		 * read SR1 then read DR
		 */
		sr = readb(sport->port.membase + UARTSR1);
		rx = readb(sport->port.membase + UARTDR);

		if (uart_prepare_sysrq_char(&sport->port, rx))
			continue;

		if (sr & (UARTSR1_PE | UARTSR1_OR | UARTSR1_FE)) {
			if (sr & UARTSR1_PE)
				sport->port.icount.parity++;
			else if (sr & UARTSR1_FE)
				sport->port.icount.frame++;

			if (sr & UARTSR1_OR)
				overrun++;

			if (sr & sport->port.ignore_status_mask) {
				if (++ignored > 100)
					goto out;
				continue;
			}

			sr &= sport->port.read_status_mask;

			if (sr & UARTSR1_PE)
				flg = TTY_PARITY;
			else if (sr & UARTSR1_FE)
				flg = TTY_FRAME;

			if (sr & UARTSR1_OR)
				flg = TTY_OVERRUN;

			sport->port.sysrq = 0;
		}

		if (tty_insert_flip_char(port, rx, flg) == 0)
			sport->port.icount.buf_overrun++;
	}

out:
	if (overrun) {
		sport->port.icount.overrun += overrun;

		/*
		 * Overruns cause FIFO pointers to become missaligned.
		 * Flushing the receive FIFO reinitializes the pointers.
		 */
		writeb(UARTCFIFO_RXFLUSH, sport->port.membase + UARTCFIFO);
		writeb(UARTSFIFO_RXOF, sport->port.membase + UARTSFIFO);
	}

	uart_unlock_and_check_sysrq(&sport->port);

	tty_flip_buffer_push(port);
}

static void lpuart32_txint(struct lpuart_port *sport)
{
	spin_lock(&sport->port.lock);
	lpuart32_transmit_buffer(sport);
	spin_unlock(&sport->port.lock);
}

static void lpuart32_rxint(struct lpuart_port *sport)
{
	unsigned int flg, ignored = 0;
	struct tty_port *port = &sport->port.state->port;
	unsigned long rx, sr;
	bool is_break;

	spin_lock(&sport->port.lock);

	while (!(lpuart32_read(&sport->port, UARTFIFO) & UARTFIFO_RXEMPT)) {
		flg = TTY_NORMAL;
		sport->port.icount.rx++;
		/*
		 * to clear the FE, OR, NF, FE, PE flags,
		 * read STAT then read DATA reg
		 */
		sr = lpuart32_read(&sport->port, UARTSTAT);
		rx = lpuart32_read(&sport->port, UARTDATA);
		rx &= UARTDATA_MASK;

		/*
		 * The LPUART can't distinguish between a break and a framing error,
		 * thus we assume it is a break if the received data is zero.
		 */
		is_break = (sr & UARTSTAT_FE) && !rx;

		if (is_break && uart_handle_break(&sport->port))
			continue;

		if (uart_prepare_sysrq_char(&sport->port, rx))
			continue;

		if (sr & (UARTSTAT_PE | UARTSTAT_OR | UARTSTAT_FE)) {
			if (sr & UARTSTAT_PE) {
				sport->port.icount.parity++;
			} else if (sr & UARTSTAT_FE) {
				if (is_break)
					sport->port.icount.brk++;
				else
					sport->port.icount.frame++;
			}

			if (sr & UARTSTAT_OR)
				sport->port.icount.overrun++;

			if (sr & sport->port.ignore_status_mask) {
				if (++ignored > 100)
					goto out;
				continue;
			}

			sr &= sport->port.read_status_mask;

			if (sr & UARTSTAT_PE) {
				flg = TTY_PARITY;
			} else if (sr & UARTSTAT_FE) {
				if (is_break)
					flg = TTY_BREAK;
				else
					flg = TTY_FRAME;
			}

			if (sr & UARTSTAT_OR)
				flg = TTY_OVERRUN;
		}

		if (sport->is_cs7)
			rx &= 0x7F;

		if (tty_insert_flip_char(port, rx, flg) == 0)
			sport->port.icount.buf_overrun++;
	}

out:
	uart_unlock_and_check_sysrq(&sport->port);

	tty_flip_buffer_push(port);
}

static irqreturn_t lpuart_int(int irq, void *dev_id)
{
	struct lpuart_port *sport = dev_id;
	unsigned char sts;

	sts = readb(sport->port.membase + UARTSR1);

	/* SysRq, using dma, check for linebreak by framing err. */
	if (sts & UARTSR1_FE && sport->lpuart_dma_rx_use) {
		readb(sport->port.membase + UARTDR);
		uart_handle_break(&sport->port);
		/* linebreak produces some garbage, removing it */
		writeb(UARTCFIFO_RXFLUSH, sport->port.membase + UARTCFIFO);
		return IRQ_HANDLED;
	}

	if (sts & UARTSR1_RDRF && !sport->lpuart_dma_rx_use)
		lpuart_rxint(sport);

	if (sts & UARTSR1_TDRE && !sport->lpuart_dma_tx_use)
		lpuart_txint(sport);

	return IRQ_HANDLED;
}

static irqreturn_t lpuart32_int(int irq, void *dev_id)
{
	struct lpuart_port *sport = dev_id;
	unsigned long sts, rxcount;

	sts = lpuart32_read(&sport->port, UARTSTAT);
	rxcount = lpuart32_read(&sport->port, UARTWATER);
	rxcount = rxcount >> UARTWATER_RXCNT_OFF;

	if ((sts & UARTSTAT_RDRF || rxcount > 0) && !sport->lpuart_dma_rx_use)
		lpuart32_rxint(sport);

	if ((sts & UARTSTAT_TDRE) && !sport->lpuart_dma_tx_use)
		lpuart32_txint(sport);

	lpuart32_write(&sport->port, sts, UARTSTAT);
	return IRQ_HANDLED;
}

static inline void lpuart_handle_sysrq_chars(struct uart_port *port,
					     unsigned char *p, int count)
{
	while (count--) {
		if (*p && uart_handle_sysrq_char(port, *p))
			return;
		p++;
	}
}

static void lpuart_handle_sysrq(struct lpuart_port *sport)
{
	struct circ_buf *ring = &sport->rx_ring;
	int count;

	if (ring->head < ring->tail) {
		count = sport->rx_sgl.length - ring->tail;
		lpuart_handle_sysrq_chars(&sport->port,
					  ring->buf + ring->tail, count);
		ring->tail = 0;
	}

	if (ring->head > ring->tail) {
		count = ring->head - ring->tail;
		lpuart_handle_sysrq_chars(&sport->port,
					  ring->buf + ring->tail, count);
		ring->tail = ring->head;
	}
}

static int lpuart_tty_insert_flip_string(struct tty_port *port,
	unsigned char *chars, size_t size, bool is_cs7)
{
	int i;

	if (is_cs7)
		for (i = 0; i < size; i++)
			chars[i] &= 0x7F;
	return tty_insert_flip_string(port, chars, size);
}

static void lpuart_copy_rx_to_tty(struct lpuart_port *sport)
{
	struct tty_port *port = &sport->port.state->port;
	struct dma_tx_state state;
	enum dma_status dmastat;
	struct dma_chan *chan = sport->dma_rx_chan;
	struct circ_buf *ring = &sport->rx_ring;
	unsigned long flags;
	int count = 0, copied;

	if (lpuart_is_32(sport)) {
		unsigned long sr = lpuart32_read(&sport->port, UARTSTAT);

		if (sr & (UARTSTAT_PE | UARTSTAT_FE)) {
			/* Read DR to clear the error flags */
			lpuart32_read(&sport->port, UARTDATA);

			if (sr & UARTSTAT_PE)
				sport->port.icount.parity++;
			else if (sr & UARTSTAT_FE)
				sport->port.icount.frame++;
		}
	} else {
		unsigned char sr = readb(sport->port.membase + UARTSR1);

		if (sr & (UARTSR1_PE | UARTSR1_FE)) {
			unsigned char cr2;

			/* Disable receiver during this operation... */
			cr2 = readb(sport->port.membase + UARTCR2);
			cr2 &= ~UARTCR2_RE;
			writeb(cr2, sport->port.membase + UARTCR2);

			/* Read DR to clear the error flags */
			readb(sport->port.membase + UARTDR);

			if (sr & UARTSR1_PE)
				sport->port.icount.parity++;
			else if (sr & UARTSR1_FE)
				sport->port.icount.frame++;
			/*
			 * At this point parity/framing error is
			 * cleared However, since the DMA already read
			 * the data register and we had to read it
			 * again after reading the status register to
			 * properly clear the flags, the FIFO actually
			 * underflowed... This requires a clearing of
			 * the FIFO...
			 */
			if (readb(sport->port.membase + UARTSFIFO) &
			    UARTSFIFO_RXUF) {
				writeb(UARTSFIFO_RXUF,
				       sport->port.membase + UARTSFIFO);
				writeb(UARTCFIFO_RXFLUSH,
				       sport->port.membase + UARTCFIFO);
			}

			cr2 |= UARTCR2_RE;
			writeb(cr2, sport->port.membase + UARTCR2);
		}
	}

	async_tx_ack(sport->dma_rx_desc);

	spin_lock_irqsave(&sport->port.lock, flags);

	dmastat = dmaengine_tx_status(chan, sport->dma_rx_cookie, &state);
	if (dmastat == DMA_ERROR) {
		dev_err(sport->port.dev, "Rx DMA transfer failed!\n");
		spin_unlock_irqrestore(&sport->port.lock, flags);
		return;
	}

	/* CPU claims ownership of RX DMA buffer */
	dma_sync_sg_for_cpu(chan->device->dev, &sport->rx_sgl, 1,
			    DMA_FROM_DEVICE);

	/*
	 * ring->head points to the end of data already written by the DMA.
	 * ring->tail points to the beginning of data to be read by the
	 * framework.
	 * The current transfer size should not be larger than the dma buffer
	 * length.
	 */
	ring->head = sport->rx_sgl.length - state.residue;
	BUG_ON(ring->head > sport->rx_sgl.length);

	if (sport->dma_eeop) {
		unsigned int tcd_size;

		/* Calculate the tail. */
		tcd_size = sg_dma_len(&sport->rx_sgl) / sport->rx_dma_periods;
		ring->tail = ((ring->head - 1) / tcd_size) * tcd_size;
	}
	/*
	 * Silent handling of keys pressed in the sysrq timeframe
	 */
	if (sport->port.sysrq) {
		lpuart_handle_sysrq(sport);
		goto exit;
	}

	/*
	 * At this point ring->head may point to the first byte right after the
	 * last byte of the dma buffer:
	 * 0 <= ring->head <= sport->rx_sgl.length
	 *
	 * However ring->tail must always points inside the dma buffer:
	 * 0 <= ring->tail <= sport->rx_sgl.length - 1
	 *
	 * Since we use a ring buffer, we have to handle the case
	 * where head is lower than tail. In such a case, we first read from
	 * tail to the end of the buffer then reset tail.
	 */
	if (ring->head < ring->tail) {
		count = sport->rx_sgl.length - ring->tail;

		copied = lpuart_tty_insert_flip_string(port, ring->buf + ring->tail,
					count, sport->is_cs7);
		if (copied != count)
			sport->port.icount.buf_overrun++;
		ring->tail = 0;
		sport->port.icount.rx += copied;
	}

	/* Finally we read data from tail to head */
	if (ring->tail < ring->head) {
		count = ring->head - ring->tail;
		copied = lpuart_tty_insert_flip_string(port, ring->buf + ring->tail,
					count, sport->is_cs7);
		if (copied != count)
			sport->port.icount.buf_overrun++;
		/* Wrap ring->head if needed */
		if (ring->head >= sport->rx_sgl.length)
			ring->head = 0;
		ring->tail = ring->head;
		sport->port.icount.rx += copied;
	}

exit:
	dma_sync_sg_for_device(chan->device->dev, &sport->rx_sgl, 1,
			       DMA_FROM_DEVICE);

	spin_unlock_irqrestore(&sport->port.lock, flags);

	tty_flip_buffer_push(port);

	if (!sport->dma_eeop)
		mod_timer(&sport->lpuart_timer,
			  jiffies + sport->dma_rx_timeout);
}

static void lpuart_dma_rx_complete(void *arg)
{
	struct lpuart_port *sport = arg;

	lpuart_copy_rx_to_tty(sport);
}

static void lpuart_timer_func(struct timer_list *t)
{
	struct lpuart_port *sport = from_timer(sport, t, lpuart_timer);

	lpuart_copy_rx_to_tty(sport);
}

static void lpuart_get_rx_dma_rng_len(struct lpuart_port *sport)
{
	struct tty_port *port = &sport->port.state->port;
	struct tty_struct *tty = port->tty;
	struct ktermios *termios = &tty->termios;
	unsigned int bits = tty_get_frame_size(termios->c_cflag);
	unsigned int baud = tty_get_baud_rate(tty);

	/*
	 * Calculate length of one DMA buffer size to keep latency below
	 * 10ms at any baud rate.
	 */
	sport->rx_dma_rng_buf_len = (DMA_RX_TIMEOUT * baud /  bits / 1000) * 2;
	sport->rx_dma_rng_buf_len = (1 << (fls(sport->rx_dma_rng_buf_len) - 1));
	if (sport->rx_dma_rng_buf_len < 16)
		sport->rx_dma_rng_buf_len = 16;
}

static inline int lpuart_start_rx_dma(struct lpuart_port *sport)
{
	struct dma_slave_config dma_rx_sconfig = {};
	struct circ_buf *ring = &sport->rx_ring;
	struct dma_chan *chan = sport->dma_rx_chan;
	int ret, nent;

	if (!sport->dma_eeop)
		lpuart_get_rx_dma_rng_len(sport);
	else
		sport->rx_dma_rng_buf_len = PAGE_SIZE;

	ring->buf = kzalloc(sport->rx_dma_rng_buf_len, GFP_ATOMIC);
	if (!ring->buf)
		return -ENOMEM;

	sg_init_one(&sport->rx_sgl, ring->buf, sport->rx_dma_rng_buf_len);
	nent = dma_map_sg(chan->device->dev, &sport->rx_sgl, 1,
			  DMA_FROM_DEVICE);

	if (!nent) {
		dev_err(sport->port.dev, "DMA Rx mapping error\n");
		return -EINVAL;
	}

	dma_rx_sconfig.src_addr = lpuart_dma_datareg_addr(sport);
	dma_rx_sconfig.src_addr_width = DMA_SLAVE_BUSWIDTH_1_BYTE;
	dma_rx_sconfig.src_maxburst = 1;
	dma_rx_sconfig.direction = DMA_DEV_TO_MEM;
	ret = dmaengine_slave_config(chan, &dma_rx_sconfig);

	if (ret < 0) {
		dev_err(sport->port.dev,
				"DMA Rx slave config failed, err = %d\n", ret);
		return ret;
	}

	sport->rx_dma_periods = 2;
	sport->dma_rx_desc = dmaengine_prep_dma_cyclic(chan,
				 sg_dma_address(&sport->rx_sgl),
				 sport->rx_sgl.length,
				 sport->rx_sgl.length / sport->rx_dma_periods,
				 DMA_DEV_TO_MEM,
				 DMA_PREP_INTERRUPT);
	if (!sport->dma_rx_desc) {
		dev_err(sport->port.dev, "Cannot prepare cyclic DMA\n");
		return -EFAULT;
	}

	sport->dma_rx_desc->callback = lpuart_dma_rx_complete;
	sport->dma_rx_desc->callback_param = sport;
	sport->dma_rx_cookie = dmaengine_submit(sport->dma_rx_desc);
	dma_async_issue_pending(chan);

	if (lpuart_is_32(sport)) {
		unsigned long temp = lpuart32_read(&sport->port, UARTBAUD);

		if (sport->dma_eeop)
			temp |= UARTBAUD_RIDMAE;
		temp |= UARTBAUD_RDMAE;
		lpuart32_write(&sport->port, temp, UARTBAUD);
	} else {
		writeb(readb(sport->port.membase + UARTCR5) | UARTCR5_RDMAS,
		       sport->port.membase + UARTCR5);
	}

	return 0;
}

static void lpuart_dma_rx_free(struct uart_port *port)
{
	struct lpuart_port *sport = container_of(port,
					struct lpuart_port, port);
	struct dma_chan *chan = sport->dma_rx_chan;

	dmaengine_terminate_sync(chan);
	dma_unmap_sg(chan->device->dev, &sport->rx_sgl, 1, DMA_FROM_DEVICE);
	kfree(sport->rx_ring.buf);
	sport->rx_ring.tail = 0;
	sport->rx_ring.head = 0;
	sport->dma_rx_desc = NULL;
	sport->dma_rx_cookie = -EINVAL;
}

static int lpuart_config_rs485(struct uart_port *port, struct ktermios *termios,
			struct serial_rs485 *rs485)
{
	struct lpuart_port *sport = container_of(port,
			struct lpuart_port, port);

	u8 modem = readb(sport->port.membase + UARTMODEM) &
		~(UARTMODEM_TXRTSPOL | UARTMODEM_TXRTSE);
	writeb(modem, sport->port.membase + UARTMODEM);

	if (rs485->flags & SER_RS485_ENABLED) {
		/* Enable auto RS-485 RTS mode */
		modem |= UARTMODEM_TXRTSE;

		/*
		 * The hardware defaults to RTS logic HIGH while transfer.
		 * Switch polarity in case RTS shall be logic HIGH
		 * after transfer.
		 * Note: UART is assumed to be active high.
		 */
		if (rs485->flags & SER_RS485_RTS_ON_SEND)
			modem |= UARTMODEM_TXRTSPOL;
		else if (rs485->flags & SER_RS485_RTS_AFTER_SEND)
			modem &= ~UARTMODEM_TXRTSPOL;
	}

	writeb(modem, sport->port.membase + UARTMODEM);
	return 0;
}

static int lpuart32_config_rs485(struct uart_port *port, struct ktermios *termios,
			struct serial_rs485 *rs485)
{
	struct lpuart_port *sport = container_of(port,
			struct lpuart_port, port);

	unsigned long modem = lpuart32_read(&sport->port, UARTMODIR)
				& ~(UARTMODEM_TXRTSPOL | UARTMODEM_TXRTSE);
	lpuart32_write(&sport->port, modem, UARTMODIR);

	if (rs485->flags & SER_RS485_ENABLED) {
		/* Enable auto RS-485 RTS mode */
		modem |= UARTMODEM_TXRTSE;

		/*
		 * The hardware defaults to RTS logic HIGH while transfer.
		 * Switch polarity in case RTS shall be logic HIGH
		 * after transfer.
		 * Note: UART is assumed to be active high.
		 */
		if (rs485->flags & SER_RS485_RTS_ON_SEND)
			modem |= UARTMODEM_TXRTSPOL;
		else if (rs485->flags & SER_RS485_RTS_AFTER_SEND)
			modem &= ~UARTMODEM_TXRTSPOL;
	}

	lpuart32_write(&sport->port, modem, UARTMODIR);
	return 0;
}

static unsigned int lpuart_get_mctrl(struct uart_port *port)
{
	unsigned int mctrl = 0;
	u8 reg;

	reg = readb(port->membase + UARTCR1);
	if (reg & UARTCR1_LOOPS)
		mctrl |= TIOCM_LOOP;

	return mctrl;
}

static unsigned int lpuart32_get_mctrl(struct uart_port *port)
{
	unsigned int mctrl = TIOCM_CAR | TIOCM_DSR | TIOCM_CTS;
	u32 reg;

	reg = lpuart32_read(port, UARTCTRL);
	if (reg & UARTCTRL_LOOPS)
		mctrl |= TIOCM_LOOP;

	return mctrl;
}

static void lpuart_set_mctrl(struct uart_port *port, unsigned int mctrl)
{
	u8 reg;

	reg = readb(port->membase + UARTCR1);

	/* for internal loopback we need LOOPS=1 and RSRC=0 */
	reg &= ~(UARTCR1_LOOPS | UARTCR1_RSRC);
	if (mctrl & TIOCM_LOOP)
		reg |= UARTCR1_LOOPS;

	writeb(reg, port->membase + UARTCR1);
}

static void lpuart32_set_mctrl(struct uart_port *port, unsigned int mctrl)
{
	u32 reg;

	reg = lpuart32_read(port, UARTCTRL);

	/* for internal loopback we need LOOPS=1 and RSRC=0 */
	reg &= ~(UARTCTRL_LOOPS | UARTCTRL_RSRC);
	if (mctrl & TIOCM_LOOP)
		reg |= UARTCTRL_LOOPS;

	lpuart32_write(port, reg, UARTCTRL);
}

static void lpuart_break_ctl(struct uart_port *port, int break_state)
{
	unsigned char temp;

	temp = readb(port->membase + UARTCR2) & ~UARTCR2_SBK;

	if (break_state != 0)
		temp |= UARTCR2_SBK;

	writeb(temp, port->membase + UARTCR2);
}

static void lpuart32_break_ctl(struct uart_port *port, int break_state)
{
	unsigned long temp, modem;
	struct tty_struct *tty;
	unsigned int cflag = 0;

	tty = tty_port_tty_get(&port->state->port);
	if (tty) {
		cflag = tty->termios.c_cflag;
		tty_kref_put(tty);
	}

	temp = lpuart32_read(port, UARTCTRL) & ~UARTCTRL_SBK;
	modem = lpuart32_read(port, UARTMODIR);

	if (break_state != 0) {
		temp |= UARTCTRL_SBK;
		/*
		 * LPUART CTS has higher priority than SBK, need to disable CTS before
		 * asserting SBK to avoid any interference if flow control is enabled.
		 */
		if (cflag & CRTSCTS && modem & UARTMODIR_TXCTSE)
			lpuart32_write(port, modem & ~UARTMODIR_TXCTSE, UARTMODIR);
	} else {
		/* Re-enable the CTS when break off. */
		if (cflag & CRTSCTS && !(modem & UARTMODIR_TXCTSE))
			lpuart32_write(port, modem | UARTMODIR_TXCTSE, UARTMODIR);
	}

	lpuart32_write(port, temp, UARTCTRL);
}

static void lpuart_setup_watermark(struct lpuart_port *sport)
{
	unsigned char val, cr2;
	unsigned char cr2_saved;

	cr2 = readb(sport->port.membase + UARTCR2);
	cr2_saved = cr2;
	cr2 &= ~(UARTCR2_TIE | UARTCR2_TCIE | UARTCR2_TE |
			UARTCR2_RIE | UARTCR2_RE);
	writeb(cr2, sport->port.membase + UARTCR2);

	val = readb(sport->port.membase + UARTPFIFO);
	writeb(val | UARTPFIFO_TXFE | UARTPFIFO_RXFE,
			sport->port.membase + UARTPFIFO);

	/* flush Tx and Rx FIFO */
	writeb(UARTCFIFO_TXFLUSH | UARTCFIFO_RXFLUSH,
			sport->port.membase + UARTCFIFO);

	/* explicitly clear RDRF */
	if (readb(sport->port.membase + UARTSR1) & UARTSR1_RDRF) {
		readb(sport->port.membase + UARTDR);
		writeb(UARTSFIFO_RXUF, sport->port.membase + UARTSFIFO);
	}

	if (uart_console(&sport->port))
		sport->rx_watermark = 1;
	writeb(0, sport->port.membase + UARTTWFIFO);
	writeb(sport->rx_watermark, sport->port.membase + UARTRWFIFO);

	/* Restore cr2 */
	writeb(cr2_saved, sport->port.membase + UARTCR2);
}

static void lpuart_setup_watermark_enable(struct lpuart_port *sport)
{
	unsigned char cr2;

	lpuart_setup_watermark(sport);

	cr2 = readb(sport->port.membase + UARTCR2);
	cr2 |= UARTCR2_RIE | UARTCR2_RE | UARTCR2_TE;
	writeb(cr2, sport->port.membase + UARTCR2);
}

static void lpuart32_setup_watermark(struct lpuart_port *sport)
{
	unsigned long val, ctrl;
	unsigned long ctrl_saved;
	unsigned long rxiden_cnt;

	ctrl = lpuart32_read(&sport->port, UARTCTRL);
	ctrl_saved = ctrl;
	ctrl &= ~(UARTCTRL_TIE | UARTCTRL_TCIE | UARTCTRL_TE |
			UARTCTRL_RIE | UARTCTRL_RE);
	lpuart32_write(&sport->port, ctrl, UARTCTRL);

	/* enable FIFO mode */
	val = lpuart32_read(&sport->port, UARTFIFO);
	val |= UARTFIFO_TXFE | UARTFIFO_RXFE;
	val |= UARTFIFO_TXFLUSH | UARTFIFO_RXFLUSH;
	val &= ~(UARTFIFO_RXIDEN_MASK << UARTFIFO_RXIDEN_OFF);
	rxiden_cnt = sport->dma_eeop ? 0 : UARTFIFO_RXIDEN_RDRF;
	val |= ((rxiden_cnt & UARTFIFO_RXIDEN_MASK) <<
		UARTFIFO_RXIDEN_OFF);
	lpuart32_write(&sport->port, val, UARTFIFO);

	/* set the watermark */
	if (uart_console(&sport->port))
		sport->rx_watermark = 1;
	val = (sport->rx_watermark << UARTWATER_RXWATER_OFF) |
	      (0x0 << UARTWATER_TXWATER_OFF);
	lpuart32_write(&sport->port, val, UARTWATER);

	/* set RTS watermark */
	if (!uart_console(&sport->port)) {
		val = lpuart32_read(&sport->port, UARTMODIR);
		val = (sport->rxfifo_size >> 1) << UARTMODIR_RTSWATER_S;
		lpuart32_write(&sport->port, val, UARTMODIR);
	}

	/* Restore cr2 */
	lpuart32_write(&sport->port, ctrl_saved, UARTCTRL);
}

static void lpuart32_setup_watermark_enable(struct lpuart_port *sport)
{
	u32 temp;

	lpuart32_setup_watermark(sport);

	temp = lpuart32_read(&sport->port, UARTCTRL);
	temp |= UARTCTRL_RE | UARTCTRL_TE;
	temp |= UARTCTRL_IDLECFG << UARTCTRL_IDLECFG_OFF;
	lpuart32_write(&sport->port, temp, UARTCTRL);
}

static void rx_dma_timer_init(struct lpuart_port *sport)
{
	if (sport->dma_eeop)
		return;

	timer_setup(&sport->lpuart_timer, lpuart_timer_func, 0);
	sport->lpuart_timer.expires = jiffies + sport->dma_rx_timeout;
	add_timer(&sport->lpuart_timer);
}

static void lpuart_del_timer_sync(struct lpuart_port *sport)
{
	if (sport->dma_eeop)
		return;

	del_timer_sync(&sport->lpuart_timer);
}

static void lpuart_request_dma(struct lpuart_port *sport)
{
	sport->dma_tx_chan = dma_request_chan(sport->port.dev, "tx");
	if (IS_ERR(sport->dma_tx_chan)) {
		dev_dbg_once(sport->port.dev,
			     "DMA tx channel request failed, operating without tx DMA (%ld)\n",
			     PTR_ERR(sport->dma_tx_chan));
		sport->dma_tx_chan = NULL;
	}

	sport->dma_rx_chan = dma_request_chan(sport->port.dev, "rx");
	if (IS_ERR(sport->dma_rx_chan)) {
		dev_dbg_once(sport->port.dev,
			     "DMA rx channel request failed, operating without rx DMA (%ld)\n",
			     PTR_ERR(sport->dma_rx_chan));
		sport->dma_rx_chan = NULL;
	}
}

static void lpuart_tx_dma_startup(struct lpuart_port *sport)
{
	u32 uartbaud;
	int ret;

	if (uart_console(&sport->port))
		goto err;

	if (!sport->dma_tx_chan)
		goto err;

	ret = lpuart_dma_tx_request(&sport->port);
	if (ret)
		goto err;

	init_waitqueue_head(&sport->dma_wait);
	sport->lpuart_dma_tx_use = true;
	if (lpuart_is_32(sport)) {
		uartbaud = lpuart32_read(&sport->port, UARTBAUD);
		lpuart32_write(&sport->port,
			       uartbaud | UARTBAUD_TDMAE, UARTBAUD);
	} else {
		writeb(readb(sport->port.membase + UARTCR5) |
		       UARTCR5_TDMAS, sport->port.membase + UARTCR5);
	}

	return;

err:
	sport->lpuart_dma_tx_use = false;
}

static void lpuart_rx_dma_startup(struct lpuart_port *sport)
{
	int ret;
	unsigned char cr3;

	if (uart_console(&sport->port))
		goto err;

	if (!sport->dma_rx_chan)
		goto err;

	ret = lpuart_start_rx_dma(sport);
	if (ret)
		goto err;

	/* set Rx DMA timeout */
	sport->dma_rx_timeout = msecs_to_jiffies(DMA_RX_TIMEOUT);
	if (!sport->dma_rx_timeout)
		sport->dma_rx_timeout = 1;

	sport->lpuart_dma_rx_use = true;
	rx_dma_timer_init(sport);

	if (sport->port.has_sysrq && !lpuart_is_32(sport)) {
		cr3 = readb(sport->port.membase + UARTCR3);
		cr3 |= UARTCR3_FEIE;
		writeb(cr3, sport->port.membase + UARTCR3);
	}

	return;

err:
	sport->lpuart_dma_rx_use = false;
}

static void lpuart_hw_setup(struct lpuart_port *sport)
{
	unsigned long flags;

	spin_lock_irqsave(&sport->port.lock, flags);

	lpuart_setup_watermark_enable(sport);

	lpuart_rx_dma_startup(sport);
	lpuart_tx_dma_startup(sport);

	spin_unlock_irqrestore(&sport->port.lock, flags);
}

static int lpuart_startup(struct uart_port *port)
{
	struct lpuart_port *sport = container_of(port, struct lpuart_port, port);
	unsigned char temp;

	/* determine FIFO size and enable FIFO mode */
	temp = readb(sport->port.membase + UARTPFIFO);

	sport->txfifo_size = UARTFIFO_DEPTH((temp >> UARTPFIFO_TXSIZE_OFF) &
					    UARTPFIFO_FIFOSIZE_MASK);
	sport->port.fifosize = sport->txfifo_size;

	sport->rxfifo_size = UARTFIFO_DEPTH((temp >> UARTPFIFO_RXSIZE_OFF) &
					    UARTPFIFO_FIFOSIZE_MASK);

	lpuart_request_dma(sport);
	lpuart_hw_setup(sport);

	return 0;
}

static void lpuart32_hw_disable(struct lpuart_port *sport)
{
	unsigned long temp;

	temp = lpuart32_read(&sport->port, UARTCTRL);
	temp &= ~(UARTCTRL_RIE | UARTCTRL_ILIE | UARTCTRL_RE |
		  UARTCTRL_TIE | UARTCTRL_TE);
	lpuart32_write(&sport->port, temp, UARTCTRL);
}

static void lpuart32_configure(struct lpuart_port *sport)
{
	unsigned long temp;

	temp = lpuart32_read(&sport->port, UARTCTRL);
	if (!sport->lpuart_dma_rx_use)
		temp |= UARTCTRL_RIE | UARTCTRL_ILIE;
	if (!sport->lpuart_dma_tx_use)
		temp |= UARTCTRL_TIE;
	lpuart32_write(&sport->port, temp, UARTCTRL);
}

static void lpuart32_hw_setup(struct lpuart_port *sport)
{
	unsigned long flags;

	spin_lock_irqsave(&sport->port.lock, flags);

	lpuart32_hw_disable(sport);

	lpuart_rx_dma_startup(sport);
	lpuart_tx_dma_startup(sport);

	lpuart32_setup_watermark_enable(sport);
	lpuart32_configure(sport);

	spin_unlock_irqrestore(&sport->port.lock, flags);
}

static int lpuart32_startup(struct uart_port *port)
{
	struct lpuart_port *sport = container_of(port, struct lpuart_port, port);
	struct tty_port *tty_port = &sport->port.state->port;
	unsigned long temp;
	int ret;

	/* some modem may need reset */
	if (!tty_port_suspended(tty_port)) {
		ret = device_reset(sport->port.dev);
		if (ret && ret != -ENOENT)
			return ret;
	}

	/* determine FIFO size */
	temp = lpuart32_read(&sport->port, UARTFIFO);

	sport->txfifo_size = UARTFIFO_DEPTH((temp >> UARTFIFO_TXSIZE_OFF) &
					    UARTFIFO_FIFOSIZE_MASK);
	sport->port.fifosize = sport->txfifo_size;

	sport->rxfifo_size = UARTFIFO_DEPTH((temp >> UARTFIFO_RXSIZE_OFF) &
					    UARTFIFO_FIFOSIZE_MASK);

	/*
	 * The LS1021A and LS1028A have a fixed FIFO depth of 16 words.
	 * Although they support the RX/TXSIZE fields, their encoding is
	 * different. Eg the reference manual states 0b101 is 16 words.
	 */
	if (is_layerscape_lpuart(sport)) {
		sport->rxfifo_size = 16;
		sport->txfifo_size = 16;
		sport->port.fifosize = sport->txfifo_size;
	}

	lpuart_request_dma(sport);
	lpuart32_hw_setup(sport);

	return 0;
}

static void lpuart_dma_shutdown(struct lpuart_port *sport)
{
	if (sport->lpuart_dma_rx_use) {
		lpuart_del_timer_sync(sport);
		lpuart_dma_rx_free(&sport->port);
		sport->lpuart_dma_rx_use = false;
	}

	if (sport->lpuart_dma_tx_use) {
		if (wait_event_interruptible_timeout(sport->dma_wait,
			!sport->dma_tx_in_progress, msecs_to_jiffies(300)) <= 0) {
			sport->dma_tx_in_progress = false;
			dmaengine_terminate_sync(sport->dma_tx_chan);
		}
		sport->lpuart_dma_tx_use = false;
	}

	if (sport->dma_tx_chan)
		dma_release_channel(sport->dma_tx_chan);
	if (sport->dma_rx_chan)
		dma_release_channel(sport->dma_rx_chan);
}

static void lpuart_shutdown(struct uart_port *port)
{
	struct lpuart_port *sport = container_of(port, struct lpuart_port, port);
	unsigned char temp;
	unsigned long flags;

	spin_lock_irqsave(&port->lock, flags);

	/* disable Rx/Tx and interrupts */
	temp = readb(port->membase + UARTCR2);
	temp &= ~(UARTCR2_TE | UARTCR2_RE |
			UARTCR2_TIE | UARTCR2_TCIE | UARTCR2_RIE);
	writeb(temp, port->membase + UARTCR2);

	spin_unlock_irqrestore(&port->lock, flags);

	lpuart_dma_shutdown(sport);
}

static void lpuart32_shutdown(struct uart_port *port)
{
	struct lpuart_port *sport =
		container_of(port, struct lpuart_port, port);
	unsigned long temp;
	unsigned long flags;

	spin_lock_irqsave(&port->lock, flags);

<<<<<<< HEAD
	/* clear statue */
=======
	/* clear status */
>>>>>>> 6449a0ba
	temp = lpuart32_read(&sport->port, UARTSTAT);
	lpuart32_write(&sport->port, temp, UARTSTAT);

	/* disable Rx/Tx DMA */
	temp = lpuart32_read(port, UARTBAUD);
<<<<<<< HEAD
	temp &= ~(UARTBAUD_TDMAE | UARTBAUD_RDMAE | UARTBAUD_RIDMAE);
	lpuart32_write(port, temp, UARTBAUD);

	/* disable Rx/Tx and interrupts and break condition */
=======
	temp &= ~(UARTBAUD_TDMAE | UARTBAUD_RDMAE);
	lpuart32_write(port, temp, UARTBAUD);

	/* disable Rx/Tx and interrupts */
>>>>>>> 6449a0ba
	temp = lpuart32_read(port, UARTCTRL);
	temp &= ~(UARTCTRL_TE | UARTCTRL_RE | UARTCTRL_TIE |
		UARTCTRL_TCIE | UARTCTRL_RIE | UARTCTRL_ILIE | UARTCTRL_SBK);
	lpuart32_write(port, temp, UARTCTRL);

	spin_unlock_irqrestore(&port->lock, flags);

	lpuart_dma_shutdown(sport);
}

static void
lpuart_set_termios(struct uart_port *port, struct ktermios *termios,
		   const struct ktermios *old)
{
	struct lpuart_port *sport = container_of(port, struct lpuart_port, port);
	unsigned long flags;
	unsigned char cr1, old_cr1, old_cr2, cr3, cr4, bdh, modem;
	unsigned int  baud;
	unsigned int old_csize = old ? old->c_cflag & CSIZE : CS8;
	unsigned int sbr, brfa;

	cr1 = old_cr1 = readb(sport->port.membase + UARTCR1);
	old_cr2 = readb(sport->port.membase + UARTCR2);
	cr3 = readb(sport->port.membase + UARTCR3);
	cr4 = readb(sport->port.membase + UARTCR4);
	bdh = readb(sport->port.membase + UARTBDH);
	modem = readb(sport->port.membase + UARTMODEM);
	/*
	 * only support CS8 and CS7, and for CS7 must enable PE.
	 * supported mode:
	 *  - (7,e/o,1)
	 *  - (8,n,1)
	 *  - (8,m/s,1)
	 *  - (8,e/o,1)
	 */
	while ((termios->c_cflag & CSIZE) != CS8 &&
		(termios->c_cflag & CSIZE) != CS7) {
		termios->c_cflag &= ~CSIZE;
		termios->c_cflag |= old_csize;
		old_csize = CS8;
	}

	if ((termios->c_cflag & CSIZE) == CS8 ||
		(termios->c_cflag & CSIZE) == CS7)
		cr1 = old_cr1 & ~UARTCR1_M;

	if (termios->c_cflag & CMSPAR) {
		if ((termios->c_cflag & CSIZE) != CS8) {
			termios->c_cflag &= ~CSIZE;
			termios->c_cflag |= CS8;
		}
		cr1 |= UARTCR1_M;
	}

	/*
	 * When auto RS-485 RTS mode is enabled,
	 * hardware flow control need to be disabled.
	 */
	if (sport->port.rs485.flags & SER_RS485_ENABLED)
		termios->c_cflag &= ~CRTSCTS;

	if (termios->c_cflag & CRTSCTS)
		modem |= UARTMODEM_RXRTSE | UARTMODEM_TXCTSE;
	else
		modem &= ~(UARTMODEM_RXRTSE | UARTMODEM_TXCTSE);

	termios->c_cflag &= ~CSTOPB;

	/* parity must be enabled when CS7 to match 8-bits format */
	if ((termios->c_cflag & CSIZE) == CS7)
		termios->c_cflag |= PARENB;

	if (termios->c_cflag & PARENB) {
		if (termios->c_cflag & CMSPAR) {
			cr1 &= ~UARTCR1_PE;
			if (termios->c_cflag & PARODD)
				cr3 |= UARTCR3_T8;
			else
				cr3 &= ~UARTCR3_T8;
		} else {
			cr1 |= UARTCR1_PE;
			if ((termios->c_cflag & CSIZE) == CS8)
				cr1 |= UARTCR1_M;
			if (termios->c_cflag & PARODD)
				cr1 |= UARTCR1_PT;
			else
				cr1 &= ~UARTCR1_PT;
		}
	} else {
		cr1 &= ~UARTCR1_PE;
	}

	/* ask the core to calculate the divisor */
	baud = uart_get_baud_rate(port, termios, old, 50, port->uartclk / 16);

	/*
	 * Need to update the Ring buffer length according to the selected
	 * baud rate and restart Rx DMA path.
	 *
	 * Since timer function acqures sport->port.lock, need to stop before
	 * acquring same lock because otherwise lpuart_del_timer_sync() can deadlock.
	 */
	if (old && sport->lpuart_dma_rx_use) {
		lpuart_del_timer_sync(sport);
		lpuart_dma_rx_free(&sport->port);
	}

	spin_lock_irqsave(&sport->port.lock, flags);

	sport->port.read_status_mask = 0;
	if (termios->c_iflag & INPCK)
		sport->port.read_status_mask |= UARTSR1_FE | UARTSR1_PE;
	if (termios->c_iflag & (IGNBRK | BRKINT | PARMRK))
		sport->port.read_status_mask |= UARTSR1_FE;

	/* characters to ignore */
	sport->port.ignore_status_mask = 0;
	if (termios->c_iflag & IGNPAR)
		sport->port.ignore_status_mask |= UARTSR1_PE;
	if (termios->c_iflag & IGNBRK) {
		sport->port.ignore_status_mask |= UARTSR1_FE;
		/*
		 * if we're ignoring parity and break indicators,
		 * ignore overruns too (for real raw support).
		 */
		if (termios->c_iflag & IGNPAR)
			sport->port.ignore_status_mask |= UARTSR1_OR;
	}

	/* update the per-port timeout */
	uart_update_timeout(port, termios->c_cflag, baud);

	/* wait transmit engin complete */
	lpuart_wait_bit_set(&sport->port, UARTSR1, UARTSR1_TC);

	/* disable transmit and receive */
	writeb(old_cr2 & ~(UARTCR2_TE | UARTCR2_RE),
			sport->port.membase + UARTCR2);

	sbr = sport->port.uartclk / (16 * baud);
	brfa = ((sport->port.uartclk - (16 * sbr * baud)) * 2) / baud;
	bdh &= ~UARTBDH_SBR_MASK;
	bdh |= (sbr >> 8) & 0x1F;
	cr4 &= ~UARTCR4_BRFA_MASK;
	brfa &= UARTCR4_BRFA_MASK;
	writeb(cr4 | brfa, sport->port.membase + UARTCR4);
	writeb(bdh, sport->port.membase + UARTBDH);
	writeb(sbr & 0xFF, sport->port.membase + UARTBDL);
	writeb(cr3, sport->port.membase + UARTCR3);
	writeb(cr1, sport->port.membase + UARTCR1);
	writeb(modem, sport->port.membase + UARTMODEM);

	/* restore control register */
	writeb(old_cr2, sport->port.membase + UARTCR2);

	if (old && sport->lpuart_dma_rx_use) {
		if (!lpuart_start_rx_dma(sport))
			rx_dma_timer_init(sport);
		else
			sport->lpuart_dma_rx_use = false;
	}

	spin_unlock_irqrestore(&sport->port.lock, flags);
}

static void __lpuart32_serial_setbrg(struct uart_port *port,
				     unsigned int baudrate, bool use_rx_dma,
				     bool use_tx_dma)
{
	u32 sbr, osr, baud_diff, tmp_osr, tmp_sbr, tmp_diff, tmp;
	u32 clk = port->uartclk;

	/*
	 * The idea is to use the best OSR (over-sampling rate) possible.
	 * Note, OSR is typically hard-set to 16 in other LPUART instantiations.
	 * Loop to find the best OSR value possible, one that generates minimum
	 * baud_diff iterate through the rest of the supported values of OSR.
	 *
	 * Calculation Formula:
	 *  Baud Rate = baud clock / ((OSR+1) × SBR)
	 */
	baud_diff = baudrate;
	osr = 0;
	sbr = 0;

	for (tmp_osr = 4; tmp_osr <= 32; tmp_osr++) {
		/* calculate the temporary sbr value  */
		tmp_sbr = (clk / (baudrate * tmp_osr));
		if (tmp_sbr == 0)
			tmp_sbr = 1;

		/*
		 * calculate the baud rate difference based on the temporary
		 * osr and sbr values
		 */
		tmp_diff = clk / (tmp_osr * tmp_sbr) - baudrate;

		/* select best values between sbr and sbr+1 */
		tmp = clk / (tmp_osr * (tmp_sbr + 1));
		if (tmp_diff > (baudrate - tmp)) {
			tmp_diff = baudrate - tmp;
			tmp_sbr++;
		}

		if (tmp_sbr > UARTBAUD_SBR_MASK)
			continue;

		if (tmp_diff <= baud_diff) {
			baud_diff = tmp_diff;
			osr = tmp_osr;
			sbr = tmp_sbr;

			if (!baud_diff)
				break;
		}
	}

	/* handle buadrate outside acceptable rate */
	if (baud_diff > ((baudrate / 100) * 3))
		dev_warn(port->dev,
			 "unacceptable baud rate difference of more than 3%%\n");

	tmp = lpuart32_read(port, UARTBAUD);

	if ((osr > 3) && (osr < 8))
		tmp |= UARTBAUD_BOTHEDGE;

	tmp &= ~(UARTBAUD_OSR_MASK << UARTBAUD_OSR_SHIFT);
	tmp |= ((osr-1) & UARTBAUD_OSR_MASK) << UARTBAUD_OSR_SHIFT;

	tmp &= ~UARTBAUD_SBR_MASK;
	tmp |= sbr & UARTBAUD_SBR_MASK;

	if (!use_rx_dma)
		tmp &= ~UARTBAUD_RDMAE;
	if (!use_tx_dma)
		tmp &= ~UARTBAUD_TDMAE;

	lpuart32_write(port, tmp, UARTBAUD);
}

static void lpuart32_serial_setbrg(struct lpuart_port *sport,
				   unsigned int baudrate)
{
	__lpuart32_serial_setbrg(&sport->port, baudrate,
				 sport->lpuart_dma_rx_use,
				 sport->lpuart_dma_tx_use);
}


static void
lpuart32_set_termios(struct uart_port *port, struct ktermios *termios,
		     const struct ktermios *old)
{
	struct lpuart_port *sport = container_of(port, struct lpuart_port, port);
	unsigned long flags;
	unsigned long ctrl, old_ctrl, bd, modem;
	unsigned int  baud;
	unsigned int old_csize = old ? old->c_cflag & CSIZE : CS8;

	ctrl = old_ctrl = lpuart32_read(&sport->port, UARTCTRL);
	bd = lpuart32_read(&sport->port, UARTBAUD);
	modem = lpuart32_read(&sport->port, UARTMODIR);
	sport->is_cs7 = false;
	/*
	 * only support CS8 and CS7, and for CS7 must enable PE.
	 * supported mode:
	 *  - (7,e/o,1)
	 *  - (8,n,1)
	 *  - (8,m/s,1)
	 *  - (8,e/o,1)
	 */
	while ((termios->c_cflag & CSIZE) != CS8 &&
		(termios->c_cflag & CSIZE) != CS7) {
		termios->c_cflag &= ~CSIZE;
		termios->c_cflag |= old_csize;
		old_csize = CS8;
	}

	if ((termios->c_cflag & CSIZE) == CS8 ||
		(termios->c_cflag & CSIZE) == CS7)
		ctrl = old_ctrl & ~UARTCTRL_M;

	if (termios->c_cflag & CMSPAR) {
		if ((termios->c_cflag & CSIZE) != CS8) {
			termios->c_cflag &= ~CSIZE;
			termios->c_cflag |= CS8;
		}
		ctrl |= UARTCTRL_M;
	}

	/*
	 * When auto RS-485 RTS mode is enabled,
	 * hardware flow control need to be disabled.
	 */
	if (sport->port.rs485.flags & SER_RS485_ENABLED)
		termios->c_cflag &= ~CRTSCTS;

	if (termios->c_cflag & CRTSCTS)
		modem |= UARTMODIR_RXRTSE | UARTMODIR_TXCTSE;
	else
		modem &= ~(UARTMODIR_RXRTSE | UARTMODIR_TXCTSE);

	if (termios->c_cflag & CSTOPB)
		bd |= UARTBAUD_SBNS;
	else
		bd &= ~UARTBAUD_SBNS;

	/* parity must be enabled when CS7 to match 8-bits format */
	if ((termios->c_cflag & CSIZE) == CS7)
		termios->c_cflag |= PARENB;

	if ((termios->c_cflag & PARENB)) {
		if (termios->c_cflag & CMSPAR) {
			ctrl &= ~UARTCTRL_PE;
			ctrl |= UARTCTRL_M;
		} else {
			ctrl |= UARTCTRL_PE;
			if ((termios->c_cflag & CSIZE) == CS8)
				ctrl |= UARTCTRL_M;
			if (termios->c_cflag & PARODD)
				ctrl |= UARTCTRL_PT;
			else
				ctrl &= ~UARTCTRL_PT;
		}
	} else {
		ctrl &= ~UARTCTRL_PE;
	}

	/* ask the core to calculate the divisor */
	baud = uart_get_baud_rate(port, termios, old, 50, port->uartclk / 4);

	/*
	 * Need to update the Ring buffer length according to the selected
	 * baud rate and restart Rx DMA path.
	 *
	 * Since timer function acqures sport->port.lock, need to stop before
	 * acquring same lock because otherwise lpuart_del_timer_sync() can deadlock.
	 */
	if (old && sport->lpuart_dma_rx_use) {
		lpuart_del_timer_sync(sport);
		lpuart_dma_rx_free(&sport->port);
	}

	spin_lock_irqsave(&sport->port.lock, flags);

	sport->port.read_status_mask = 0;
	if (termios->c_iflag & INPCK)
		sport->port.read_status_mask |= UARTSTAT_FE | UARTSTAT_PE;
	if (termios->c_iflag & (IGNBRK | BRKINT | PARMRK))
		sport->port.read_status_mask |= UARTSTAT_FE;

	/* characters to ignore */
	sport->port.ignore_status_mask = 0;
	if (termios->c_iflag & IGNPAR)
		sport->port.ignore_status_mask |= UARTSTAT_PE;
	if (termios->c_iflag & IGNBRK) {
		sport->port.ignore_status_mask |= UARTSTAT_FE;
		/*
		 * if we're ignoring parity and break indicators,
		 * ignore overruns too (for real raw support).
		 */
		if (termios->c_iflag & IGNPAR)
			sport->port.ignore_status_mask |= UARTSTAT_OR;
	}

	/* update the per-port timeout */
	uart_update_timeout(port, termios->c_cflag, baud);

	/* wait transmit engin complete */
	lpuart32_write(&sport->port, 0, UARTMODIR);
	lpuart32_wait_bit_set(&sport->port, UARTSTAT, UARTSTAT_TC);

	/* disable transmit and receive */
	lpuart32_write(&sport->port, old_ctrl & ~(UARTCTRL_TE | UARTCTRL_RE),
		       UARTCTRL);

	lpuart32_write(&sport->port, bd, UARTBAUD);
	lpuart32_serial_setbrg(sport, baud);
	lpuart32_write(&sport->port, modem, UARTMODIR);
	lpuart32_write(&sport->port, ctrl, UARTCTRL);
	/* restore control register */

	if ((ctrl & (UARTCTRL_PE | UARTCTRL_M)) == UARTCTRL_PE)
		sport->is_cs7 = true;

	if (old && sport->lpuart_dma_rx_use) {
		if (!lpuart_start_rx_dma(sport))
			rx_dma_timer_init(sport);
		else
			sport->lpuart_dma_rx_use = false;
	}

	spin_unlock_irqrestore(&sport->port.lock, flags);
}

static const char *lpuart_type(struct uart_port *port)
{
	return "FSL_LPUART";
}

static void lpuart_release_port(struct uart_port *port)
{
	/* nothing to do */
}

static int lpuart_request_port(struct uart_port *port)
{
	return  0;
}

/* configure/autoconfigure the port */
static void lpuart_config_port(struct uart_port *port, int flags)
{
	if (flags & UART_CONFIG_TYPE)
		port->type = PORT_LPUART;
}

static int lpuart_verify_port(struct uart_port *port, struct serial_struct *ser)
{
	int ret = 0;

	if (ser->type != PORT_UNKNOWN && ser->type != PORT_LPUART)
		ret = -EINVAL;
	if (port->irq != ser->irq)
		ret = -EINVAL;
	if (ser->io_type != UPIO_MEM)
		ret = -EINVAL;
	if (port->uartclk / 16 != ser->baud_base)
		ret = -EINVAL;
	if (port->iobase != ser->port)
		ret = -EINVAL;
	if (ser->hub6 != 0)
		ret = -EINVAL;
	return ret;
}

static const struct uart_ops lpuart_pops = {
	.tx_empty	= lpuart_tx_empty,
	.set_mctrl	= lpuart_set_mctrl,
	.get_mctrl	= lpuart_get_mctrl,
	.stop_tx	= lpuart_stop_tx,
	.start_tx	= lpuart_start_tx,
	.stop_rx	= lpuart_stop_rx,
	.break_ctl	= lpuart_break_ctl,
	.startup	= lpuart_startup,
	.shutdown	= lpuart_shutdown,
	.pm		= lpuart_uart_pm,
	.set_termios	= lpuart_set_termios,
	.type		= lpuart_type,
	.request_port	= lpuart_request_port,
	.release_port	= lpuart_release_port,
	.config_port	= lpuart_config_port,
	.verify_port	= lpuart_verify_port,
	.flush_buffer	= lpuart_flush_buffer,
#if defined(CONFIG_CONSOLE_POLL)
	.poll_init	= lpuart_poll_init,
	.poll_get_char	= lpuart_poll_get_char,
	.poll_put_char	= lpuart_poll_put_char,
#endif
};

static const struct uart_ops lpuart32_pops = {
	.tx_empty	= lpuart32_tx_empty,
	.set_mctrl	= lpuart32_set_mctrl,
	.get_mctrl	= lpuart32_get_mctrl,
	.stop_tx	= lpuart32_stop_tx,
	.start_tx	= lpuart32_start_tx,
	.stop_rx	= lpuart32_stop_rx,
	.break_ctl	= lpuart32_break_ctl,
	.startup	= lpuart32_startup,
	.shutdown	= lpuart32_shutdown,
	.pm		= lpuart_uart_pm,
	.set_termios	= lpuart32_set_termios,
	.type		= lpuart_type,
	.request_port	= lpuart_request_port,
	.release_port	= lpuart_release_port,
	.config_port	= lpuart_config_port,
	.verify_port	= lpuart_verify_port,
	.flush_buffer	= lpuart_flush_buffer,
#if defined(CONFIG_CONSOLE_POLL)
	.poll_init	= lpuart32_poll_init,
	.poll_get_char	= lpuart32_poll_get_char,
	.poll_put_char	= lpuart32_poll_put_char,
#endif
};

static struct lpuart_port *lpuart_ports[UART_NR];

#ifdef CONFIG_SERIAL_FSL_LPUART_CONSOLE
static void lpuart_console_putchar(struct uart_port *port, unsigned char ch)
{
	lpuart_wait_bit_set(port, UARTSR1, UARTSR1_TDRE);
	writeb(ch, port->membase + UARTDR);
}

static void lpuart32_console_putchar(struct uart_port *port, unsigned char ch)
{
	lpuart32_wait_bit_set(port, UARTSTAT, UARTSTAT_TDRE);
	lpuart32_write(port, ch, UARTDATA);
}

static void
lpuart_console_write(struct console *co, const char *s, unsigned int count)
{
	struct lpuart_port *sport = lpuart_ports[co->index];
	unsigned char  old_cr2, cr2;
	unsigned long flags;
	int locked = 1;

	if (oops_in_progress)
		locked = spin_trylock_irqsave(&sport->port.lock, flags);
	else
		spin_lock_irqsave(&sport->port.lock, flags);

	/* first save CR2 and then disable interrupts */
	cr2 = old_cr2 = readb(sport->port.membase + UARTCR2);
	cr2 |= UARTCR2_TE | UARTCR2_RE;
	cr2 &= ~(UARTCR2_TIE | UARTCR2_TCIE | UARTCR2_RIE);
	writeb(cr2, sport->port.membase + UARTCR2);

	uart_console_write(&sport->port, s, count, lpuart_console_putchar);

	/* wait for transmitter finish complete and restore CR2 */
	lpuart_wait_bit_set(&sport->port, UARTSR1, UARTSR1_TC);

	writeb(old_cr2, sport->port.membase + UARTCR2);

	if (locked)
		spin_unlock_irqrestore(&sport->port.lock, flags);
}

static void
lpuart32_console_write(struct console *co, const char *s, unsigned int count)
{
	struct lpuart_port *sport = lpuart_ports[co->index];
	unsigned long  old_cr, cr;
	unsigned long flags;
	int locked = 1;

	if (oops_in_progress)
		locked = spin_trylock_irqsave(&sport->port.lock, flags);
	else
		spin_lock_irqsave(&sport->port.lock, flags);

	/* first save CR2 and then disable interrupts */
	cr = old_cr = lpuart32_read(&sport->port, UARTCTRL);
	cr |= UARTCTRL_TE | UARTCTRL_RE;
	cr &= ~(UARTCTRL_TIE | UARTCTRL_TCIE | UARTCTRL_RIE);
	lpuart32_write(&sport->port, cr, UARTCTRL);

	uart_console_write(&sport->port, s, count, lpuart32_console_putchar);

	/* wait for transmitter finish complete and restore CR2 */
	lpuart32_wait_bit_set(&sport->port, UARTSTAT, UARTSTAT_TC);

	lpuart32_write(&sport->port, old_cr, UARTCTRL);

	if (locked)
		spin_unlock_irqrestore(&sport->port.lock, flags);
}

/*
 * if the port was already initialised (eg, by a boot loader),
 * try to determine the current setup.
 */
static void __init
lpuart_console_get_options(struct lpuart_port *sport, int *baud,
			   int *parity, int *bits)
{
	unsigned char cr, bdh, bdl, brfa;
	unsigned int sbr, uartclk, baud_raw;

	cr = readb(sport->port.membase + UARTCR2);
	cr &= UARTCR2_TE | UARTCR2_RE;
	if (!cr)
		return;

	/* ok, the port was enabled */

	cr = readb(sport->port.membase + UARTCR1);

	*parity = 'n';
	if (cr & UARTCR1_PE) {
		if (cr & UARTCR1_PT)
			*parity = 'o';
		else
			*parity = 'e';
	}

	if (cr & UARTCR1_M)
		*bits = 9;
	else
		*bits = 8;

	bdh = readb(sport->port.membase + UARTBDH);
	bdh &= UARTBDH_SBR_MASK;
	bdl = readb(sport->port.membase + UARTBDL);
	sbr = bdh;
	sbr <<= 8;
	sbr |= bdl;
	brfa = readb(sport->port.membase + UARTCR4);
	brfa &= UARTCR4_BRFA_MASK;

	uartclk = lpuart_get_baud_clk_rate(sport);
	/*
	 * baud = mod_clk/(16*(sbr[13]+(brfa)/32)
	 */
	baud_raw = uartclk / (16 * (sbr + brfa / 32));

	if (*baud != baud_raw)
		dev_info(sport->port.dev, "Serial: Console lpuart rounded baud rate"
				"from %d to %d\n", baud_raw, *baud);
}

static void __init
lpuart32_console_get_options(struct lpuart_port *sport, int *baud,
			   int *parity, int *bits)
{
	unsigned long cr, bd;
	unsigned int sbr, uartclk, baud_raw;

	cr = lpuart32_read(&sport->port, UARTCTRL);
	cr &= UARTCTRL_TE | UARTCTRL_RE;
	if (!cr)
		return;

	/* ok, the port was enabled */

	cr = lpuart32_read(&sport->port, UARTCTRL);

	*parity = 'n';
	if (cr & UARTCTRL_PE) {
		if (cr & UARTCTRL_PT)
			*parity = 'o';
		else
			*parity = 'e';
	}

	if (cr & UARTCTRL_M)
		*bits = 9;
	else
		*bits = 8;

	bd = lpuart32_read(&sport->port, UARTBAUD);
	bd &= UARTBAUD_SBR_MASK;
	if (!bd)
		return;

	sbr = bd;
	uartclk = lpuart_get_baud_clk_rate(sport);
	/*
	 * baud = mod_clk/(16*(sbr[13]+(brfa)/32)
	 */
	baud_raw = uartclk / (16 * sbr);

	if (*baud != baud_raw)
		dev_info(sport->port.dev, "Serial: Console lpuart rounded baud rate"
				"from %d to %d\n", baud_raw, *baud);
}

static int __init lpuart_console_setup(struct console *co, char *options)
{
	struct lpuart_port *sport;
	int baud = 115200;
	int bits = 8;
	int parity = 'n';
	int flow = 'n';

	/*
	 * check whether an invalid uart number has been specified, and
	 * if so, search for the first available port that does have
	 * console support.
	 */
	if (co->index == -1 || co->index >= ARRAY_SIZE(lpuart_ports))
		co->index = 0;

	sport = lpuart_ports[co->index];
	if (sport == NULL)
		return -ENODEV;

	if (options)
		uart_parse_options(options, &baud, &parity, &bits, &flow);
	else
		if (lpuart_is_32(sport))
			lpuart32_console_get_options(sport, &baud, &parity, &bits);
		else
			lpuart_console_get_options(sport, &baud, &parity, &bits);

	if (lpuart_is_32(sport))
		lpuart32_setup_watermark(sport);
	else
		lpuart_setup_watermark(sport);

	return uart_set_options(&sport->port, co, baud, parity, bits, flow);
}

static struct uart_driver lpuart_reg;
static struct console lpuart_console = {
	.name		= DEV_NAME,
	.write		= lpuart_console_write,
	.device		= uart_console_device,
	.setup		= lpuart_console_setup,
	.flags		= CON_PRINTBUFFER,
	.index		= -1,
	.data		= &lpuart_reg,
};

static struct console lpuart32_console = {
	.name		= DEV_NAME,
	.write		= lpuart32_console_write,
	.device		= uart_console_device,
	.setup		= lpuart_console_setup,
	.flags		= CON_PRINTBUFFER,
	.index		= -1,
	.data		= &lpuart_reg,
};

static void lpuart_early_write(struct console *con, const char *s, unsigned n)
{
	struct earlycon_device *dev = con->data;

	uart_console_write(&dev->port, s, n, lpuart_console_putchar);
}

static void lpuart32_early_write(struct console *con, const char *s, unsigned n)
{
	struct earlycon_device *dev = con->data;

	uart_console_write(&dev->port, s, n, lpuart32_console_putchar);
}

static int __init lpuart_early_console_setup(struct earlycon_device *device,
					  const char *opt)
{
	if (!device->port.membase)
		return -ENODEV;

	device->con->write = lpuart_early_write;
	return 0;
}

static int __init lpuart32_early_console_setup(struct earlycon_device *device,
					  const char *opt)
{
	if (!device->port.membase)
		return -ENODEV;

	if (device->port.iotype != UPIO_MEM32)
		device->port.iotype = UPIO_MEM32BE;

	device->con->write = lpuart32_early_write;
	return 0;
}

static int __init ls1028a_early_console_setup(struct earlycon_device *device,
					      const char *opt)
{
	u32 cr;

	if (!device->port.membase)
		return -ENODEV;

	device->port.iotype = UPIO_MEM32;
	device->con->write = lpuart32_early_write;

	/* set the baudrate */
	if (device->port.uartclk && device->baud)
		__lpuart32_serial_setbrg(&device->port, device->baud,
					 false, false);

	/* enable transmitter */
	cr = lpuart32_read(&device->port, UARTCTRL);
	cr |= UARTCTRL_TE;
	lpuart32_write(&device->port, cr, UARTCTRL);

	return 0;
}

static int __init lpuart32_imx_early_console_setup(struct earlycon_device *device,
						   const char *opt)
{
	if (!device->port.membase)
		return -ENODEV;

	device->port.iotype = UPIO_MEM32;
	device->port.membase += IMX_REG_OFF;
	device->con->write = lpuart32_early_write;

	return 0;
}
OF_EARLYCON_DECLARE(lpuart, "fsl,vf610-lpuart", lpuart_early_console_setup);
OF_EARLYCON_DECLARE(lpuart32, "fsl,ls1021a-lpuart", lpuart32_early_console_setup);
OF_EARLYCON_DECLARE(lpuart32, "fsl,ls1028a-lpuart", ls1028a_early_console_setup);
OF_EARLYCON_DECLARE(lpuart32, "fsl,imx7ulp-lpuart", lpuart32_imx_early_console_setup);
OF_EARLYCON_DECLARE(lpuart32, "fsl,imx8qxp-lpuart", lpuart32_imx_early_console_setup);
OF_EARLYCON_DECLARE(lpuart32, "fsl,imxrt1050-lpuart", lpuart32_imx_early_console_setup);
EARLYCON_DECLARE(lpuart, lpuart_early_console_setup);
EARLYCON_DECLARE(lpuart32, lpuart32_early_console_setup);

#define LPUART_CONSOLE	(&lpuart_console)
#define LPUART32_CONSOLE	(&lpuart32_console)
#else
#define LPUART_CONSOLE	NULL
#define LPUART32_CONSOLE	NULL
#endif

static struct uart_driver lpuart_reg = {
	.owner		= THIS_MODULE,
	.driver_name	= DRIVER_NAME,
	.dev_name	= DEV_NAME,
	.nr		= ARRAY_SIZE(lpuart_ports),
	.cons		= LPUART_CONSOLE,
};

static const struct serial_rs485 lpuart_rs485_supported = {
	.flags = SER_RS485_ENABLED | SER_RS485_RTS_ON_SEND | SER_RS485_RTS_AFTER_SEND,
	/* delay_rts_* and RX_DURING_TX are not supported */
};

static int lpuart_global_reset(struct lpuart_port *sport)
{
	struct uart_port *port = &sport->port;
	void __iomem *global_addr;
	unsigned long ctrl, bd;
	unsigned int val = 0;
	int ret;

	ret = clk_prepare_enable(sport->ipg_clk);
	if (ret) {
		dev_err(sport->port.dev, "failed to enable uart ipg clk: %d\n", ret);
		return ret;
	}

	if (is_imx7ulp_lpuart(sport) || is_imx8ulp_lpuart(sport) || is_imx8qxp_lpuart(sport)) {
		/*
		 * If the transmitter is used by earlycon, wait for transmit engine to
		 * complete and then reset.
		 */
		ctrl = lpuart32_read(port, UARTCTRL);
		if (ctrl & UARTCTRL_TE) {
			bd = lpuart32_read(&sport->port, UARTBAUD);
			if (read_poll_timeout(lpuart32_tx_empty, val, val, 1, 100000, false,
					      port)) {
				dev_warn(sport->port.dev,
					 "timeout waiting for transmit engine to complete\n");
				clk_disable_unprepare(sport->ipg_clk);
				return 0;
			}
		}

		global_addr = port->membase + UART_GLOBAL - IMX_REG_OFF;
		writel(UART_GLOBAL_RST, global_addr);
		usleep_range(GLOBAL_RST_MIN_US, GLOBAL_RST_MAX_US);
		writel(0, global_addr);
		usleep_range(GLOBAL_RST_MIN_US, GLOBAL_RST_MAX_US);

		/* Recover the transmitter for earlycon. */
		if (ctrl & UARTCTRL_TE) {
			lpuart32_write(port, bd, UARTBAUD);
			lpuart32_write(port, ctrl, UARTCTRL);
		}
	}

	clk_disable_unprepare(sport->ipg_clk);
	return 0;
}

static int lpuart_attach_pd(struct device *dev)
{
	struct device *pd_uart;
	struct device_link *link;

	if (dev->pm_domain)
		return 0;

	pd_uart = dev_pm_domain_attach_by_name(dev, "uart");
	if (IS_ERR(pd_uart))
		return PTR_ERR(pd_uart);
	link = device_link_add(dev, pd_uart, DL_FLAG_STATELESS |
					     DL_FLAG_PM_RUNTIME |
					     DL_FLAG_RPM_ACTIVE);
	if (IS_ERR(link)) {
		dev_err(dev, "Failed to add device_link to uart pd: %ld\n",
			PTR_ERR(link));
		return PTR_ERR(link);
	}

	return 0;
}

static int lpuart_probe(struct platform_device *pdev)
{
	const struct lpuart_soc_data *sdata = of_device_get_match_data(&pdev->dev);
	struct device_node *np = pdev->dev.of_node;
	struct lpuart_port *sport;
	struct resource *res;
	irq_handler_t handler;
	int ret;

	sport = devm_kzalloc(&pdev->dev, sizeof(*sport), GFP_KERNEL);
	if (!sport)
		return -ENOMEM;

	res = platform_get_resource(pdev, IORESOURCE_MEM, 0);
	sport->port.membase = devm_ioremap_resource(&pdev->dev, res);
	if (IS_ERR(sport->port.membase))
		return PTR_ERR(sport->port.membase);

	sport->port.membase += sdata->reg_off;
	sport->port.mapbase = res->start + sdata->reg_off;
	sport->port.dev = &pdev->dev;
	sport->port.type = PORT_LPUART;
	sport->devtype = sdata->devtype;
	sport->rx_watermark = sdata->rx_watermark;
	sport->dma_eeop = false;

	ret = platform_get_irq(pdev, 0);
	if (ret < 0)
		return ret;
	sport->port.irq = ret;
	sport->port.iotype = sdata->iotype;
	if (lpuart_is_32(sport))
		sport->port.ops = &lpuart32_pops;
	else
		sport->port.ops = &lpuart_pops;
	sport->port.has_sysrq = IS_ENABLED(CONFIG_SERIAL_FSL_LPUART_CONSOLE);
	sport->port.flags = UPF_BOOT_AUTOCONF;

	if (lpuart_is_32(sport))
		sport->port.rs485_config = lpuart32_config_rs485;
	else
		sport->port.rs485_config = lpuart_config_rs485;
	sport->port.rs485_supported = lpuart_rs485_supported;

	ret = lpuart_attach_pd(&pdev->dev);
	if (ret)
		return ret;

	sport->ipg_clk = devm_clk_get(&pdev->dev, "ipg");
	if (IS_ERR(sport->ipg_clk)) {
		ret = PTR_ERR(sport->ipg_clk);
		dev_err(&pdev->dev, "failed to get uart ipg clk: %d\n", ret);
		return ret;
	}

	sport->baud_clk = NULL;
	if (is_imx8qxp_lpuart(sport)) {
		sport->baud_clk = devm_clk_get(&pdev->dev, "baud");
		if (IS_ERR(sport->baud_clk)) {
			ret = PTR_ERR(sport->baud_clk);
			dev_err(&pdev->dev, "failed to get uart baud clk: %d\n", ret);
			return ret;
		}
	}

	ret = of_alias_get_id(np, "serial");
	if (ret < 0) {
		dev_err(&pdev->dev, "failed to get alias id, errno %d\n", ret);
		return ret;
	}
	if (ret >= ARRAY_SIZE(lpuart_ports)) {
		dev_err(&pdev->dev, "serial%d out of range\n", ret);
		return -EINVAL;
	}
	sport->port.line = ret;

	ret = lpuart_enable_clks(sport);
	if (ret)
		return ret;
	sport->port.uartclk = lpuart_get_baud_clk_rate(sport);

	lpuart_ports[sport->port.line] = sport;

	platform_set_drvdata(pdev, &sport->port);

	if (lpuart_is_32(sport)) {
		lpuart_reg.cons = LPUART32_CONSOLE;
		handler = lpuart32_int;
	} else {
		lpuart_reg.cons = LPUART_CONSOLE;
		handler = lpuart_int;
	}

	pm_runtime_use_autosuspend(&pdev->dev);
	pm_runtime_set_autosuspend_delay(&pdev->dev, UART_AUTOSUSPEND_TIMEOUT);
	pm_runtime_set_active(&pdev->dev);
	pm_runtime_enable(&pdev->dev);

	ret = lpuart_global_reset(sport);
	if (ret)
		goto failed_reset;

	ret = uart_get_rs485_mode(&sport->port);
	if (ret)
		goto failed_get_rs485;

	ret = uart_add_one_port(&lpuart_reg, &sport->port);
	if (ret)
		goto failed_attach_port;

	ret = devm_request_irq(&pdev->dev, sport->port.irq, handler, 0,
				DRIVER_NAME, sport);
	if (ret)
		goto failed_irq_request;

	return 0;

failed_irq_request:
	uart_remove_one_port(&lpuart_reg, &sport->port);
failed_attach_port:
failed_get_rs485:
failed_reset:
	pm_runtime_disable(&pdev->dev);
	pm_runtime_set_suspended(&pdev->dev);
	pm_runtime_dont_use_autosuspend(&pdev->dev);
	lpuart_disable_clks(sport);
	return ret;
}

static int lpuart_remove(struct platform_device *pdev)
{
	struct lpuart_port *sport = platform_get_drvdata(pdev);

	uart_remove_one_port(&lpuart_reg, &sport->port);

	lpuart_disable_clks(sport);

	if (sport->dma_tx_chan)
		dma_release_channel(sport->dma_tx_chan);

	if (sport->dma_rx_chan)
		dma_release_channel(sport->dma_rx_chan);

	pm_runtime_disable(&pdev->dev);
	pm_runtime_set_suspended(&pdev->dev);
	pm_runtime_dont_use_autosuspend(&pdev->dev);
	return 0;
}

static int __maybe_unused lpuart_runtime_suspend(struct device *dev)
{
	struct platform_device *pdev = to_platform_device(dev);
	struct lpuart_port *sport = platform_get_drvdata(pdev);

	lpuart_disable_clks(sport);

	return 0;
};

static int __maybe_unused lpuart_runtime_resume(struct device *dev)
{
	struct platform_device *pdev = to_platform_device(dev);
	struct lpuart_port *sport = platform_get_drvdata(pdev);

	return lpuart_enable_clks(sport);
};

static void serial_lpuart_enable_wakeup(struct lpuart_port *sport, bool on)
{
	unsigned int val, baud;

	if (lpuart_is_32(sport)) {
		val = lpuart32_read(&sport->port, UARTCTRL);
		baud = lpuart32_read(&sport->port, UARTBAUD);
		if (on) {
			/* set rx_watermark to 0 in wakeup source mode */
			lpuart32_write(&sport->port, 0, UARTWATER);
			val |= UARTCTRL_RIE;
			/* clear RXEDGIF flag before enable RXEDGIE interrupt */
			lpuart32_write(&sport->port, UARTSTAT_RXEDGIF, UARTSTAT);
			baud |= UARTBAUD_RXEDGIE;
		} else {
			val &= ~UARTCTRL_RIE;
			baud &= ~UARTBAUD_RXEDGIE;
		}
		lpuart32_write(&sport->port, val, UARTCTRL);
		lpuart32_write(&sport->port, baud, UARTBAUD);
	} else {
		val = readb(sport->port.membase + UARTCR2);
		if (on)
			val |= UARTCR2_RIE;
		else
			val &= ~UARTCR2_RIE;
		writeb(val, sport->port.membase + UARTCR2);
	}
}

static bool lpuart_uport_is_active(struct lpuart_port *sport)
{
	struct tty_port *port = &sport->port.state->port;
	struct tty_struct *tty;
	struct device *tty_dev;
	int may_wake = 0;

	tty = tty_port_tty_get(port);
	if (tty) {
		tty_dev = tty->dev;
		may_wake = device_may_wakeup(tty_dev);
		tty_kref_put(tty);
	}

	if ((tty_port_initialized(port) && may_wake) ||
	    (!console_suspend_enabled && uart_console(&sport->port)))
		return true;

	return false;
}

static int lpuart_suspend_noirq(struct device *dev)
{
	struct lpuart_port *sport = dev_get_drvdata(dev);
	bool irq_wake = irqd_is_wakeup_set(irq_get_irq_data(sport->port.irq));

	if (lpuart_uport_is_active(sport))
		serial_lpuart_enable_wakeup(sport, !!irq_wake);

	pinctrl_pm_select_sleep_state(dev);

	return 0;
}

static int lpuart_resume_noirq(struct device *dev)
{
	struct lpuart_port *sport = dev_get_drvdata(dev);
	unsigned int val;

	pinctrl_pm_select_default_state(dev);

	if (lpuart_uport_is_active(sport)) {
		serial_lpuart_enable_wakeup(sport, false);

		/* clear the wakeup flags */
		if (lpuart_is_32(sport)) {
			val = lpuart32_read(&sport->port, UARTSTAT);
			lpuart32_write(&sport->port, val, UARTSTAT);
		}
	}

	return 0;
}

static int __maybe_unused lpuart_suspend(struct device *dev)
{
	struct lpuart_port *sport = dev_get_drvdata(dev);
	unsigned long temp;
	unsigned long flags;

	uart_suspend_port(&lpuart_reg, &sport->port);

	if (lpuart_uport_is_active(sport)) {
		spin_lock_irqsave(&sport->port.lock, flags);
		if (lpuart_is_32(sport)) {
			temp = lpuart32_read(&sport->port, UARTCTRL);
			temp &= ~(UARTCTRL_TE | UARTCTRL_TIE | UARTCTRL_TCIE);
			lpuart32_write(&sport->port, temp, UARTCTRL);
		} else {
			temp = readb(sport->port.membase + UARTCR2);
			temp &= ~(UARTCR2_TE | UARTCR2_TIE | UARTCR2_TCIE);
			writeb(temp, sport->port.membase + UARTCR2);
		}
		spin_unlock_irqrestore(&sport->port.lock, flags);

		if (sport->lpuart_dma_rx_use) {
			/*
			 * EDMA driver during suspend will forcefully release any
			 * non-idle DMA channels. If port wakeup is enabled or if port
			 * is console port or 'no_console_suspend' is set the Rx DMA
			 * cannot resume as as expected, hence gracefully release the
			 * Rx DMA path before suspend and start Rx DMA path on resume.
			 */
			lpuart_del_timer_sync(sport);
			lpuart_dma_rx_free(&sport->port);

			/* Disable Rx DMA to use UART port as wakeup source */
			spin_lock_irqsave(&sport->port.lock, flags);
			if (lpuart_is_32(sport)) {
				temp = lpuart32_read(&sport->port, UARTBAUD);
				lpuart32_write(&sport->port, temp & ~UARTBAUD_RDMAE,
					       UARTBAUD);
			} else {
				writeb(readb(sport->port.membase + UARTCR5) &
				       ~UARTCR5_RDMAS, sport->port.membase + UARTCR5);
			}
			spin_unlock_irqrestore(&sport->port.lock, flags);
		}

		if (sport->lpuart_dma_tx_use) {
			spin_lock_irqsave(&sport->port.lock, flags);
			if (lpuart_is_32(sport)) {
				temp = lpuart32_read(&sport->port, UARTBAUD);
				temp &= ~UARTBAUD_TDMAE;
				lpuart32_write(&sport->port, temp, UARTBAUD);
			} else {
				temp = readb(sport->port.membase + UARTCR5);
				temp &= ~UARTCR5_TDMAS;
				writeb(temp, sport->port.membase + UARTCR5);
			}
			spin_unlock_irqrestore(&sport->port.lock, flags);
			sport->dma_tx_in_progress = false;
			dmaengine_terminate_sync(sport->dma_tx_chan);
		}
	} else if (pm_runtime_active(sport->port.dev)) {
		lpuart_disable_clks(sport);
		pm_runtime_disable(sport->port.dev);
		pm_runtime_set_suspended(sport->port.dev);
	}

	return 0;
}

static void lpuart_console_fixup(struct lpuart_port *sport)
{
	struct tty_port *port = &sport->port.state->port;
	struct uart_port *uport = &sport->port;
	struct ktermios termios;

	/* i.MX7ULP enter VLLS mode that lpuart module power off and registers
	 * all lost no matter the port is wakeup source.
	 * For console port, console baud rate setting lost and print messy
	 * log when enable the console port as wakeup source. To avoid the
	 * issue happen, user should not enable uart port as wakeup source
	 * in VLLS mode, or restore console setting here.
	 */
	if (is_imx7ulp_lpuart(sport) && lpuart_uport_is_active(sport) &&
	    console_suspend_enabled && uart_console(&sport->port)) {

		mutex_lock(&port->mutex);
		memset(&termios, 0, sizeof(struct ktermios));
		termios.c_cflag = uport->cons->cflag;
		if (port->tty && termios.c_cflag == 0)
			termios = port->tty->termios;
		uport->ops->set_termios(uport, &termios, NULL);
		mutex_unlock(&port->mutex);
	}
}

static int __maybe_unused lpuart_resume(struct device *dev)
{
	struct lpuart_port *sport = dev_get_drvdata(dev);
	int ret;

	if (lpuart_uport_is_active(sport)) {
		if (lpuart_is_32(sport))
			lpuart32_hw_setup(sport);
		else
			lpuart_hw_setup(sport);
	} else if (pm_runtime_active(sport->port.dev)) {
		ret = lpuart_enable_clks(sport);
		if (ret)
			return ret;
		pm_runtime_set_active(sport->port.dev);
		pm_runtime_enable(sport->port.dev);
	}

	lpuart_console_fixup(sport);
	uart_resume_port(&lpuart_reg, &sport->port);

	return 0;
}

static const struct dev_pm_ops lpuart_pm_ops = {
	SET_RUNTIME_PM_OPS(lpuart_runtime_suspend,
			   lpuart_runtime_resume, NULL)
	SET_NOIRQ_SYSTEM_SLEEP_PM_OPS(lpuart_suspend_noirq,
				      lpuart_resume_noirq)
	SET_SYSTEM_SLEEP_PM_OPS(lpuart_suspend, lpuart_resume)
};

static struct platform_driver lpuart_driver = {
	.probe		= lpuart_probe,
	.remove		= lpuart_remove,
	.driver		= {
		.name	= "fsl-lpuart",
		.of_match_table = lpuart_dt_ids,
		.pm	= &lpuart_pm_ops,
	},
};

static int __init lpuart_serial_init(void)
{
	int ret = uart_register_driver(&lpuart_reg);

	if (ret)
		return ret;

	ret = platform_driver_register(&lpuart_driver);
	if (ret)
		uart_unregister_driver(&lpuart_reg);

	return ret;
}

static void __exit lpuart_serial_exit(void)
{
	platform_driver_unregister(&lpuart_driver);
	uart_unregister_driver(&lpuart_reg);
}

module_init(lpuart_serial_init);
module_exit(lpuart_serial_exit);

MODULE_DESCRIPTION("Freescale lpuart serial port driver");
MODULE_LICENSE("GPL v2");<|MERGE_RESOLUTION|>--- conflicted
+++ resolved
@@ -1936,27 +1936,16 @@
 
 	spin_lock_irqsave(&port->lock, flags);
 
-<<<<<<< HEAD
-	/* clear statue */
-=======
 	/* clear status */
->>>>>>> 6449a0ba
 	temp = lpuart32_read(&sport->port, UARTSTAT);
 	lpuart32_write(&sport->port, temp, UARTSTAT);
 
 	/* disable Rx/Tx DMA */
 	temp = lpuart32_read(port, UARTBAUD);
-<<<<<<< HEAD
 	temp &= ~(UARTBAUD_TDMAE | UARTBAUD_RDMAE | UARTBAUD_RIDMAE);
 	lpuart32_write(port, temp, UARTBAUD);
 
 	/* disable Rx/Tx and interrupts and break condition */
-=======
-	temp &= ~(UARTBAUD_TDMAE | UARTBAUD_RDMAE);
-	lpuart32_write(port, temp, UARTBAUD);
-
-	/* disable Rx/Tx and interrupts */
->>>>>>> 6449a0ba
 	temp = lpuart32_read(port, UARTCTRL);
 	temp &= ~(UARTCTRL_TE | UARTCTRL_RE | UARTCTRL_TIE |
 		UARTCTRL_TCIE | UARTCTRL_RIE | UARTCTRL_ILIE | UARTCTRL_SBK);
