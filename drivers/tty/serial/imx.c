// SPDX-License-Identifier: GPL-2.0+
/*
 * Driver for Motorola/Freescale IMX serial ports
 *
 * Based on drivers/char/serial.c, by Linus Torvalds, Theodore Ts'o.
 *
 * Author: Sascha Hauer <sascha@saschahauer.de>
 * Copyright (C) 2004 Pengutronix
 */

#if defined(CONFIG_SERIAL_IMX_CONSOLE) && defined(CONFIG_MAGIC_SYSRQ)
#define SUPPORT_SYSRQ
#endif

#include <linux/module.h>
#include <linux/atomic.h>
#include <linux/ioport.h>
#include <linux/init.h>
#include <linux/console.h>
#include <linux/sysrq.h>
#include <linux/platform_device.h>
#include <linux/tty.h>
#include <linux/tty_flip.h>
#include <linux/serial_core.h>
#include <linux/serial.h>
#include <linux/clk.h>
#include <linux/delay.h>
#include <linux/pinctrl/consumer.h>
#include <linux/rational.h>
#include <linux/slab.h>
#include <linux/of.h>
#include <linux/of_device.h>
#include <linux/io.h>
#include <linux/dma-mapping.h>

#include <asm/irq.h>
#include <linux/platform_data/serial-imx.h>
#include <linux/platform_data/dma-imx.h>

#include "serial_mctrl_gpio.h"

/* Register definitions */
#define URXD0 0x0  /* Receiver Register */
#define URTX0 0x40 /* Transmitter Register */
#define UCR1  0x80 /* Control Register 1 */
#define UCR2  0x84 /* Control Register 2 */
#define UCR3  0x88 /* Control Register 3 */
#define UCR4  0x8c /* Control Register 4 */
#define UFCR  0x90 /* FIFO Control Register */
#define USR1  0x94 /* Status Register 1 */
#define USR2  0x98 /* Status Register 2 */
#define UESC  0x9c /* Escape Character Register */
#define UTIM  0xa0 /* Escape Timer Register */
#define UBIR  0xa4 /* BRM Incremental Register */
#define UBMR  0xa8 /* BRM Modulator Register */
#define UBRC  0xac /* Baud Rate Count Register */
#define IMX21_ONEMS 0xb0 /* One Millisecond register */
#define IMX1_UTS 0xd0 /* UART Test Register on i.mx1 */
#define IMX21_UTS 0xb4 /* UART Test Register on all other i.mx*/

/* UART Control Register Bit Fields.*/
#define URXD_DUMMY_READ (1<<16)
#define URXD_CHARRDY	(1<<15)
#define URXD_ERR	(1<<14)
#define URXD_OVRRUN	(1<<13)
#define URXD_FRMERR	(1<<12)
#define URXD_BRK	(1<<11)
#define URXD_PRERR	(1<<10)
#define URXD_RX_DATA	(0xFF<<0)
#define UCR1_ADEN	(1<<15) /* Auto detect interrupt */
#define UCR1_ADBR	(1<<14) /* Auto detect baud rate */
#define UCR1_TRDYEN	(1<<13) /* Transmitter ready interrupt enable */
#define UCR1_IDEN	(1<<12) /* Idle condition interrupt */
#define UCR1_ICD_REG(x) (((x) & 3) << 10) /* idle condition detect */
#define UCR1_RRDYEN	(1<<9)	/* Recv ready interrupt enable */
#define UCR1_RXDMAEN	(1<<8)	/* Recv ready DMA enable */
#define UCR1_IREN	(1<<7)	/* Infrared interface enable */
#define UCR1_TXMPTYEN	(1<<6)	/* Transimitter empty interrupt enable */
#define UCR1_RTSDEN	(1<<5)	/* RTS delta interrupt enable */
#define UCR1_SNDBRK	(1<<4)	/* Send break */
#define UCR1_TXDMAEN	(1<<3)	/* Transmitter ready DMA enable */
#define IMX1_UCR1_UARTCLKEN (1<<2) /* UART clock enabled, i.mx1 only */
#define UCR1_ATDMAEN    (1<<2)  /* Aging DMA Timer Enable */
#define UCR1_DOZE	(1<<1)	/* Doze */
#define UCR1_UARTEN	(1<<0)	/* UART enabled */
#define UCR2_ESCI	(1<<15)	/* Escape seq interrupt enable */
#define UCR2_IRTS	(1<<14)	/* Ignore RTS pin */
#define UCR2_CTSC	(1<<13)	/* CTS pin control */
#define UCR2_CTS	(1<<12)	/* Clear to send */
#define UCR2_ESCEN	(1<<11)	/* Escape enable */
#define UCR2_PREN	(1<<8)	/* Parity enable */
#define UCR2_PROE	(1<<7)	/* Parity odd/even */
#define UCR2_STPB	(1<<6)	/* Stop */
#define UCR2_WS		(1<<5)	/* Word size */
#define UCR2_RTSEN	(1<<4)	/* Request to send interrupt enable */
#define UCR2_ATEN	(1<<3)	/* Aging Timer Enable */
#define UCR2_TXEN	(1<<2)	/* Transmitter enabled */
#define UCR2_RXEN	(1<<1)	/* Receiver enabled */
#define UCR2_SRST	(1<<0)	/* SW reset */
#define UCR3_DTREN	(1<<13) /* DTR interrupt enable */
#define UCR3_PARERREN	(1<<12) /* Parity enable */
#define UCR3_FRAERREN	(1<<11) /* Frame error interrupt enable */
#define UCR3_DSR	(1<<10) /* Data set ready */
#define UCR3_DCD	(1<<9)	/* Data carrier detect */
#define UCR3_RI		(1<<8)	/* Ring indicator */
#define UCR3_ADNIMP	(1<<7)	/* Autobaud Detection Not Improved */
#define UCR3_RXDSEN	(1<<6)	/* Receive status interrupt enable */
#define UCR3_AIRINTEN	(1<<5)	/* Async IR wake interrupt enable */
#define UCR3_AWAKEN	(1<<4)	/* Async wake interrupt enable */
#define UCR3_DTRDEN	(1<<3)	/* Data Terminal Ready Delta Enable. */
#define IMX21_UCR3_RXDMUXSEL	(1<<2)	/* RXD Muxed Input Select */
#define UCR3_INVT	(1<<1)	/* Inverted Infrared transmission */
#define UCR3_BPEN	(1<<0)	/* Preset registers enable */
#define UCR4_CTSTL_SHF	10	/* CTS trigger level shift */
#define UCR4_CTSTL_MASK	0x3F	/* CTS trigger is 6 bits wide */
#define UCR4_INVR	(1<<9)	/* Inverted infrared reception */
#define UCR4_ENIRI	(1<<8)	/* Serial infrared interrupt enable */
#define UCR4_WKEN	(1<<7)	/* Wake interrupt enable */
#define UCR4_REF16	(1<<6)	/* Ref freq 16 MHz */
#define UCR4_IDDMAEN    (1<<6)  /* DMA IDLE Condition Detected */
#define UCR4_IRSC	(1<<5)	/* IR special case */
#define UCR4_TCEN	(1<<3)	/* Transmit complete interrupt enable */
#define UCR4_BKEN	(1<<2)	/* Break condition interrupt enable */
#define UCR4_OREN	(1<<1)	/* Receiver overrun interrupt enable */
#define UCR4_DREN	(1<<0)	/* Recv data ready interrupt enable */
#define UFCR_RXTL_SHF	0	/* Receiver trigger level shift */
#define UFCR_DCEDTE	(1<<6)	/* DCE/DTE mode select */
#define UFCR_RFDIV	(7<<7)	/* Reference freq divider mask */
#define UFCR_RFDIV_REG(x)	(((x) < 7 ? 6 - (x) : 6) << 7)
#define UFCR_TXTL_SHF	10	/* Transmitter trigger level shift */
#define USR1_PARITYERR	(1<<15) /* Parity error interrupt flag */
#define USR1_RTSS	(1<<14) /* RTS pin status */
#define USR1_TRDY	(1<<13) /* Transmitter ready interrupt/dma flag */
#define USR1_RTSD	(1<<12) /* RTS delta */
#define USR1_ESCF	(1<<11) /* Escape seq interrupt flag */
#define USR1_FRAMERR	(1<<10) /* Frame error interrupt flag */
#define USR1_RRDY	(1<<9)	 /* Receiver ready interrupt/dma flag */
#define USR1_AGTIM	(1<<8)	 /* Ageing timer interrupt flag */
#define USR1_DTRD	(1<<7)	 /* DTR Delta */
#define USR1_RXDS	 (1<<6)	 /* Receiver idle interrupt flag */
#define USR1_AIRINT	 (1<<5)	 /* Async IR wake interrupt flag */
#define USR1_AWAKE	 (1<<4)	 /* Aysnc wake interrupt flag */
#define USR2_ADET	 (1<<15) /* Auto baud rate detect complete */
#define USR2_TXFE	 (1<<14) /* Transmit buffer FIFO empty */
#define USR2_DTRF	 (1<<13) /* DTR edge interrupt flag */
#define USR2_IDLE	 (1<<12) /* Idle condition */
#define USR2_RIDELT	 (1<<10) /* Ring Interrupt Delta */
#define USR2_RIIN	 (1<<9)	 /* Ring Indicator Input */
#define USR2_IRINT	 (1<<8)	 /* Serial infrared interrupt flag */
#define USR2_WAKE	 (1<<7)	 /* Wake */
#define USR2_DCDIN	 (1<<5)	 /* Data Carrier Detect Input */
#define USR2_RTSF	 (1<<4)	 /* RTS edge interrupt flag */
#define USR2_TXDC	 (1<<3)	 /* Transmitter complete */
#define USR2_BRCD	 (1<<2)	 /* Break condition */
#define USR2_ORE	(1<<1)	 /* Overrun error */
#define USR2_RDR	(1<<0)	 /* Recv data ready */
#define UTS_FRCPERR	(1<<13) /* Force parity error */
#define UTS_LOOP	(1<<12)	 /* Loop tx and rx */
#define UTS_TXEMPTY	 (1<<6)	 /* TxFIFO empty */
#define UTS_RXEMPTY	 (1<<5)	 /* RxFIFO empty */
#define UTS_TXFULL	 (1<<4)	 /* TxFIFO full */
#define UTS_RXFULL	 (1<<3)	 /* RxFIFO full */
#define UTS_SOFTRST	 (1<<0)	 /* Software reset */

/* We've been assigned a range on the "Low-density serial ports" major */
#define SERIAL_IMX_MAJOR	207
#define MINOR_START		16
#define DEV_NAME		"ttymxc"

/*
 * This determines how often we check the modem status signals
 * for any change.  They generally aren't connected to an IRQ
 * so we have to poll them.  We also check immediately before
 * filling the TX fifo incase CTS has been dropped.
 */
#define MCTRL_TIMEOUT	(250*HZ/1000)

#define DRIVER_NAME "IMX-uart"

#define UART_NR 8

/* i.MX21 type uart runs on all i.mx except i.MX1 and i.MX6q */
enum imx_uart_type {
	IMX1_UART,
	IMX21_UART,
	IMX53_UART,
	IMX6Q_UART,
};

/* device type dependent stuff */
struct imx_uart_data {
	unsigned uts_reg;
	enum imx_uart_type devtype;
};

struct imx_port {
	struct uart_port	port;
	struct timer_list	timer;
	unsigned int		old_status;
	unsigned int		have_rtscts:1;
	unsigned int		have_rtsgpio:1;
	unsigned int		dte_mode:1;
	struct clk		*clk_ipg;
	struct clk		*clk_per;
	const struct imx_uart_data *devdata;

	struct mctrl_gpios *gpios;

	atomic_t console_printing;

	/* shadow registers */
	unsigned int ucr1;
	unsigned int ucr2;
	unsigned int ucr3;
	unsigned int ucr4;
	unsigned int ufcr;

	/* DMA fields */
	unsigned int		dma_is_enabled:1;
	unsigned int		dma_is_rxing:1;
	unsigned int		dma_is_txing:1;
	struct dma_chan		*dma_chan_rx, *dma_chan_tx;
	struct scatterlist	rx_sgl, tx_sgl[2];
	void			*rx_buf;
	struct circ_buf		rx_ring;
	unsigned int		rx_periods;
	dma_cookie_t		rx_cookie;
	unsigned int		tx_bytes;
	unsigned int		dma_tx_nents;
	unsigned int            saved_reg[10];
	bool			context_saved;
};

struct imx_port_ucrs {
	unsigned int	ucr1;
	unsigned int	ucr2;
	unsigned int	ucr3;
};

static struct imx_uart_data imx_uart_devdata[] = {
	[IMX1_UART] = {
		.uts_reg = IMX1_UTS,
		.devtype = IMX1_UART,
	},
	[IMX21_UART] = {
		.uts_reg = IMX21_UTS,
		.devtype = IMX21_UART,
	},
	[IMX53_UART] = {
		.uts_reg = IMX21_UTS,
		.devtype = IMX53_UART,
	},
	[IMX6Q_UART] = {
		.uts_reg = IMX21_UTS,
		.devtype = IMX6Q_UART,
	},
};

static const struct platform_device_id imx_uart_devtype[] = {
	{
		.name = "imx1-uart",
		.driver_data = (kernel_ulong_t) &imx_uart_devdata[IMX1_UART],
	}, {
		.name = "imx21-uart",
		.driver_data = (kernel_ulong_t) &imx_uart_devdata[IMX21_UART],
	}, {
		.name = "imx53-uart",
		.driver_data = (kernel_ulong_t) &imx_uart_devdata[IMX53_UART],
	}, {
		.name = "imx6q-uart",
		.driver_data = (kernel_ulong_t) &imx_uart_devdata[IMX6Q_UART],
	}, {
		/* sentinel */
	}
};
MODULE_DEVICE_TABLE(platform, imx_uart_devtype);

static const struct of_device_id imx_uart_dt_ids[] = {
	{ .compatible = "fsl,imx6q-uart", .data = &imx_uart_devdata[IMX6Q_UART], },
	{ .compatible = "fsl,imx53-uart", .data = &imx_uart_devdata[IMX53_UART], },
	{ .compatible = "fsl,imx1-uart", .data = &imx_uart_devdata[IMX1_UART], },
	{ .compatible = "fsl,imx21-uart", .data = &imx_uart_devdata[IMX21_UART], },
	{ /* sentinel */ }
};
MODULE_DEVICE_TABLE(of, imx_uart_dt_ids);

static inline bool imx_uart_needs_atomic_lock(struct imx_port *sport,
					      u32 offset)
{
	struct uart_port *port = &sport->port;

	if (!uart_console(port))
		return false;

	switch (offset) {
	/*
	 * These are the registers that are touched
	 * in imx_uart_console_write_atomic
	 */
	case UCR1:
	case UCR2:
	case UCR3:
		return true;

	default:
		return false;
	}
}

static void imx_uart_writel_locked(struct imx_port *sport, u32 val, u32 offset)
{
	switch (offset) {
	case UCR1:
		sport->ucr1 = val;
		break;
	case UCR2:
		sport->ucr2 = val;
		break;
	case UCR3:
		sport->ucr3 = val;
		break;
	case UCR4:
		sport->ucr4 = val;
		break;
	case UFCR:
		sport->ufcr = val;
		break;
	default:
		break;
	}
	writel(val, sport->port.membase + offset);
}

static void imx_uart_writel(struct imx_port *sport, u32 val, u32 offset)
{
	bool needs_lock = imx_uart_needs_atomic_lock(sport, offset);
	unsigned int flags;

	if (needs_lock)
		console_atomic_lock(&flags);

	imx_uart_writel_locked(sport, val, offset);

	if (needs_lock)
		console_atomic_unlock(flags);
}

static u32 imx_uart_readl_raw(struct imx_port *sport, u32 offset)
{
	return readl(sport->port.membase + offset);
}

static u32 imx_uart_readl_locked(struct imx_port *sport, u32 offset)
{
	switch (offset) {
	case UCR1:
		return sport->ucr1;
		break;
	case UCR2:
		/*
		 * UCR2_SRST is the only bit in the cached registers that might
		 * differ from the value that was last written. As it only
		 * automatically becomes one after being cleared, reread
		 * conditionally.
		 */
		if (!(sport->ucr2 & UCR2_SRST))
			sport->ucr2 = readl(sport->port.membase + offset);
		return sport->ucr2;
		break;
	case UCR3:
		return sport->ucr3;
		break;
	case UCR4:
		return sport->ucr4;
		break;
	case UFCR:
		return sport->ufcr;
		break;
	default:
		return readl(sport->port.membase + offset);
	}
}

static u32 imx_uart_readl(struct imx_port *sport, u32 offset)
{
	bool needs_lock = imx_uart_needs_atomic_lock(sport, offset);
	unsigned int flags;
	u32 ret;

	if (needs_lock)
		console_atomic_lock(&flags);

	ret = imx_uart_readl_locked(sport, offset);

	if (needs_lock)
		console_atomic_unlock(flags);

	return ret;
}

static inline unsigned imx_uart_uts_reg(struct imx_port *sport)
{
	return sport->devdata->uts_reg;
}

static inline int imx_uart_is_imx1(struct imx_port *sport)
{
	return sport->devdata->devtype == IMX1_UART;
}

static inline int imx_uart_is_imx21(struct imx_port *sport)
{
	return sport->devdata->devtype == IMX21_UART;
}

static inline int imx_uart_is_imx53(struct imx_port *sport)
{
	return sport->devdata->devtype == IMX53_UART;
}

static inline int imx_uart_is_imx6q(struct imx_port *sport)
{
	return sport->devdata->devtype == IMX6Q_UART;
}
/*
 * Save and restore functions for UCR1, UCR2 and UCR3 registers
 *
 * Call with atomic console lock held
 */
#if defined(CONFIG_SERIAL_IMX_CONSOLE)
static void imx_uart_ucrs_save(struct imx_port *sport,
			       struct imx_port_ucrs *ucr)
{
	/* save control registers */
	ucr->ucr1 = imx_uart_readl_locked(sport, UCR1);
	ucr->ucr2 = imx_uart_readl_locked(sport, UCR2);
	ucr->ucr3 = imx_uart_readl_locked(sport, UCR3);
}

static void imx_uart_ucrs_restore(struct imx_port *sport,
				  struct imx_port_ucrs *ucr)
{
	/* restore control registers */
	imx_uart_writel_locked(sport, ucr->ucr1, UCR1);
	imx_uart_writel_locked(sport, ucr->ucr2, UCR2);
	imx_uart_writel_locked(sport, ucr->ucr3, UCR3);
}
#endif

/* called with port.lock taken and irqs caller dependent */
static void imx_uart_rts_active(struct imx_port *sport, u32 *ucr2)
{
	*ucr2 &= ~(UCR2_CTSC | UCR2_CTS);

	sport->port.mctrl |= TIOCM_RTS;
	mctrl_gpio_set(sport->gpios, sport->port.mctrl);
}

/* called with port.lock taken and irqs caller dependent */
static void imx_uart_rts_inactive(struct imx_port *sport, u32 *ucr2)
{
	*ucr2 &= ~UCR2_CTSC;
	*ucr2 |= UCR2_CTS;

	sport->port.mctrl &= ~TIOCM_RTS;
	mctrl_gpio_set(sport->gpios, sport->port.mctrl);
}

/* called with port.lock taken and irqs off */
static void imx_uart_start_rx(struct uart_port *port)
{
	struct imx_port *sport = (struct imx_port *)port;
	unsigned int ucr1, ucr2;

	ucr1 = imx_uart_readl(sport, UCR1);
	ucr2 = imx_uart_readl(sport, UCR2);

	ucr2 |= UCR2_RXEN;

	if (sport->dma_is_enabled) {
		ucr1 |= UCR1_RXDMAEN | UCR1_ATDMAEN;
	} else {
		ucr1 |= UCR1_RRDYEN;
		ucr2 |= UCR2_ATEN;
	}

	/* Write UCR2 first as it includes RXEN */
	imx_uart_writel(sport, ucr2, UCR2);
	imx_uart_writel(sport, ucr1, UCR1);
}

/* called with port.lock taken and irqs off */
static void imx_uart_stop_tx(struct uart_port *port)
{
	struct imx_port *sport = (struct imx_port *)port;
	u32 ucr1;

	/*
	 * We are maybe in the SMP context, so if the DMA TX thread is running
	 * on other cpu, we have to wait for it to finish.
	 */
	if (sport->dma_is_txing)
		return;

	ucr1 = imx_uart_readl(sport, UCR1);
	imx_uart_writel(sport, ucr1 & ~UCR1_TRDYEN, UCR1);

	/* in rs485 mode disable transmitter if shifter is empty */
	if (port->rs485.flags & SER_RS485_ENABLED &&
	    imx_uart_readl(sport, USR2) & USR2_TXDC) {
		u32 ucr2 = imx_uart_readl(sport, UCR2), ucr4;
		if (port->rs485.flags & SER_RS485_RTS_AFTER_SEND)
			imx_uart_rts_active(sport, &ucr2);
		else
			imx_uart_rts_inactive(sport, &ucr2);
		imx_uart_writel(sport, ucr2, UCR2);

		imx_uart_start_rx(port);

		ucr4 = imx_uart_readl(sport, UCR4);
		ucr4 &= ~UCR4_TCEN;
		imx_uart_writel(sport, ucr4, UCR4);
	}
}

/* called with port.lock taken and irqs off */
static void imx_uart_stop_rx(struct uart_port *port)
{
	struct imx_port *sport = (struct imx_port *)port;
	u32 ucr1, ucr2;

	ucr1 = imx_uart_readl(sport, UCR1);
	ucr2 = imx_uart_readl(sport, UCR2);

	if (sport->dma_is_enabled) {
		ucr1 &= ~(UCR1_RXDMAEN | UCR1_ATDMAEN);
	} else {
		ucr1 &= ~UCR1_RRDYEN;
		ucr2 &= ~UCR2_ATEN;
	}
	imx_uart_writel(sport, ucr1, UCR1);

	ucr2 &= ~UCR2_RXEN;
	imx_uart_writel(sport, ucr2, UCR2);
}

/* called with port.lock taken and irqs off */
static void imx_uart_enable_ms(struct uart_port *port)
{
	struct imx_port *sport = (struct imx_port *)port;

	mod_timer(&sport->timer, jiffies);

	mctrl_gpio_enable_ms(sport->gpios);
}

static void imx_uart_dma_tx(struct imx_port *sport);

/* called with port.lock taken and irqs off */
static inline void imx_uart_transmit_buffer(struct imx_port *sport)
{
	struct circ_buf *xmit = &sport->port.state->xmit;

	if (sport->port.x_char) {
		/* Send next char */
		imx_uart_writel(sport, sport->port.x_char, URTX0);
		sport->port.icount.tx++;
		sport->port.x_char = 0;
		return;
	}

	if (uart_circ_empty(xmit) || uart_tx_stopped(&sport->port)) {
		imx_uart_stop_tx(&sport->port);
		return;
	}

	if (sport->dma_is_enabled) {
		u32 ucr1;
		/*
		 * We've just sent a X-char Ensure the TX DMA is enabled
		 * and the TX IRQ is disabled.
		 **/
		ucr1 = imx_uart_readl(sport, UCR1);
		ucr1 &= ~UCR1_TRDYEN;
		if (sport->dma_is_txing) {
			ucr1 |= UCR1_TXDMAEN;
			imx_uart_writel(sport, ucr1, UCR1);
		} else {
			imx_uart_writel(sport, ucr1, UCR1);
			imx_uart_dma_tx(sport);
		}

		return;
	}

	while (!uart_circ_empty(xmit) &&
	       !(imx_uart_readl(sport, imx_uart_uts_reg(sport)) & UTS_TXFULL)) {
		/* send xmit->buf[xmit->tail]
		 * out the port here */
		imx_uart_writel(sport, xmit->buf[xmit->tail], URTX0);
		xmit->tail = (xmit->tail + 1) & (UART_XMIT_SIZE - 1);
		sport->port.icount.tx++;
	}

	if (uart_circ_chars_pending(xmit) < WAKEUP_CHARS)
		uart_write_wakeup(&sport->port);

	if (uart_circ_empty(xmit))
		imx_uart_stop_tx(&sport->port);
}

static void imx_uart_dma_tx_callback(void *data)
{
	struct imx_port *sport = data;
	struct scatterlist *sgl = &sport->tx_sgl[0];
	struct circ_buf *xmit = &sport->port.state->xmit;
	unsigned long flags;
	u32 ucr1;

	spin_lock_irqsave(&sport->port.lock, flags);

	dma_unmap_sg(sport->port.dev, sgl, sport->dma_tx_nents, DMA_TO_DEVICE);

	ucr1 = imx_uart_readl(sport, UCR1);
	ucr1 &= ~UCR1_TXDMAEN;
	imx_uart_writel(sport, ucr1, UCR1);

	/* update the stat */
	xmit->tail = (xmit->tail + sport->tx_bytes) & (UART_XMIT_SIZE - 1);
	sport->port.icount.tx += sport->tx_bytes;

	dev_dbg(sport->port.dev, "we finish the TX DMA.\n");

	sport->dma_is_txing = 0;

	if (uart_circ_chars_pending(xmit) < WAKEUP_CHARS)
		uart_write_wakeup(&sport->port);

	if (!uart_circ_empty(xmit) && !uart_tx_stopped(&sport->port))
		imx_uart_dma_tx(sport);
	else if (sport->port.rs485.flags & SER_RS485_ENABLED) {
		u32 ucr4 = imx_uart_readl(sport, UCR4);
		ucr4 |= UCR4_TCEN;
		imx_uart_writel(sport, ucr4, UCR4);
	}

	spin_unlock_irqrestore(&sport->port.lock, flags);
}

/* called with port.lock taken and irqs off */
static void imx_uart_dma_tx(struct imx_port *sport)
{
	struct circ_buf *xmit = &sport->port.state->xmit;
	struct scatterlist *sgl = sport->tx_sgl;
	struct dma_async_tx_descriptor *desc;
	struct dma_chan	*chan = sport->dma_chan_tx;
	struct device *dev = sport->port.dev;
	u32 ucr1, ucr4;
	int ret;

	if (sport->dma_is_txing)
		return;

	ucr4 = imx_uart_readl(sport, UCR4);
	ucr4 &= ~UCR4_TCEN;
	imx_uart_writel(sport, ucr4, UCR4);

	sport->tx_bytes = uart_circ_chars_pending(xmit);

	if (xmit->tail < xmit->head || xmit->head == 0) {
		sport->dma_tx_nents = 1;
		sg_init_one(sgl, xmit->buf + xmit->tail, sport->tx_bytes);
	} else {
		sport->dma_tx_nents = 2;
		sg_init_table(sgl, 2);
		sg_set_buf(sgl, xmit->buf + xmit->tail,
				UART_XMIT_SIZE - xmit->tail);
		sg_set_buf(sgl + 1, xmit->buf, xmit->head);
	}

	ret = dma_map_sg(dev, sgl, sport->dma_tx_nents, DMA_TO_DEVICE);
	if (ret == 0) {
		dev_err(dev, "DMA mapping error for TX.\n");
		return;
	}
	desc = dmaengine_prep_slave_sg(chan, sgl, ret,
					DMA_MEM_TO_DEV, DMA_PREP_INTERRUPT);
	if (!desc) {
		dma_unmap_sg(dev, sgl, sport->dma_tx_nents,
			     DMA_TO_DEVICE);
		dev_err(dev, "We cannot prepare for the TX slave dma!\n");
		return;
	}
	desc->callback = imx_uart_dma_tx_callback;
	desc->callback_param = sport;

	dev_dbg(dev, "TX: prepare to send %lu bytes by DMA.\n",
			uart_circ_chars_pending(xmit));

	ucr1 = imx_uart_readl(sport, UCR1);
	ucr1 |= UCR1_TXDMAEN;
	imx_uart_writel(sport, ucr1, UCR1);

	/* fire it */
	sport->dma_is_txing = 1;
	dmaengine_submit(desc);
	dma_async_issue_pending(chan);
	return;
}

/* called with port.lock taken and irqs off */
static void imx_uart_start_tx(struct uart_port *port)
{
	struct imx_port *sport = (struct imx_port *)port;
	u32 ucr1;

	if (!sport->port.x_char && uart_circ_empty(&port->state->xmit))
		return;

	if (port->rs485.flags & SER_RS485_ENABLED) {
		u32 ucr2;

		ucr2 = imx_uart_readl(sport, UCR2);
		if (port->rs485.flags & SER_RS485_RTS_ON_SEND)
			imx_uart_rts_active(sport, &ucr2);
		else
			imx_uart_rts_inactive(sport, &ucr2);
		imx_uart_writel(sport, ucr2, UCR2);

		if (!(port->rs485.flags & SER_RS485_RX_DURING_TX))
			imx_uart_stop_rx(port);

		/*
		 * Enable transmitter and shifter empty irq only if DMA is off.
		 * In the DMA case this is done in the tx-callback.
		 */
		if (!sport->dma_is_enabled) {
			u32 ucr4 = imx_uart_readl(sport, UCR4);
			ucr4 |= UCR4_TCEN;
			imx_uart_writel(sport, ucr4, UCR4);
		}
	}

	if (!sport->dma_is_enabled) {
		ucr1 = imx_uart_readl(sport, UCR1);
		imx_uart_writel(sport, ucr1 | UCR1_TRDYEN, UCR1);
	}

	if (sport->dma_is_enabled) {
		if (sport->port.x_char) {
			/* We have X-char to send, so enable TX IRQ and
			 * disable TX DMA to let TX interrupt to send X-char */
			ucr1 = imx_uart_readl(sport, UCR1);
			ucr1 &= ~UCR1_TXDMAEN;
			ucr1 |= UCR1_TRDYEN;
			imx_uart_writel(sport, ucr1, UCR1);
			return;
		}

		if (!uart_circ_empty(&port->state->xmit) &&
		    !uart_tx_stopped(port))
			imx_uart_dma_tx(sport);
		return;
	}
}

static irqreturn_t __imx_uart_rtsint(int irq, void *dev_id)
{
	struct imx_port *sport = dev_id;
	u32 usr1;

	imx_uart_writel(sport, USR1_RTSD, USR1);
	usr1 = imx_uart_readl(sport, USR1) & USR1_RTSS;
	uart_handle_cts_change(&sport->port, !!usr1);
	wake_up_interruptible(&sport->port.state->port.delta_msr_wait);

	return IRQ_HANDLED;
}

static irqreturn_t imx_uart_rtsint(int irq, void *dev_id)
{
	struct imx_port *sport = dev_id;
	irqreturn_t ret;

	spin_lock(&sport->port.lock);

	ret = __imx_uart_rtsint(irq, dev_id);

	spin_unlock(&sport->port.lock);

	return ret;
}

static irqreturn_t imx_uart_txint(int irq, void *dev_id)
{
	struct imx_port *sport = dev_id;

	spin_lock(&sport->port.lock);
	imx_uart_transmit_buffer(sport);
	spin_unlock(&sport->port.lock);
	return IRQ_HANDLED;
}

static irqreturn_t __imx_uart_rxint(int irq, void *dev_id)
{
	struct imx_port *sport = dev_id;
	unsigned int rx, flg, ignored = 0;
	struct tty_port *port = &sport->port.state->port;

	while (imx_uart_readl(sport, USR2) & USR2_RDR) {
		u32 usr2;

		flg = TTY_NORMAL;
		sport->port.icount.rx++;

		rx = imx_uart_readl(sport, URXD0);

		usr2 = imx_uart_readl(sport, USR2);
		if (usr2 & USR2_BRCD) {
			imx_uart_writel(sport, USR2_BRCD, USR2);
			if (uart_handle_break(&sport->port))
				continue;
		}

		if (uart_handle_sysrq_char(&sport->port, (unsigned char)rx))
			continue;

		if (unlikely(rx & URXD_ERR)) {
			if (rx & URXD_BRK)
				sport->port.icount.brk++;
			else if (rx & URXD_PRERR)
				sport->port.icount.parity++;
			else if (rx & URXD_FRMERR)
				sport->port.icount.frame++;
			if (rx & URXD_OVRRUN)
				sport->port.icount.overrun++;

			if (rx & sport->port.ignore_status_mask) {
				if (++ignored > 100)
					goto out;
				continue;
			}

			rx &= (sport->port.read_status_mask | 0xFF);

			if (rx & URXD_BRK)
				flg = TTY_BREAK;
			else if (rx & URXD_PRERR)
				flg = TTY_PARITY;
			else if (rx & URXD_FRMERR)
				flg = TTY_FRAME;
			if (rx & URXD_OVRRUN)
				flg = TTY_OVERRUN;

#ifdef SUPPORT_SYSRQ
			sport->port.sysrq = 0;
#endif
		}

		if (sport->port.ignore_status_mask & URXD_DUMMY_READ)
			goto out;

		if (tty_insert_flip_char(port, rx, flg) == 0)
			sport->port.icount.buf_overrun++;
	}

out:
	tty_flip_buffer_push(port);

	return IRQ_HANDLED;
}

static irqreturn_t imx_uart_rxint(int irq, void *dev_id)
{
	struct imx_port *sport = dev_id;
	irqreturn_t ret;

	spin_lock(&sport->port.lock);

	ret = __imx_uart_rxint(irq, dev_id);

	spin_unlock(&sport->port.lock);

	return ret;
}

static void imx_uart_clear_rx_errors(struct imx_port *sport);

/*
 * We have a modem side uart, so the meanings of RTS and CTS are inverted.
 */
static unsigned int imx_uart_get_hwmctrl(struct imx_port *sport)
{
	unsigned int tmp = TIOCM_DSR;
	unsigned usr1 = imx_uart_readl(sport, USR1);
	unsigned usr2 = imx_uart_readl(sport, USR2);

	if (usr1 & USR1_RTSS)
		tmp |= TIOCM_CTS;

	/* in DCE mode DCDIN is always 0 */
	if (!(usr2 & USR2_DCDIN))
		tmp |= TIOCM_CAR;

	if (sport->dte_mode)
		if (!(imx_uart_readl(sport, USR2) & USR2_RIIN))
			tmp |= TIOCM_RI;

	return tmp;
}

/*
 * Handle any change of modem status signal since we were last called.
 */
static void imx_uart_mctrl_check(struct imx_port *sport)
{
	unsigned int status, changed;

	status = imx_uart_get_hwmctrl(sport);
	changed = status ^ sport->old_status;

	if (changed == 0)
		return;

	sport->old_status = status;

	if (changed & TIOCM_RI && status & TIOCM_RI)
		sport->port.icount.rng++;
	if (changed & TIOCM_DSR)
		sport->port.icount.dsr++;
	if (changed & TIOCM_CAR)
		uart_handle_dcd_change(&sport->port, status & TIOCM_CAR);
	if (changed & TIOCM_CTS)
		uart_handle_cts_change(&sport->port, status & TIOCM_CTS);

	wake_up_interruptible(&sport->port.state->port.delta_msr_wait);
}

static irqreturn_t imx_uart_int(int irq, void *dev_id)
{
	struct imx_port *sport = dev_id;
	unsigned int usr1, usr2, ucr1, ucr2, ucr3, ucr4;
	irqreturn_t ret = IRQ_NONE;
	unsigned long flags = 0;

	/*
	 * IRQs might not be disabled upon entering this interrupt handler,
	 * e.g. when interrupt handlers are forced to be threaded. To support
	 * this scenario as well, disable IRQs when acquiring the spinlock.
	 */
	spin_lock_irqsave(&sport->port.lock, flags);

	usr1 = imx_uart_readl(sport, USR1);
	usr2 = imx_uart_readl(sport, USR2);
	ucr1 = imx_uart_readl(sport, UCR1);
	ucr2 = imx_uart_readl(sport, UCR2);
	ucr3 = imx_uart_readl(sport, UCR3);
	ucr4 = imx_uart_readl(sport, UCR4);

	/*
	 * Even if a condition is true that can trigger an irq only handle it if
	 * the respective irq source is enabled. This prevents some undesired
	 * actions, for example if a character that sits in the RX FIFO and that
	 * should be fetched via DMA is tried to be fetched using PIO. Or the
	 * receiver is currently off and so reading from URXD0 results in an
	 * exception. So just mask the (raw) status bits for disabled irqs.
	 */
	if ((ucr1 & UCR1_RRDYEN) == 0)
		usr1 &= ~USR1_RRDY;
	if ((ucr2 & UCR2_ATEN) == 0)
		usr1 &= ~USR1_AGTIM;
	if ((ucr1 & UCR1_TRDYEN) == 0)
		usr1 &= ~USR1_TRDY;
	if ((ucr4 & UCR4_TCEN) == 0)
		usr2 &= ~USR2_TXDC;
	if ((ucr3 & UCR3_DTRDEN) == 0)
		usr1 &= ~USR1_DTRD;
	if ((ucr1 & UCR1_RTSDEN) == 0)
		usr1 &= ~USR1_RTSD;
	if ((ucr3 & UCR3_AWAKEN) == 0)
		usr1 &= ~USR1_AWAKE;
	if ((ucr4 & UCR4_OREN) == 0)
		usr2 &= ~USR2_ORE;

	if (usr1 & (USR1_RRDY | USR1_AGTIM)) {
		__imx_uart_rxint(irq, dev_id);
		ret = IRQ_HANDLED;
	}

	if ((usr1 & USR1_TRDY) || (usr2 & USR2_TXDC)) {
		imx_uart_transmit_buffer(sport);
		ret = IRQ_HANDLED;
	}

	if (usr1 & USR1_DTRD) {
		imx_uart_writel(sport, USR1_DTRD, USR1);

		imx_uart_mctrl_check(sport);

		ret = IRQ_HANDLED;
	}

	if (usr1 & USR1_RTSD) {
		__imx_uart_rtsint(irq, dev_id);
		ret = IRQ_HANDLED;
	}

	if (usr1 & USR1_AWAKE) {
		imx_uart_writel(sport, USR1_AWAKE, USR1);
		ret = IRQ_HANDLED;
	}

	if (usr2 & USR2_ORE) {
		sport->port.icount.overrun++;
		imx_uart_writel(sport, USR2_ORE, USR2);
		ret = IRQ_HANDLED;
	}

	spin_unlock_irqrestore(&sport->port.lock, flags);

	return ret;
}

/*
 * Return TIOCSER_TEMT when transmitter is not busy.
 */
static unsigned int imx_uart_tx_empty(struct uart_port *port)
{
	struct imx_port *sport = (struct imx_port *)port;
	unsigned int ret;

	ret = (imx_uart_readl(sport, USR2) & USR2_TXDC) ?  TIOCSER_TEMT : 0;

	/* If the TX DMA is working, return 0. */
	if (sport->dma_is_txing)
		ret = 0;

	return ret;
}

/* called with port.lock taken and irqs off */
static unsigned int imx_uart_get_mctrl(struct uart_port *port)
{
	struct imx_port *sport = (struct imx_port *)port;
	unsigned int ret = imx_uart_get_hwmctrl(sport);

	mctrl_gpio_get(sport->gpios, &ret);

	return ret;
}

/* called with port.lock taken and irqs off */
static void imx_uart_set_mctrl(struct uart_port *port, unsigned int mctrl)
{
	struct imx_port *sport = (struct imx_port *)port;
	u32 ucr3, uts;

	if (!(port->rs485.flags & SER_RS485_ENABLED)) {
		u32 ucr2;

		/*
		 * Turn off autoRTS if RTS is lowered and restore autoRTS
		 * setting if RTS is raised.
		 */
		ucr2 = imx_uart_readl(sport, UCR2);
		ucr2 &= ~(UCR2_CTS | UCR2_CTSC);
		if (mctrl & TIOCM_RTS) {
			ucr2 |= UCR2_CTS;
			/*
			 * UCR2_IRTS is unset if and only if the port is
			 * configured for CRTSCTS, so we use inverted UCR2_IRTS
			 * to get the state to restore to.
			 */
			if (!(ucr2 & UCR2_IRTS))
				ucr2 |= UCR2_CTSC;
		}
		imx_uart_writel(sport, ucr2, UCR2);
	}

	ucr3 = imx_uart_readl(sport, UCR3) & ~UCR3_DSR;
	if (!(mctrl & TIOCM_DTR))
		ucr3 |= UCR3_DSR;
	imx_uart_writel(sport, ucr3, UCR3);

	uts = imx_uart_readl(sport, imx_uart_uts_reg(sport)) & ~UTS_LOOP;
	if (mctrl & TIOCM_LOOP)
		uts |= UTS_LOOP;
	imx_uart_writel(sport, uts, imx_uart_uts_reg(sport));

	mctrl_gpio_set(sport->gpios, mctrl);
}

/*
 * Interrupts always disabled.
 */
static void imx_uart_break_ctl(struct uart_port *port, int break_state)
{
	struct imx_port *sport = (struct imx_port *)port;
	unsigned long flags;
	u32 ucr1;

	spin_lock_irqsave(&sport->port.lock, flags);

	ucr1 = imx_uart_readl(sport, UCR1) & ~UCR1_SNDBRK;

	if (break_state != 0)
		ucr1 |= UCR1_SNDBRK;

	imx_uart_writel(sport, ucr1, UCR1);

	spin_unlock_irqrestore(&sport->port.lock, flags);
}

/*
 * This is our per-port timeout handler, for checking the
 * modem status signals.
 */
static void imx_uart_timeout(struct timer_list *t)
{
	struct imx_port *sport = from_timer(sport, t, timer);
	unsigned long flags;

	if (sport->port.state) {
		spin_lock_irqsave(&sport->port.lock, flags);
		imx_uart_mctrl_check(sport);
		spin_unlock_irqrestore(&sport->port.lock, flags);

		mod_timer(&sport->timer, jiffies + MCTRL_TIMEOUT);
	}
}

/*
 * There are two kinds of RX DMA interrupts(such as in the MX6Q):
 *   [1] the RX DMA buffer is full.
 *   [2] the aging timer expires
 *
 * Condition [2] is triggered when a character has been sitting in the FIFO
 * for at least 8 byte durations.
 */
static void imx_uart_dma_rx_callback(void *data)
{
	struct imx_port *sport = data;
	struct dma_chan	*chan = sport->dma_chan_rx;
	struct scatterlist *sgl = &sport->rx_sgl;
	struct tty_port *port = &sport->port.state->port;
	struct dma_tx_state state;
	struct circ_buf *rx_ring = &sport->rx_ring;
	enum dma_status status;
	unsigned int w_bytes = 0;
	unsigned int r_bytes;
	unsigned int bd_size;

	status = dmaengine_tx_status(chan, sport->rx_cookie, &state);

	if (status == DMA_ERROR) {
		imx_uart_clear_rx_errors(sport);
		return;
	}

	if (!(sport->port.ignore_status_mask & URXD_DUMMY_READ)) {

		/*
		 * The state-residue variable represents the empty space
		 * relative to the entire buffer. Taking this in consideration
		 * the head is always calculated base on the buffer total
		 * length - DMA transaction residue. The UART script from the
		 * SDMA firmware will jump to the next buffer descriptor,
		 * once a DMA transaction if finalized (IMX53 RM - A.4.1.2.4).
		 * Taking this in consideration the tail is always at the
		 * beginning of the buffer descriptor that contains the head.
		 */

		/* Calculate the head */
		rx_ring->head = sg_dma_len(sgl) - state.residue;

		/* Calculate the tail. */
		bd_size = sg_dma_len(sgl) / sport->rx_periods;
		rx_ring->tail = ((rx_ring->head-1) / bd_size) * bd_size;

		if (rx_ring->head <= sg_dma_len(sgl) &&
		    rx_ring->head > rx_ring->tail) {

			/* Move data from tail to head */
			r_bytes = rx_ring->head - rx_ring->tail;

			/* CPU claims ownership of RX DMA buffer */
			dma_sync_sg_for_cpu(sport->port.dev, sgl, 1,
				DMA_FROM_DEVICE);

			w_bytes = tty_insert_flip_string(port,
				sport->rx_buf + rx_ring->tail, r_bytes);

			/* UART retrieves ownership of RX DMA buffer */
			dma_sync_sg_for_device(sport->port.dev, sgl, 1,
				DMA_FROM_DEVICE);

			if (w_bytes != r_bytes)
				sport->port.icount.buf_overrun++;

			sport->port.icount.rx += w_bytes;
		} else	{
			WARN_ON(rx_ring->head > sg_dma_len(sgl));
			WARN_ON(rx_ring->head <= rx_ring->tail);
		}
	}

	if (w_bytes) {
		tty_flip_buffer_push(port);
		dev_dbg(sport->port.dev, "We get %d bytes.\n", w_bytes);
	}
}

/* RX DMA buffer periods */
#define RX_DMA_PERIODS	16
#define RX_BUF_SIZE	(RX_DMA_PERIODS * PAGE_SIZE / 4)

static int imx_uart_start_rx_dma(struct imx_port *sport)
{
	struct scatterlist *sgl = &sport->rx_sgl;
	struct dma_chan	*chan = sport->dma_chan_rx;
	struct device *dev = sport->port.dev;
	struct dma_async_tx_descriptor *desc;
	int ret;

	sport->rx_ring.head = 0;
	sport->rx_ring.tail = 0;
	sport->rx_periods = RX_DMA_PERIODS;

	sg_init_one(sgl, sport->rx_buf, RX_BUF_SIZE);
	ret = dma_map_sg(dev, sgl, 1, DMA_FROM_DEVICE);
	if (ret == 0) {
		dev_err(dev, "DMA mapping error for RX.\n");
		return -EINVAL;
	}

	desc = dmaengine_prep_dma_cyclic(chan, sg_dma_address(sgl),
		sg_dma_len(sgl), sg_dma_len(sgl) / sport->rx_periods,
		DMA_DEV_TO_MEM, DMA_PREP_INTERRUPT);

	if (!desc) {
		dma_unmap_sg(dev, sgl, 1, DMA_FROM_DEVICE);
		dev_err(dev, "We cannot prepare for the RX slave dma!\n");
		return -EINVAL;
	}
	desc->callback = imx_uart_dma_rx_callback;
	desc->callback_param = sport;

	dev_dbg(dev, "RX: prepare for the DMA.\n");
	sport->dma_is_rxing = 1;
	sport->rx_cookie = dmaengine_submit(desc);
	dma_async_issue_pending(chan);
	return 0;
}

static void imx_uart_clear_rx_errors(struct imx_port *sport)
{
	struct tty_port *port = &sport->port.state->port;
	u32 usr1, usr2;

	usr1 = imx_uart_readl(sport, USR1);
	usr2 = imx_uart_readl(sport, USR2);

	if (usr2 & USR2_BRCD) {
		sport->port.icount.brk++;
		imx_uart_writel(sport, USR2_BRCD, USR2);
		uart_handle_break(&sport->port);
		if (tty_insert_flip_char(port, 0, TTY_BREAK) == 0)
			sport->port.icount.buf_overrun++;
		tty_flip_buffer_push(port);
	} else {
		if (usr1 & USR1_FRAMERR) {
			sport->port.icount.frame++;
			imx_uart_writel(sport, USR1_FRAMERR, USR1);
		} else if (usr1 & USR1_PARITYERR) {
			sport->port.icount.parity++;
			imx_uart_writel(sport, USR1_PARITYERR, USR1);
		}
	}

	if (usr2 & USR2_ORE) {
		sport->port.icount.overrun++;
		imx_uart_writel(sport, USR2_ORE, USR2);
	}

}

#define TXTL_DEFAULT 2 /* reset default */
#define RXTL_DEFAULT 1 /* reset default */
#define TXTL_DMA 8 /* DMA burst setting */
#define RXTL_DMA 9 /* DMA burst setting */

static void imx_uart_setup_ufcr(struct imx_port *sport,
				unsigned char txwl, unsigned char rxwl)
{
	unsigned int val;

	/* set receiver / transmitter trigger level */
	val = imx_uart_readl(sport, UFCR) & (UFCR_RFDIV | UFCR_DCEDTE);
	val |= txwl << UFCR_TXTL_SHF | rxwl;
	imx_uart_writel(sport, val, UFCR);
}

static void imx_uart_dma_exit(struct imx_port *sport)
{
	if (sport->dma_chan_rx) {
		dmaengine_terminate_sync(sport->dma_chan_rx);
		dma_release_channel(sport->dma_chan_rx);
		sport->dma_chan_rx = NULL;
		sport->rx_cookie = -EINVAL;
		kfree(sport->rx_buf);
		sport->rx_buf = NULL;
	}

	if (sport->dma_chan_tx) {
		dmaengine_terminate_sync(sport->dma_chan_tx);
		dma_release_channel(sport->dma_chan_tx);
		sport->dma_chan_tx = NULL;
	}
}

static int imx_uart_dma_init(struct imx_port *sport)
{
	struct dma_slave_config slave_config = {};
	struct device *dev = sport->port.dev;
	int ret;

	/* Prepare for RX : */
	sport->dma_chan_rx = dma_request_slave_channel(dev, "rx");
	if (!sport->dma_chan_rx) {
		dev_dbg(dev, "cannot get the DMA channel.\n");
		ret = -EINVAL;
		goto err;
	}

	slave_config.direction = DMA_DEV_TO_MEM;
	slave_config.src_addr = sport->port.mapbase + URXD0;
	slave_config.src_addr_width = DMA_SLAVE_BUSWIDTH_1_BYTE;
	/* one byte less than the watermark level to enable the aging timer */
	slave_config.src_maxburst = RXTL_DMA - 1;
	ret = dmaengine_slave_config(sport->dma_chan_rx, &slave_config);
	if (ret) {
		dev_err(dev, "error in RX dma configuration.\n");
		goto err;
	}

	sport->rx_buf = kzalloc(RX_BUF_SIZE, GFP_KERNEL);
	if (!sport->rx_buf) {
		ret = -ENOMEM;
		goto err;
	}
	sport->rx_ring.buf = sport->rx_buf;

	/* Prepare for TX : */
	sport->dma_chan_tx = dma_request_slave_channel(dev, "tx");
	if (!sport->dma_chan_tx) {
		dev_err(dev, "cannot get the TX DMA channel!\n");
		ret = -EINVAL;
		goto err;
	}

	slave_config.direction = DMA_MEM_TO_DEV;
	slave_config.dst_addr = sport->port.mapbase + URTX0;
	slave_config.dst_addr_width = DMA_SLAVE_BUSWIDTH_1_BYTE;
	slave_config.dst_maxburst = TXTL_DMA;
	ret = dmaengine_slave_config(sport->dma_chan_tx, &slave_config);
	if (ret) {
		dev_err(dev, "error in TX dma configuration.");
		goto err;
	}

	return 0;
err:
	imx_uart_dma_exit(sport);
	return ret;
}

static void imx_uart_enable_dma(struct imx_port *sport)
{
	u32 ucr1;

	imx_uart_setup_ufcr(sport, TXTL_DMA, RXTL_DMA);

	/* set UCR1 */
	ucr1 = imx_uart_readl(sport, UCR1);
	ucr1 |= UCR1_RXDMAEN | UCR1_TXDMAEN | UCR1_ATDMAEN;
	imx_uart_writel(sport, ucr1, UCR1);

	sport->dma_is_enabled = 1;
}

static void imx_uart_disable_dma(struct imx_port *sport)
{
	u32 ucr1;

	/* clear UCR1 */
	ucr1 = imx_uart_readl(sport, UCR1);
	ucr1 &= ~(UCR1_RXDMAEN | UCR1_TXDMAEN | UCR1_ATDMAEN);
	imx_uart_writel(sport, ucr1, UCR1);

	imx_uart_setup_ufcr(sport, TXTL_DEFAULT, RXTL_DEFAULT);

	sport->dma_is_enabled = 0;
}

/* half the RX buffer size */
#define CTSTL 16

static int imx_uart_startup(struct uart_port *port)
{
	struct imx_port *sport = (struct imx_port *)port;
	int retval, i;
	unsigned long flags;
	int dma_is_inited = 0;
	u32 ucr1, ucr2, ucr4;

	retval = clk_prepare_enable(sport->clk_per);
	if (retval)
		return retval;
	retval = clk_prepare_enable(sport->clk_ipg);
	if (retval) {
		clk_disable_unprepare(sport->clk_per);
		return retval;
	}

	imx_uart_setup_ufcr(sport, TXTL_DEFAULT, RXTL_DEFAULT);

	/* disable the DREN bit (Data Ready interrupt enable) before
	 * requesting IRQs
	 */
	ucr4 = imx_uart_readl(sport, UCR4);

	/* set the trigger level for CTS */
	ucr4 &= ~(UCR4_CTSTL_MASK << UCR4_CTSTL_SHF);
	ucr4 |= CTSTL << UCR4_CTSTL_SHF;

	imx_uart_writel(sport, ucr4 & ~UCR4_DREN, UCR4);

	/* Can we enable the DMA support? */
	if (!uart_console(port) && imx_uart_dma_init(sport) == 0)
		dma_is_inited = 1;

	spin_lock_irqsave(&sport->port.lock, flags);
	/* Reset fifo's and state machines */
	i = 100;

	ucr2 = imx_uart_readl(sport, UCR2);
	ucr2 &= ~UCR2_SRST;
	imx_uart_writel(sport, ucr2, UCR2);

	while (!(imx_uart_readl_raw(sport, UCR2) & UCR2_SRST) && (--i > 0))
		udelay(1);

	/*
	 * Finally, clear and enable interrupts
	 */
	imx_uart_writel(sport, USR1_RTSD | USR1_DTRD, USR1);
	imx_uart_writel(sport, USR2_ORE, USR2);

	ucr1 = imx_uart_readl(sport, UCR1) & ~UCR1_RRDYEN;
	ucr1 |= UCR1_UARTEN;
	if (sport->have_rtscts)
		ucr1 |= UCR1_RTSDEN;

	imx_uart_writel(sport, ucr1, UCR1);

	ucr4 = imx_uart_readl(sport, UCR4) & ~UCR4_OREN;
	if (!sport->dma_is_enabled)
		ucr4 |= UCR4_OREN;
	imx_uart_writel(sport, ucr4, UCR4);

	ucr2 = imx_uart_readl(sport, UCR2) & ~UCR2_ATEN;
	ucr2 |= (UCR2_RXEN | UCR2_TXEN);
	if (!sport->have_rtscts)
		ucr2 |= UCR2_IRTS;
	/*
	 * make sure the edge sensitive RTS-irq is disabled,
	 * we're using RTSD instead.
	 */
	if (!imx_uart_is_imx1(sport))
		ucr2 &= ~UCR2_RTSEN;
	imx_uart_writel(sport, ucr2, UCR2);

	if (!imx_uart_is_imx1(sport)) {
		u32 ucr3;

		ucr3 = imx_uart_readl(sport, UCR3);

		ucr3 |= UCR3_DTRDEN | UCR3_RI | UCR3_DCD;

		if (sport->dte_mode)
			/* disable broken interrupts */
			ucr3 &= ~(UCR3_RI | UCR3_DCD);

		imx_uart_writel(sport, ucr3, UCR3);
	}

	/*
	 * Enable modem status interrupts
	 */
	imx_uart_enable_ms(&sport->port);

	if (dma_is_inited) {
		imx_uart_enable_dma(sport);
		imx_uart_start_rx_dma(sport);
	} else {
		ucr1 = imx_uart_readl(sport, UCR1);
		ucr1 |= UCR1_RRDYEN;
		imx_uart_writel(sport, ucr1, UCR1);

		ucr2 = imx_uart_readl(sport, UCR2);
		ucr2 |= UCR2_ATEN;
		imx_uart_writel(sport, ucr2, UCR2);
	}

	spin_unlock_irqrestore(&sport->port.lock, flags);

	return 0;
}

static void imx_uart_shutdown(struct uart_port *port)
{
	struct imx_port *sport = (struct imx_port *)port;
	unsigned long flags;
	u32 ucr1, ucr2, ucr4;

	if (sport->dma_is_enabled) {
		dmaengine_terminate_sync(sport->dma_chan_tx);
		if (sport->dma_is_txing) {
			dma_unmap_sg(sport->port.dev, &sport->tx_sgl[0],
				     sport->dma_tx_nents, DMA_TO_DEVICE);
			sport->dma_is_txing = 0;
		}
		dmaengine_terminate_sync(sport->dma_chan_rx);
		if (sport->dma_is_rxing) {
			dma_unmap_sg(sport->port.dev, &sport->rx_sgl,
				     1, DMA_FROM_DEVICE);
			sport->dma_is_rxing = 0;
		}

		spin_lock_irqsave(&sport->port.lock, flags);
		imx_uart_stop_tx(port);
		imx_uart_stop_rx(port);
		imx_uart_disable_dma(sport);
		spin_unlock_irqrestore(&sport->port.lock, flags);
		imx_uart_dma_exit(sport);
	}

	mctrl_gpio_disable_ms(sport->gpios);

	spin_lock_irqsave(&sport->port.lock, flags);
	ucr2 = imx_uart_readl(sport, UCR2);
	ucr2 &= ~(UCR2_TXEN | UCR2_ATEN);
	imx_uart_writel(sport, ucr2, UCR2);

	ucr4 = imx_uart_readl(sport, UCR4);
	ucr4 &= ~UCR4_OREN;
	imx_uart_writel(sport, ucr4, UCR4);
	spin_unlock_irqrestore(&sport->port.lock, flags);

	/*
	 * Stop our timer.
	 */
	del_timer_sync(&sport->timer);

	/*
	 * Disable all interrupts, port and break condition.
	 */

	spin_lock_irqsave(&sport->port.lock, flags);
	ucr1 = imx_uart_readl(sport, UCR1);
	ucr1 &= ~(UCR1_TRDYEN | UCR1_RRDYEN | UCR1_RTSDEN | UCR1_UARTEN | UCR1_RXDMAEN | UCR1_ATDMAEN);

	imx_uart_writel(sport, ucr1, UCR1);
	spin_unlock_irqrestore(&sport->port.lock, flags);

	clk_disable_unprepare(sport->clk_per);
	clk_disable_unprepare(sport->clk_ipg);
}

/* called with port.lock taken and irqs off */
static void imx_uart_flush_buffer(struct uart_port *port)
{
	struct imx_port *sport = (struct imx_port *)port;
	struct scatterlist *sgl = &sport->tx_sgl[0];
	u32 ucr2;
	int i = 100, ubir, ubmr, uts;

	if (!sport->dma_chan_tx)
		return;

	sport->tx_bytes = 0;
	dmaengine_terminate_all(sport->dma_chan_tx);
	if (sport->dma_is_txing) {
		u32 ucr1;

		dma_unmap_sg(sport->port.dev, sgl, sport->dma_tx_nents,
			     DMA_TO_DEVICE);
		ucr1 = imx_uart_readl(sport, UCR1);
		ucr1 &= ~UCR1_TXDMAEN;
		imx_uart_writel(sport, ucr1, UCR1);
		sport->dma_is_txing = 0;
	}

	/*
	 * According to the Reference Manual description of the UART SRST bit:
	 *
	 * "Reset the transmit and receive state machines,
	 * all FIFOs and register USR1, USR2, UBIR, UBMR, UBRC, URXD, UTXD
	 * and UTS[6-3]".
	 *
	 * We don't need to restore the old values from USR1, USR2, URXD and
	 * UTXD. UBRC is read only, so only save/restore the other three
	 * registers.
	 */
	ubir = imx_uart_readl(sport, UBIR);
	ubmr = imx_uart_readl(sport, UBMR);
	uts = imx_uart_readl(sport, IMX21_UTS);

	ucr2 = imx_uart_readl(sport, UCR2);
	ucr2 &= ~UCR2_SRST;
	imx_uart_writel(sport, ucr2, UCR2);

	while (!(imx_uart_readl_raw(sport, UCR2) & UCR2_SRST) && (--i > 0))
		udelay(1);

	/* Restore the registers */
	imx_uart_writel(sport, ubir, UBIR);
	imx_uart_writel(sport, ubmr, UBMR);
	imx_uart_writel(sport, uts, IMX21_UTS);
}

static void
imx_uart_set_termios(struct uart_port *port, struct ktermios *termios,
		     struct ktermios *old)
{
	struct imx_port *sport = (struct imx_port *)port;
	unsigned long flags;
	u32 ucr2, old_ucr2, ufcr;
	unsigned int baud, quot;
	unsigned int old_csize = old ? old->c_cflag & CSIZE : CS8;
	unsigned long div;
	unsigned long num, denom, old_ubir, old_ubmr;
	uint64_t tdiv64;

	/*
	 * We only support CS7 and CS8.
	 */
	while ((termios->c_cflag & CSIZE) != CS7 &&
	       (termios->c_cflag & CSIZE) != CS8) {
		termios->c_cflag &= ~CSIZE;
		termios->c_cflag |= old_csize;
		old_csize = CS8;
	}

	del_timer_sync(&sport->timer);

	/*
	 * Ask the core to calculate the divisor for us.
	 */
	baud = uart_get_baud_rate(port, termios, old, 50, port->uartclk / 16);
	quot = uart_get_divisor(port, baud);

	spin_lock_irqsave(&sport->port.lock, flags);

	/*
	 * Read current UCR2 and save it for future use, then clear all the bits
	 * except those we will or may need to preserve.
	 */
	old_ucr2 = imx_uart_readl(sport, UCR2);
	ucr2 = old_ucr2 & (UCR2_TXEN | UCR2_RXEN | UCR2_ATEN | UCR2_CTS);

	ucr2 |= UCR2_SRST | UCR2_IRTS;
	if ((termios->c_cflag & CSIZE) == CS8)
		ucr2 |= UCR2_WS;

	if (!sport->have_rtscts)
		termios->c_cflag &= ~CRTSCTS;

	if (port->rs485.flags & SER_RS485_ENABLED) {
		/*
		 * RTS is mandatory for rs485 operation, so keep
		 * it under manual control and keep transmitter
		 * disabled.
		 */
		if (port->rs485.flags & SER_RS485_RTS_AFTER_SEND)
			imx_uart_rts_active(sport, &ucr2);
		else
			imx_uart_rts_inactive(sport, &ucr2);

	} else if (termios->c_cflag & CRTSCTS) {
		/*
		 * Only let receiver control RTS output if we were not requested
		 * to have RTS inactive (which then should take precedence).
		 */
		if (ucr2 & UCR2_CTS)
			ucr2 |= UCR2_CTSC;
	}

	if (termios->c_cflag & CRTSCTS)
		ucr2 &= ~UCR2_IRTS;

	if (termios->c_cflag & CSTOPB)
		ucr2 |= UCR2_STPB;
	if (termios->c_cflag & PARENB) {
		ucr2 |= UCR2_PREN;
		if (termios->c_cflag & PARODD)
			ucr2 |= UCR2_PROE;
	}

	sport->port.read_status_mask = 0;
	if (termios->c_iflag & INPCK)
		sport->port.read_status_mask |= (URXD_FRMERR | URXD_PRERR);
	if (termios->c_iflag & (BRKINT | PARMRK))
		sport->port.read_status_mask |= URXD_BRK;

	/*
	 * Characters to ignore
	 */
	sport->port.ignore_status_mask = 0;
	if (termios->c_iflag & IGNPAR)
		sport->port.ignore_status_mask |= URXD_PRERR | URXD_FRMERR;
	if (termios->c_iflag & IGNBRK) {
		sport->port.ignore_status_mask |= URXD_BRK;
		/*
		 * If we're ignoring parity and break indicators,
		 * ignore overruns too (for real raw support).
		 */
		if (termios->c_iflag & IGNPAR)
			sport->port.ignore_status_mask |= URXD_OVRRUN;
	}

	if ((termios->c_cflag & CREAD) == 0)
		sport->port.ignore_status_mask |= URXD_DUMMY_READ;

	/*
	 * Update the per-port timeout.
	 */
	uart_update_timeout(port, termios->c_cflag, baud);

	/* custom-baudrate handling */
	div = sport->port.uartclk / (baud * 16);
	if (baud == 38400 && quot != div)
		baud = sport->port.uartclk / (quot * 16);

	div = sport->port.uartclk / (baud * 16);
	if (div > 7)
		div = 7;
	if (!div)
		div = 1;

	rational_best_approximation(16 * div * baud, sport->port.uartclk,
		1 << 16, 1 << 16, &num, &denom);

	tdiv64 = sport->port.uartclk;
	tdiv64 *= num;
	do_div(tdiv64, denom * 16 * div);
	tty_termios_encode_baud_rate(termios,
				(speed_t)tdiv64, (speed_t)tdiv64);

	num -= 1;
	denom -= 1;

	ufcr = imx_uart_readl(sport, UFCR);
	ufcr = (ufcr & (~UFCR_RFDIV)) | UFCR_RFDIV_REG(div);
	imx_uart_writel(sport, ufcr, UFCR);

	/*
	 *  Two registers below should always be written both and in this
	 *  particular order. One consequence is that we need to check if any of
	 *  them changes and then update both. We do need the check for change
	 *  as even writing the same values seem to "restart"
	 *  transmission/receiving logic in the hardware, that leads to data
	 *  breakage even when rate doesn't in fact change. E.g., user switches
	 *  RTS/CTS handshake and suddenly gets broken bytes.
	 */
	old_ubir = imx_uart_readl(sport, UBIR);
	old_ubmr = imx_uart_readl(sport, UBMR);
	if (old_ubir != num || old_ubmr != denom) {
		imx_uart_writel(sport, num, UBIR);
		imx_uart_writel(sport, denom, UBMR);
	}

	if (!imx_uart_is_imx1(sport))
		imx_uart_writel(sport, sport->port.uartclk / div / 1000,
				IMX21_ONEMS);

	imx_uart_writel(sport, ucr2, UCR2);

	if (UART_ENABLE_MS(&sport->port, termios->c_cflag))
		imx_uart_enable_ms(&sport->port);

	spin_unlock_irqrestore(&sport->port.lock, flags);
}

static const char *imx_uart_type(struct uart_port *port)
{
	struct imx_port *sport = (struct imx_port *)port;

	return sport->port.type == PORT_IMX ? "IMX" : NULL;
}

/*
 * Configure/autoconfigure the port.
 */
static void imx_uart_config_port(struct uart_port *port, int flags)
{
	struct imx_port *sport = (struct imx_port *)port;

	if (flags & UART_CONFIG_TYPE)
		sport->port.type = PORT_IMX;
}

/*
 * Verify the new serial_struct (for TIOCSSERIAL).
 * The only change we allow are to the flags and type, and
 * even then only between PORT_IMX and PORT_UNKNOWN
 */
static int
imx_uart_verify_port(struct uart_port *port, struct serial_struct *ser)
{
	struct imx_port *sport = (struct imx_port *)port;
	int ret = 0;

	if (ser->type != PORT_UNKNOWN && ser->type != PORT_IMX)
		ret = -EINVAL;
	if (sport->port.irq != ser->irq)
		ret = -EINVAL;
	if (ser->io_type != UPIO_MEM)
		ret = -EINVAL;
	if (sport->port.uartclk / 16 != ser->baud_base)
		ret = -EINVAL;
	if (sport->port.mapbase != (unsigned long)ser->iomem_base)
		ret = -EINVAL;
	if (sport->port.iobase != ser->port)
		ret = -EINVAL;
	if (ser->hub6 != 0)
		ret = -EINVAL;
	return ret;
}

#if defined(CONFIG_CONSOLE_POLL)

static int imx_uart_poll_init(struct uart_port *port)
{
	struct imx_port *sport = (struct imx_port *)port;
	unsigned long flags;
	u32 ucr1, ucr2;
	int retval;

	retval = clk_prepare_enable(sport->clk_ipg);
	if (retval)
		return retval;
	retval = clk_prepare_enable(sport->clk_per);
	if (retval)
		clk_disable_unprepare(sport->clk_ipg);

	imx_uart_setup_ufcr(sport, TXTL_DEFAULT, RXTL_DEFAULT);

	spin_lock_irqsave(&sport->port.lock, flags);

	/*
	 * Be careful about the order of enabling bits here. First enable the
	 * receiver (UARTEN + RXEN) and only then the corresponding irqs.
	 * This prevents that a character that already sits in the RX fifo is
	 * triggering an irq but the try to fetch it from there results in an
	 * exception because UARTEN or RXEN is still off.
	 */
	ucr1 = imx_uart_readl(sport, UCR1);
	ucr2 = imx_uart_readl(sport, UCR2);

	if (imx_uart_is_imx1(sport))
		ucr1 |= IMX1_UCR1_UARTCLKEN;

	ucr1 |= UCR1_UARTEN;
	ucr1 &= ~(UCR1_TRDYEN | UCR1_RTSDEN | UCR1_RRDYEN);

	ucr2 |= UCR2_RXEN;
	ucr2 &= ~UCR2_ATEN;

	imx_uart_writel(sport, ucr1, UCR1);
	imx_uart_writel(sport, ucr2, UCR2);

	/* now enable irqs */
	imx_uart_writel(sport, ucr1 | UCR1_RRDYEN, UCR1);
	imx_uart_writel(sport, ucr2 | UCR2_ATEN, UCR2);

	spin_unlock_irqrestore(&sport->port.lock, flags);

	return 0;
}

static int imx_uart_poll_get_char(struct uart_port *port)
{
	struct imx_port *sport = (struct imx_port *)port;
	if (!(imx_uart_readl(sport, USR2) & USR2_RDR))
		return NO_POLL_CHAR;

	return imx_uart_readl(sport, URXD0) & URXD_RX_DATA;
}

static void imx_uart_poll_put_char(struct uart_port *port, unsigned char c)
{
	struct imx_port *sport = (struct imx_port *)port;
	unsigned int status;

	/* drain */
	do {
		status = imx_uart_readl_raw(sport, USR1);
	} while (~status & USR1_TRDY);

	/* write */
	imx_uart_writel(sport, c, URTX0);

	/* flush */
	do {
		status = imx_uart_readl_raw(sport, USR2);
	} while (~status & USR2_TXDC);
}
#endif

/* called with port.lock taken and irqs off or from .probe without locking */
static int imx_uart_rs485_config(struct uart_port *port,
				 struct serial_rs485 *rs485conf)
{
	struct imx_port *sport = (struct imx_port *)port;
	u32 ucr2;

	/* unimplemented */
	rs485conf->delay_rts_before_send = 0;
	rs485conf->delay_rts_after_send = 0;

	/* RTS is required to control the transmitter */
	if (!sport->have_rtscts && !sport->have_rtsgpio)
		rs485conf->flags &= ~SER_RS485_ENABLED;

	if (rs485conf->flags & SER_RS485_ENABLED) {
		/* Enable receiver if low-active RTS signal is requested */
		if (sport->have_rtscts &&  !sport->have_rtsgpio &&
		    !(rs485conf->flags & SER_RS485_RTS_ON_SEND))
			rs485conf->flags |= SER_RS485_RX_DURING_TX;

		/* disable transmitter */
		ucr2 = imx_uart_readl(sport, UCR2);
		if (rs485conf->flags & SER_RS485_RTS_AFTER_SEND)
			imx_uart_rts_active(sport, &ucr2);
		else
			imx_uart_rts_inactive(sport, &ucr2);
		imx_uart_writel(sport, ucr2, UCR2);
	}

	/* Make sure Rx is enabled in case Tx is active with Rx disabled */
	if (!(rs485conf->flags & SER_RS485_ENABLED) ||
	    rs485conf->flags & SER_RS485_RX_DURING_TX)
		imx_uart_start_rx(port);

	port->rs485 = *rs485conf;

	return 0;
}

static const struct uart_ops imx_uart_pops = {
	.tx_empty	= imx_uart_tx_empty,
	.set_mctrl	= imx_uart_set_mctrl,
	.get_mctrl	= imx_uart_get_mctrl,
	.stop_tx	= imx_uart_stop_tx,
	.start_tx	= imx_uart_start_tx,
	.stop_rx	= imx_uart_stop_rx,
	.enable_ms	= imx_uart_enable_ms,
	.break_ctl	= imx_uart_break_ctl,
	.startup	= imx_uart_startup,
	.shutdown	= imx_uart_shutdown,
	.flush_buffer	= imx_uart_flush_buffer,
	.set_termios	= imx_uart_set_termios,
	.type		= imx_uart_type,
	.config_port	= imx_uart_config_port,
	.verify_port	= imx_uart_verify_port,
#if defined(CONFIG_CONSOLE_POLL)
	.poll_init      = imx_uart_poll_init,
	.poll_get_char  = imx_uart_poll_get_char,
	.poll_put_char  = imx_uart_poll_put_char,
#endif
};

static struct imx_port *imx_uart_ports[UART_NR];

#ifdef CONFIG_SERIAL_IMX_CONSOLE
static void imx_uart_console_putchar_locked(struct uart_port *port, int ch)
{
	struct imx_port *sport = (struct imx_port *)port;

	while (imx_uart_readl_raw(sport, imx_uart_uts_reg(sport)) & UTS_TXFULL)
		barrier();

	imx_uart_writel_locked(sport, ch, URTX0);
}

static void imx_uart_console_putchar(struct uart_port *port, int ch)
{
	struct imx_port *sport = (struct imx_port *)port;
	unsigned int flags;

	while (imx_uart_readl_raw(sport, imx_uart_uts_reg(sport)) & UTS_TXFULL)
		barrier();

	console_atomic_lock(&flags);
	imx_uart_writel(sport, ch, URTX0);
	console_atomic_unlock(flags);
}

/*
 * Interrupts are disabled on entering
 */
static void
imx_uart_console_write(struct console *co, const char *s, unsigned int count)
{
	struct imx_port *sport = imx_uart_ports[co->index];
	struct imx_port_ucrs old_ucr;
<<<<<<< HEAD
	unsigned int ca_flags, ucr1;
	unsigned long flags;
=======
	unsigned int ucr1;
	unsigned long flags = 0;
	int locked = 1;
>>>>>>> 8bef3c12

	spin_lock_irqsave(&sport->port.lock, flags);

	/*
	 *	First, save UCR1/2/3 and then disable interrupts
	 */
	console_atomic_lock(&ca_flags);

	imx_uart_ucrs_save(sport, &old_ucr);
	ucr1 = old_ucr.ucr1;

	if (imx_uart_is_imx1(sport))
		ucr1 |= IMX1_UCR1_UARTCLKEN;
	ucr1 |= UCR1_UARTEN;
	ucr1 &= ~(UCR1_TRDYEN | UCR1_RRDYEN | UCR1_RTSDEN);

	imx_uart_writel_locked(sport, ucr1, UCR1);

	imx_uart_writel_locked(sport, old_ucr.ucr2 | UCR2_TXEN, UCR2);

	console_atomic_unlock(ca_flags);

	atomic_inc(&sport->console_printing);
	uart_console_write(&sport->port, s, count, imx_uart_console_putchar);
	atomic_dec(&sport->console_printing);

	/*
	 *	Finally, wait for transmitter to become empty
	 *	and restore UCR1/2/3
	 */
	while (!(imx_uart_readl_raw(sport, USR2) & USR2_TXDC));

	console_atomic_lock(&ca_flags);
	imx_uart_ucrs_restore(sport, &old_ucr);
	console_atomic_unlock(ca_flags);

<<<<<<< HEAD
	spin_unlock_irqrestore(&sport->port.lock, flags);
}

static void
imx_uart_console_write_atomic(struct console *co, const char *s,
			      unsigned int count)
{
	struct imx_port *sport = imx_uart_ports[co->index];
	struct imx_port_ucrs old_ucr;
	unsigned int ca_flags, ucr1;

	console_atomic_lock(&ca_flags);

	/*
	 *	First, save UCR1/2/3 and then disable interrupts
	 */
	imx_uart_ucrs_save(sport, &old_ucr);
	ucr1 = old_ucr.ucr1;

	if (imx_uart_is_imx1(sport))
		ucr1 |= IMX1_UCR1_UARTCLKEN;
	ucr1 |= UCR1_UARTEN;
	ucr1 &= ~(UCR1_TRDYEN | UCR1_RRDYEN | UCR1_RTSDEN);

	imx_uart_writel_locked(sport, ucr1, UCR1);

	imx_uart_writel_locked(sport, old_ucr.ucr2 | UCR2_TXEN, UCR2);

	if (atomic_fetch_inc(&sport->console_printing)) {
		uart_console_write(&sport->port, "\n", 1,
				   imx_uart_console_putchar_locked);
	}
	uart_console_write(&sport->port, s, count,
			   imx_uart_console_putchar_locked);
	atomic_dec(&sport->console_printing);

	/*
	 *	Finally, wait for transmitter to become empty
	 *	and restore UCR1/2/3
	 */
	while (!(imx_uart_readl_raw(sport, USR2) & USR2_TXDC));

	imx_uart_ucrs_restore(sport, &old_ucr);

	console_atomic_unlock(ca_flags);
=======
	if (locked)
		spin_unlock_irqrestore(&sport->port.lock, flags);
>>>>>>> 8bef3c12
}

/*
 * If the port was already initialised (eg, by a boot loader),
 * try to determine the current setup.
 */
static void __init
imx_uart_console_get_options(struct imx_port *sport, int *baud,
			     int *parity, int *bits)
{

	if (imx_uart_readl(sport, UCR1) & UCR1_UARTEN) {
		/* ok, the port was enabled */
		unsigned int ucr2, ubir, ubmr, uartclk;
		unsigned int baud_raw;
		unsigned int ucfr_rfdiv;

		ucr2 = imx_uart_readl(sport, UCR2);

		*parity = 'n';
		if (ucr2 & UCR2_PREN) {
			if (ucr2 & UCR2_PROE)
				*parity = 'o';
			else
				*parity = 'e';
		}

		if (ucr2 & UCR2_WS)
			*bits = 8;
		else
			*bits = 7;

		ubir = imx_uart_readl(sport, UBIR) & 0xffff;
		ubmr = imx_uart_readl(sport, UBMR) & 0xffff;

		ucfr_rfdiv = (imx_uart_readl(sport, UFCR) & UFCR_RFDIV) >> 7;
		if (ucfr_rfdiv == 6)
			ucfr_rfdiv = 7;
		else
			ucfr_rfdiv = 6 - ucfr_rfdiv;

		uartclk = clk_get_rate(sport->clk_per);
		uartclk /= ucfr_rfdiv;

		{	/*
			 * The next code provides exact computation of
			 *   baud_raw = round(((uartclk/16) * (ubir + 1)) / (ubmr + 1))
			 * without need of float support or long long division,
			 * which would be required to prevent 32bit arithmetic overflow
			 */
			unsigned int mul = ubir + 1;
			unsigned int div = 16 * (ubmr + 1);
			unsigned int rem = uartclk % div;

			baud_raw = (uartclk / div) * mul;
			baud_raw += (rem * mul + div / 2) / div;
			*baud = (baud_raw + 50) / 100 * 100;
		}

		if (*baud != baud_raw)
			dev_info(sport->port.dev, "Console IMX rounded baud rate from %d to %d\n",
				baud_raw, *baud);
	}
}

static int __init
imx_uart_console_setup(struct console *co, char *options)
{
	struct imx_port *sport;
	int baud = 9600;
	int bits = 8;
	int parity = 'n';
	int flow = 'n';
	int retval;

	/*
	 * Check whether an invalid uart number has been specified, and
	 * if so, search for the first available port that does have
	 * console support.
	 */
	if (co->index == -1 || co->index >= ARRAY_SIZE(imx_uart_ports))
		co->index = 0;
	sport = imx_uart_ports[co->index];
	if (sport == NULL)
		return -ENODEV;

	atomic_set(&sport->console_printing, 0);

	/* For setting the registers, we only need to enable the ipg clock. */
	retval = clk_prepare_enable(sport->clk_ipg);
	if (retval)
		goto error_console;

	if (options)
		uart_parse_options(options, &baud, &parity, &bits, &flow);
	else
		imx_uart_console_get_options(sport, &baud, &parity, &bits);

	imx_uart_setup_ufcr(sport, TXTL_DEFAULT, RXTL_DEFAULT);

	retval = uart_set_options(&sport->port, co, baud, parity, bits, flow);
<<<<<<< HEAD
=======

>>>>>>> 8bef3c12
	if (retval) {
		clk_disable_unprepare(sport->clk_ipg);
		goto error_console;
	}

	retval = clk_prepare_enable(sport->clk_per);
	if (retval)
		clk_disable_unprepare(sport->clk_ipg);

error_console:
	return retval;
}

static struct uart_driver imx_uart_uart_driver;
static struct console imx_uart_console = {
	.name		= DEV_NAME,
	.write		= imx_uart_console_write,
	.write_atomic	= imx_uart_console_write_atomic,
	.device		= uart_console_device,
	.setup		= imx_uart_console_setup,
	.flags		= CON_PRINTBUFFER,
	.index		= -1,
	.data		= &imx_uart_uart_driver,
};

#define IMX_CONSOLE	&imx_uart_console

#ifdef CONFIG_OF
static void imx_uart_console_early_putchar(struct uart_port *port, int ch)
{
	struct imx_port *sport = (struct imx_port *)port;

	while (imx_uart_readl_raw(sport, IMX21_UTS) & UTS_TXFULL)
		cpu_relax();

	imx_uart_writel(sport, ch, URTX0);
}

static void imx_uart_console_early_write(struct console *con, const char *s,
					 unsigned count)
{
	struct earlycon_device *dev = con->data;

	uart_console_write(&dev->port, s, count, imx_uart_console_early_putchar);
}

static int __init
imx_console_early_setup(struct earlycon_device *dev, const char *opt)
{
	if (!dev->port.membase)
		return -ENODEV;

	dev->con->write = imx_uart_console_early_write;

	return 0;
}
OF_EARLYCON_DECLARE(ec_imx6q, "fsl,imx6q-uart", imx_console_early_setup);
OF_EARLYCON_DECLARE(ec_imx21, "fsl,imx21-uart", imx_console_early_setup);
#endif

#else
#define IMX_CONSOLE	NULL
#endif

static struct uart_driver imx_uart_uart_driver = {
	.owner          = THIS_MODULE,
	.driver_name    = DRIVER_NAME,
	.dev_name       = DEV_NAME,
	.major          = SERIAL_IMX_MAJOR,
	.minor          = MINOR_START,
	.nr             = ARRAY_SIZE(imx_uart_ports),
	.cons           = IMX_CONSOLE,
};

#ifdef CONFIG_OF
/*
 * This function returns 1 iff pdev isn't a device instatiated by dt, 0 iff it
 * could successfully get all information from dt or a negative errno.
 */
static int imx_uart_probe_dt(struct imx_port *sport,
			     struct platform_device *pdev)
{
	struct device_node *np = pdev->dev.of_node;
	int ret;

	sport->devdata = of_device_get_match_data(&pdev->dev);
	if (!sport->devdata)
		/* no device tree device */
		return 1;

	ret = of_alias_get_id(np, "serial");
	if (ret < 0) {
		dev_err(&pdev->dev, "failed to get alias id, errno %d\n", ret);
		return ret;
	}
	sport->port.line = ret;

	if (of_get_property(np, "uart-has-rtscts", NULL) ||
	    of_get_property(np, "fsl,uart-has-rtscts", NULL) /* deprecated */)
		sport->have_rtscts = 1;

	if (of_get_property(np, "fsl,dte-mode", NULL))
		sport->dte_mode = 1;

	if (of_get_property(np, "rts-gpios", NULL))
		sport->have_rtsgpio = 1;

	return 0;
}
#else
static inline int imx_uart_probe_dt(struct imx_port *sport,
				    struct platform_device *pdev)
{
	return 1;
}
#endif

static void imx_uart_probe_pdata(struct imx_port *sport,
				 struct platform_device *pdev)
{
	struct imxuart_platform_data *pdata = dev_get_platdata(&pdev->dev);

	sport->port.line = pdev->id;
	sport->devdata = (struct imx_uart_data	*) pdev->id_entry->driver_data;

	if (!pdata)
		return;

	if (pdata->flags & IMXUART_HAVE_RTSCTS)
		sport->have_rtscts = 1;
}

static int imx_uart_probe(struct platform_device *pdev)
{
	struct imx_port *sport;
	void __iomem *base;
	int ret = 0;
	u32 ucr1;
	struct resource *res;
	int txirq, rxirq, rtsirq;

	sport = devm_kzalloc(&pdev->dev, sizeof(*sport), GFP_KERNEL);
	if (!sport)
		return -ENOMEM;

	ret = imx_uart_probe_dt(sport, pdev);
	if (ret > 0)
		imx_uart_probe_pdata(sport, pdev);
	else if (ret < 0)
		return ret;

	if (sport->port.line >= ARRAY_SIZE(imx_uart_ports)) {
		dev_err(&pdev->dev, "serial%d out of range\n",
			sport->port.line);
		return -EINVAL;
	}

	res = platform_get_resource(pdev, IORESOURCE_MEM, 0);
	base = devm_ioremap_resource(&pdev->dev, res);
	if (IS_ERR(base))
		return PTR_ERR(base);

	rxirq = platform_get_irq(pdev, 0);
	txirq = platform_get_irq_optional(pdev, 1);
	rtsirq = platform_get_irq_optional(pdev, 2);

	sport->port.dev = &pdev->dev;
	sport->port.mapbase = res->start;
	sport->port.membase = base;
	sport->port.type = PORT_IMX,
	sport->port.iotype = UPIO_MEM;
	sport->port.irq = rxirq;
	sport->port.fifosize = 32;
	sport->port.ops = &imx_uart_pops;
	sport->port.rs485_config = imx_uart_rs485_config;
	sport->port.flags = UPF_BOOT_AUTOCONF;
	timer_setup(&sport->timer, imx_uart_timeout, 0);

	sport->gpios = mctrl_gpio_init(&sport->port, 0);
	if (IS_ERR(sport->gpios))
		return PTR_ERR(sport->gpios);

	sport->clk_ipg = devm_clk_get(&pdev->dev, "ipg");
	if (IS_ERR(sport->clk_ipg)) {
		ret = PTR_ERR(sport->clk_ipg);
		dev_err(&pdev->dev, "failed to get ipg clk: %d\n", ret);
		return ret;
	}

	sport->clk_per = devm_clk_get(&pdev->dev, "per");
	if (IS_ERR(sport->clk_per)) {
		ret = PTR_ERR(sport->clk_per);
		dev_err(&pdev->dev, "failed to get per clk: %d\n", ret);
		return ret;
	}

	sport->port.uartclk = clk_get_rate(sport->clk_per);

	/* For register access, we only need to enable the ipg clock. */
	ret = clk_prepare_enable(sport->clk_ipg);
	if (ret) {
		dev_err(&pdev->dev, "failed to enable per clk: %d\n", ret);
		return ret;
	}

	/* initialize shadow register values */
	sport->ucr1 = readl(sport->port.membase + UCR1);
	sport->ucr2 = readl(sport->port.membase + UCR2);
	sport->ucr3 = readl(sport->port.membase + UCR3);
	sport->ucr4 = readl(sport->port.membase + UCR4);
	sport->ufcr = readl(sport->port.membase + UFCR);

	uart_get_rs485_mode(&pdev->dev, &sport->port.rs485);

	if (sport->port.rs485.flags & SER_RS485_ENABLED &&
	    (!sport->have_rtscts && !sport->have_rtsgpio))
		dev_err(&pdev->dev, "no RTS control, disabling rs485\n");

	/*
	 * If using the i.MX UART RTS/CTS control then the RTS (CTS_B)
	 * signal cannot be set low during transmission in case the
	 * receiver is off (limitation of the i.MX UART IP).
	 */
	if (sport->port.rs485.flags & SER_RS485_ENABLED &&
	    sport->have_rtscts && !sport->have_rtsgpio &&
	    (!(sport->port.rs485.flags & SER_RS485_RTS_ON_SEND) &&
	     !(sport->port.rs485.flags & SER_RS485_RX_DURING_TX)))
		dev_err(&pdev->dev,
			"low-active RTS not possible when receiver is off, enabling receiver\n");

	imx_uart_rs485_config(&sport->port, &sport->port.rs485);

	/* Disable interrupts before requesting them */
	ucr1 = imx_uart_readl(sport, UCR1);
	ucr1 &= ~(UCR1_ADEN | UCR1_TRDYEN | UCR1_IDEN | UCR1_RRDYEN |
		 UCR1_TRDYEN | UCR1_RTSDEN);
	imx_uart_writel(sport, ucr1, UCR1);

	if (!imx_uart_is_imx1(sport) && sport->dte_mode) {
		/*
		 * The DCEDTE bit changes the direction of DSR, DCD, DTR and RI
		 * and influences if UCR3_RI and UCR3_DCD changes the level of RI
		 * and DCD (when they are outputs) or enables the respective
		 * irqs. So set this bit early, i.e. before requesting irqs.
		 */
		u32 ufcr = imx_uart_readl(sport, UFCR);
		if (!(ufcr & UFCR_DCEDTE))
			imx_uart_writel(sport, ufcr | UFCR_DCEDTE, UFCR);

		/*
		 * Disable UCR3_RI and UCR3_DCD irqs. They are also not
		 * enabled later because they cannot be cleared
		 * (confirmed on i.MX25) which makes them unusable.
		 */
		imx_uart_writel(sport,
				IMX21_UCR3_RXDMUXSEL | UCR3_ADNIMP | UCR3_DSR,
				UCR3);

	} else {
		u32 ucr3 = UCR3_DSR;
		u32 ufcr = imx_uart_readl(sport, UFCR);
		if (ufcr & UFCR_DCEDTE)
			imx_uart_writel(sport, ufcr & ~UFCR_DCEDTE, UFCR);

		if (!imx_uart_is_imx1(sport))
			ucr3 |= IMX21_UCR3_RXDMUXSEL | UCR3_ADNIMP;
		imx_uart_writel(sport, ucr3, UCR3);
	}

	clk_disable_unprepare(sport->clk_ipg);

	/*
	 * Allocate the IRQ(s) i.MX1 has three interrupts whereas later
	 * chips only have one interrupt.
	 */
	if (txirq > 0) {
		ret = devm_request_irq(&pdev->dev, rxirq, imx_uart_rxint, 0,
				       dev_name(&pdev->dev), sport);
		if (ret) {
			dev_err(&pdev->dev, "failed to request rx irq: %d\n",
				ret);
			return ret;
		}

		ret = devm_request_irq(&pdev->dev, txirq, imx_uart_txint, 0,
				       dev_name(&pdev->dev), sport);
		if (ret) {
			dev_err(&pdev->dev, "failed to request tx irq: %d\n",
				ret);
			return ret;
		}

		ret = devm_request_irq(&pdev->dev, rtsirq, imx_uart_rtsint, 0,
				       dev_name(&pdev->dev), sport);
		if (ret) {
			dev_err(&pdev->dev, "failed to request rts irq: %d\n",
				ret);
			return ret;
		}
	} else {
		ret = devm_request_irq(&pdev->dev, rxirq, imx_uart_int, 0,
				       dev_name(&pdev->dev), sport);
		if (ret) {
			dev_err(&pdev->dev, "failed to request irq: %d\n", ret);
			return ret;
		}
	}

	imx_uart_ports[sport->port.line] = sport;

	platform_set_drvdata(pdev, sport);

	return uart_add_one_port(&imx_uart_uart_driver, &sport->port);
}

static int imx_uart_remove(struct platform_device *pdev)
{
	struct imx_port *sport = platform_get_drvdata(pdev);

	return uart_remove_one_port(&imx_uart_uart_driver, &sport->port);
}

static void imx_uart_restore_context(struct imx_port *sport)
{
	unsigned long flags;

	spin_lock_irqsave(&sport->port.lock, flags);
	if (!sport->context_saved) {
		spin_unlock_irqrestore(&sport->port.lock, flags);
		return;
	}

	imx_uart_writel(sport, sport->saved_reg[4], UFCR);
	imx_uart_writel(sport, sport->saved_reg[5], UESC);
	imx_uart_writel(sport, sport->saved_reg[6], UTIM);
	imx_uart_writel(sport, sport->saved_reg[7], UBIR);
	imx_uart_writel(sport, sport->saved_reg[8], UBMR);
	imx_uart_writel(sport, sport->saved_reg[9], IMX21_UTS);
	imx_uart_writel(sport, sport->saved_reg[0], UCR1);
	imx_uart_writel(sport, sport->saved_reg[1] | UCR2_SRST, UCR2);
	imx_uart_writel(sport, sport->saved_reg[2], UCR3);
	imx_uart_writel(sport, sport->saved_reg[3], UCR4);
	sport->context_saved = false;
	spin_unlock_irqrestore(&sport->port.lock, flags);
}

static void imx_uart_save_context(struct imx_port *sport)
{
	unsigned long flags;

	/* Save necessary regs */
	spin_lock_irqsave(&sport->port.lock, flags);
	sport->saved_reg[0] = imx_uart_readl(sport, UCR1);
	sport->saved_reg[1] = imx_uart_readl(sport, UCR2);
	sport->saved_reg[2] = imx_uart_readl(sport, UCR3);
	sport->saved_reg[3] = imx_uart_readl(sport, UCR4);
	sport->saved_reg[4] = imx_uart_readl(sport, UFCR);
	sport->saved_reg[5] = imx_uart_readl(sport, UESC);
	sport->saved_reg[6] = imx_uart_readl(sport, UTIM);
	sport->saved_reg[7] = imx_uart_readl(sport, UBIR);
	sport->saved_reg[8] = imx_uart_readl(sport, UBMR);
	sport->saved_reg[9] = imx_uart_readl(sport, IMX21_UTS);
	sport->context_saved = true;
	spin_unlock_irqrestore(&sport->port.lock, flags);
}

static void imx_uart_enable_wakeup(struct imx_port *sport, bool on)
{
	u32 ucr3;

	ucr3 = imx_uart_readl(sport, UCR3);
	if (on) {
		imx_uart_writel(sport, USR1_AWAKE, USR1);
		ucr3 |= UCR3_AWAKEN;
	} else {
		ucr3 &= ~UCR3_AWAKEN;
	}
	imx_uart_writel(sport, ucr3, UCR3);

	if (sport->have_rtscts) {
		u32 ucr1 = imx_uart_readl(sport, UCR1);
		if (on)
			ucr1 |= UCR1_RTSDEN;
		else
			ucr1 &= ~UCR1_RTSDEN;
		imx_uart_writel(sport, ucr1, UCR1);
	}
}

static int imx_uart_suspend_noirq(struct device *dev)
{
	struct imx_port *sport = dev_get_drvdata(dev);

	imx_uart_save_context(sport);

	clk_disable(sport->clk_ipg);

	pinctrl_pm_select_sleep_state(dev);

	return 0;
}

static int imx_uart_resume_noirq(struct device *dev)
{
	struct imx_port *sport = dev_get_drvdata(dev);
	int ret;

	pinctrl_pm_select_default_state(dev);

	ret = clk_enable(sport->clk_ipg);
	if (ret)
		return ret;

	imx_uart_restore_context(sport);

	return 0;
}

static int imx_uart_suspend(struct device *dev)
{
	struct imx_port *sport = dev_get_drvdata(dev);
	int ret;

	uart_suspend_port(&imx_uart_uart_driver, &sport->port);
	disable_irq(sport->port.irq);

	ret = clk_prepare_enable(sport->clk_ipg);
	if (ret)
		return ret;

	/* enable wakeup from i.MX UART */
	imx_uart_enable_wakeup(sport, true);

	return 0;
}

static int imx_uart_resume(struct device *dev)
{
	struct imx_port *sport = dev_get_drvdata(dev);

	/* disable wakeup from i.MX UART */
	imx_uart_enable_wakeup(sport, false);

	uart_resume_port(&imx_uart_uart_driver, &sport->port);
	enable_irq(sport->port.irq);

	clk_disable_unprepare(sport->clk_ipg);

	return 0;
}

static int imx_uart_freeze(struct device *dev)
{
	struct imx_port *sport = dev_get_drvdata(dev);

	uart_suspend_port(&imx_uart_uart_driver, &sport->port);

	return clk_prepare_enable(sport->clk_ipg);
}

static int imx_uart_thaw(struct device *dev)
{
	struct imx_port *sport = dev_get_drvdata(dev);

	uart_resume_port(&imx_uart_uart_driver, &sport->port);

	clk_disable_unprepare(sport->clk_ipg);

	return 0;
}

static const struct dev_pm_ops imx_uart_pm_ops = {
	.suspend_noirq = imx_uart_suspend_noirq,
	.resume_noirq = imx_uart_resume_noirq,
	.freeze_noirq = imx_uart_suspend_noirq,
	.restore_noirq = imx_uart_resume_noirq,
	.suspend = imx_uart_suspend,
	.resume = imx_uart_resume,
	.freeze = imx_uart_freeze,
	.thaw = imx_uart_thaw,
	.restore = imx_uart_thaw,
};

static struct platform_driver imx_uart_platform_driver = {
	.probe = imx_uart_probe,
	.remove = imx_uart_remove,

	.id_table = imx_uart_devtype,
	.driver = {
		.name = "imx-uart",
		.of_match_table = imx_uart_dt_ids,
		.pm = &imx_uart_pm_ops,
	},
};

static int __init imx_uart_init(void)
{
	int ret = uart_register_driver(&imx_uart_uart_driver);

	if (ret)
		return ret;

	ret = platform_driver_register(&imx_uart_platform_driver);
	if (ret != 0)
		uart_unregister_driver(&imx_uart_uart_driver);

	return ret;
}

static void __exit imx_uart_exit(void)
{
	platform_driver_unregister(&imx_uart_platform_driver);
	uart_unregister_driver(&imx_uart_uart_driver);
}

module_init(imx_uart_init);
module_exit(imx_uart_exit);

MODULE_AUTHOR("Sascha Hauer");
MODULE_DESCRIPTION("IMX generic serial port driver");
MODULE_LICENSE("GPL");
MODULE_ALIAS("platform:imx-uart");<|MERGE_RESOLUTION|>--- conflicted
+++ resolved
@@ -1129,6 +1129,8 @@
 	}
 }
 
+#define RX_BUF_SIZE	(PAGE_SIZE)
+
 /*
  * There are two kinds of RX DMA interrupts(such as in the MX6Q):
  *   [1] the RX DMA buffer is full.
@@ -1211,8 +1213,7 @@
 }
 
 /* RX DMA buffer periods */
-#define RX_DMA_PERIODS	16
-#define RX_BUF_SIZE	(RX_DMA_PERIODS * PAGE_SIZE / 4)
+#define RX_DMA_PERIODS 4
 
 static int imx_uart_start_rx_dma(struct imx_port *sport)
 {
@@ -2015,14 +2016,8 @@
 {
 	struct imx_port *sport = imx_uart_ports[co->index];
 	struct imx_port_ucrs old_ucr;
-<<<<<<< HEAD
 	unsigned int ca_flags, ucr1;
 	unsigned long flags;
-=======
-	unsigned int ucr1;
-	unsigned long flags = 0;
-	int locked = 1;
->>>>>>> 8bef3c12
 
 	spin_lock_irqsave(&sport->port.lock, flags);
 
@@ -2059,7 +2054,6 @@
 	imx_uart_ucrs_restore(sport, &old_ucr);
 	console_atomic_unlock(ca_flags);
 
-<<<<<<< HEAD
 	spin_unlock_irqrestore(&sport->port.lock, flags);
 }
 
@@ -2105,10 +2099,6 @@
 	imx_uart_ucrs_restore(sport, &old_ucr);
 
 	console_atomic_unlock(ca_flags);
-=======
-	if (locked)
-		spin_unlock_irqrestore(&sport->port.lock, flags);
->>>>>>> 8bef3c12
 }
 
 /*
@@ -2210,10 +2200,7 @@
 	imx_uart_setup_ufcr(sport, TXTL_DEFAULT, RXTL_DEFAULT);
 
 	retval = uart_set_options(&sport->port, co, baud, parity, bits, flow);
-<<<<<<< HEAD
-=======
-
->>>>>>> 8bef3c12
+
 	if (retval) {
 		clk_disable_unprepare(sport->clk_ipg);
 		goto error_console;
