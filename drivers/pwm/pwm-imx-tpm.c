// SPDX-License-Identifier: GPL-2.0
/*
 * Copyright 2018-2019 NXP.
 *
 * Limitations:
 * - The TPM counter and period counter are shared between
 *   multiple channels, so all channels should use same period
 *   settings.
 * - Changes to polarity cannot be latched at the time of the
 *   next period start.
 * - Changing period and duty cycle together isn't atomic,
 *   with the wrong timing it might happen that a period is
 *   produced with old duty cycle but new period settings.
 */

#include <linux/bitfield.h>
#include <linux/bitops.h>
#include <linux/clk.h>
#include <linux/err.h>
#include <linux/io.h>
#include <linux/module.h>
#include <linux/of.h>
#include <linux/platform_device.h>
#include <linux/pwm.h>
#include <linux/slab.h>

#define PWM_IMX_TPM_PARAM	0x4
#define PWM_IMX_TPM_GLOBAL	0x8
#define PWM_IMX_TPM_SC		0x10
#define PWM_IMX_TPM_CNT		0x14
#define PWM_IMX_TPM_MOD		0x18
#define PWM_IMX_TPM_CnSC(n)	(0x20 + (n) * 0x8)
#define PWM_IMX_TPM_CnV(n)	(0x24 + (n) * 0x8)

#define PWM_IMX_TPM_PARAM_CHAN			GENMASK(7, 0)

#define PWM_IMX_TPM_SC_PS			GENMASK(2, 0)
#define PWM_IMX_TPM_SC_CMOD			GENMASK(4, 3)
#define PWM_IMX_TPM_SC_CMOD_INC_EVERY_CLK	FIELD_PREP(PWM_IMX_TPM_SC_CMOD, 1)
#define PWM_IMX_TPM_SC_CPWMS			BIT(5)

#define PWM_IMX_TPM_CnSC_CHF	BIT(7)
#define PWM_IMX_TPM_CnSC_MSB	BIT(5)
#define PWM_IMX_TPM_CnSC_MSA	BIT(4)

/*
 * The reference manual describes this field as two separate bits. The
 * semantic of the two bits isn't orthogonal though, so they are treated
 * together as a 2-bit field here.
 */
#define PWM_IMX_TPM_CnSC_ELS	GENMASK(3, 2)
#define PWM_IMX_TPM_CnSC_ELS_INVERSED	FIELD_PREP(PWM_IMX_TPM_CnSC_ELS, 1)
#define PWM_IMX_TPM_CnSC_ELS_NORMAL	FIELD_PREP(PWM_IMX_TPM_CnSC_ELS, 2)


#define PWM_IMX_TPM_MOD_WIDTH	16
#define PWM_IMX_TPM_MOD_MOD	GENMASK(PWM_IMX_TPM_MOD_WIDTH - 1, 0)

struct imx_tpm_pwm_chip {
	struct pwm_chip chip;
	struct clk *clk;
	void __iomem *base;
	struct mutex lock;
	u32 user_count;
	u32 enable_count;
	u32 real_period;
};

struct imx_tpm_pwm_param {
	u8 prescale;
	u32 mod;
	u32 val;
};

static inline struct imx_tpm_pwm_chip *
to_imx_tpm_pwm_chip(struct pwm_chip *chip)
{
	return container_of(chip, struct imx_tpm_pwm_chip, chip);
}

/*
 * This function determines for a given pwm_state *state that a consumer
 * might request the pwm_state *real_state that eventually is implemented
 * by the hardware and the necessary register values (in *p) to achieve
 * this.
 */
static int pwm_imx_tpm_round_state(struct pwm_chip *chip,
				   struct imx_tpm_pwm_param *p,
				   struct pwm_state *real_state,
				   const struct pwm_state *state)
{
	struct imx_tpm_pwm_chip *tpm = to_imx_tpm_pwm_chip(chip);
	u32 rate, prescale, period_count, clock_unit;
	u64 tmp;

	rate = clk_get_rate(tpm->clk);
	tmp = (u64)state->period * rate;
	clock_unit = DIV_ROUND_CLOSEST_ULL(tmp, NSEC_PER_SEC);
	if (clock_unit <= PWM_IMX_TPM_MOD_MOD)
		prescale = 0;
	else
		prescale = ilog2(clock_unit) + 1 - PWM_IMX_TPM_MOD_WIDTH;

	if ((!FIELD_FIT(PWM_IMX_TPM_SC_PS, prescale)))
		return -ERANGE;
	p->prescale = prescale;

	period_count = (clock_unit + ((1 << prescale) >> 1)) >> prescale;
	p->mod = period_count;

	/* calculate real period HW can support */
	tmp = (u64)period_count << prescale;
	tmp *= NSEC_PER_SEC;
	real_state->period = DIV_ROUND_CLOSEST_ULL(tmp, rate);

	/*
	 * if eventually the PWM output is inactive, either
	 * duty cycle is 0 or status is disabled, need to
	 * make sure the output pin is inactive.
	 */
	if (!state->enabled)
		real_state->duty_cycle = 0;
	else
		real_state->duty_cycle = state->duty_cycle;

	tmp = (u64)p->mod * real_state->duty_cycle;
	p->val = DIV64_U64_ROUND_CLOSEST(tmp, real_state->period);

	real_state->polarity = state->polarity;
	real_state->enabled = state->enabled;

	return 0;
}

static int pwm_imx_tpm_get_state(struct pwm_chip *chip,
				 struct pwm_device *pwm,
				 struct pwm_state *state)
{
	struct imx_tpm_pwm_chip *tpm = to_imx_tpm_pwm_chip(chip);
	u32 rate, val, prescale;
	u64 tmp;

	/* get period */
	state->period = tpm->real_period;

	/* get duty cycle */
	rate = clk_get_rate(tpm->clk);
	val = readl(tpm->base + PWM_IMX_TPM_SC);
	prescale = FIELD_GET(PWM_IMX_TPM_SC_PS, val);
	tmp = readl(tpm->base + PWM_IMX_TPM_CnV(pwm->hwpwm));
	tmp = (tmp << prescale) * NSEC_PER_SEC;
	state->duty_cycle = DIV_ROUND_CLOSEST_ULL(tmp, rate);

	/* get polarity */
	val = readl(tpm->base + PWM_IMX_TPM_CnSC(pwm->hwpwm));
	if ((val & PWM_IMX_TPM_CnSC_ELS) == PWM_IMX_TPM_CnSC_ELS_INVERSED)
		state->polarity = PWM_POLARITY_INVERSED;
	else
		/*
		 * Assume reserved values (2b00 and 2b11) to yield
		 * normal polarity.
		 */
		state->polarity = PWM_POLARITY_NORMAL;

	/* get channel status */
	state->enabled = FIELD_GET(PWM_IMX_TPM_CnSC_ELS, val) ? true : false;

	return 0;
}

/* this function is supposed to be called with mutex hold */
static int pwm_imx_tpm_apply_hw(struct pwm_chip *chip,
				struct imx_tpm_pwm_param *p,
				struct pwm_state *state,
				struct pwm_device *pwm)
{
	struct imx_tpm_pwm_chip *tpm = to_imx_tpm_pwm_chip(chip);
	bool period_update = false;
	bool duty_update = false;
	u32 val, cmod, cur_prescale;
	unsigned long timeout;
	struct pwm_state c;

	if (state->period != tpm->real_period) {
		/*
		 * TPM counter is shared by multiple channels, so
		 * prescale and period can NOT be modified when
		 * there are multiple channels in use with different
		 * period settings.
		 */
		if (tpm->user_count > 1)
			return -EBUSY;

		val = readl(tpm->base + PWM_IMX_TPM_SC);
		cmod = FIELD_GET(PWM_IMX_TPM_SC_CMOD, val);
		cur_prescale = FIELD_GET(PWM_IMX_TPM_SC_PS, val);
		if (cmod && cur_prescale != p->prescale)
			return -EBUSY;

		/* set TPM counter prescale */
		val &= ~PWM_IMX_TPM_SC_PS;
		val |= FIELD_PREP(PWM_IMX_TPM_SC_PS, p->prescale);
		writel(val, tpm->base + PWM_IMX_TPM_SC);

		/*
		 * set period count:
		 * if the PWM is disabled (CMOD[1:0] = 2b00), then MOD register
		 * is updated when MOD register is written.
		 *
		 * if the PWM is enabled (CMOD[1:0] ≠ 2b00), the period length
		 * is latched into hardware when the next period starts.
		 */
		writel(p->mod, tpm->base + PWM_IMX_TPM_MOD);
		tpm->real_period = state->period;
		period_update = true;
	}

	pwm_imx_tpm_get_state(chip, pwm, &c);

	/* polarity is NOT allowed to be changed if PWM is active */
	if (c.enabled && c.polarity != state->polarity)
		return -EBUSY;

	if (state->duty_cycle != c.duty_cycle) {
		/*
		 * set channel value:
		 * if the PWM is disabled (CMOD[1:0] = 2b00), then CnV register
		 * is updated when CnV register is written.
		 *
		 * if the PWM is enabled (CMOD[1:0] ≠ 2b00), the duty length
		 * is latched into hardware when the next period starts.
		 */
		writel(p->val, tpm->base + PWM_IMX_TPM_CnV(pwm->hwpwm));
		duty_update = true;
	}

	/* make sure MOD & CnV registers are updated */
	if (period_update || duty_update) {
		timeout = jiffies + msecs_to_jiffies(tpm->real_period /
						     NSEC_PER_MSEC + 1);
		while (readl(tpm->base + PWM_IMX_TPM_MOD) != p->mod
		       || readl(tpm->base + PWM_IMX_TPM_CnV(pwm->hwpwm))
		       != p->val) {
			if (time_after(jiffies, timeout))
				return -ETIME;
			cpu_relax();
		}
	}

	/*
	 * polarity settings will enabled/disable output status
	 * immediately, so if the channel is disabled, need to
	 * make sure MSA/MSB/ELS are set to 0 which means channel
	 * disabled.
	 */
	val = readl(tpm->base + PWM_IMX_TPM_CnSC(pwm->hwpwm));
	val &= ~(PWM_IMX_TPM_CnSC_ELS | PWM_IMX_TPM_CnSC_MSA |
		 PWM_IMX_TPM_CnSC_MSB);
	if (state->enabled) {
		/*
		 * set polarity (for edge-aligned PWM modes)
		 *
		 * ELS[1:0] = 2b10 yields normal polarity behaviour,
		 * ELS[1:0] = 2b01 yields inversed polarity.
		 * The other values are reserved.
		 */
		val |= PWM_IMX_TPM_CnSC_MSB;
		val |= (state->polarity == PWM_POLARITY_NORMAL) ?
			PWM_IMX_TPM_CnSC_ELS_NORMAL :
			PWM_IMX_TPM_CnSC_ELS_INVERSED;
	}
	writel(val, tpm->base + PWM_IMX_TPM_CnSC(pwm->hwpwm));

	/* control the counter status */
	if (state->enabled != c.enabled) {
		val = readl(tpm->base + PWM_IMX_TPM_SC);
		if (state->enabled) {
			if (++tpm->enable_count == 1)
				val |= PWM_IMX_TPM_SC_CMOD_INC_EVERY_CLK;
		} else {
			if (--tpm->enable_count == 0)
				val &= ~PWM_IMX_TPM_SC_CMOD;
		}
		writel(val, tpm->base + PWM_IMX_TPM_SC);
	}

	return 0;
}

static int pwm_imx_tpm_apply(struct pwm_chip *chip,
			     struct pwm_device *pwm,
			     const struct pwm_state *state)
{
	struct imx_tpm_pwm_chip *tpm = to_imx_tpm_pwm_chip(chip);
	struct imx_tpm_pwm_param param;
	struct pwm_state real_state;
	int ret;

	ret = pwm_imx_tpm_round_state(chip, &param, &real_state, state);
	if (ret)
		return ret;

	mutex_lock(&tpm->lock);
	ret = pwm_imx_tpm_apply_hw(chip, &param, &real_state, pwm);
	mutex_unlock(&tpm->lock);

	return ret;
}

static int pwm_imx_tpm_request(struct pwm_chip *chip, struct pwm_device *pwm)
{
	struct imx_tpm_pwm_chip *tpm = to_imx_tpm_pwm_chip(chip);

	mutex_lock(&tpm->lock);
	tpm->user_count++;
	mutex_unlock(&tpm->lock);

	return 0;
}

static void pwm_imx_tpm_free(struct pwm_chip *chip, struct pwm_device *pwm)
{
	struct imx_tpm_pwm_chip *tpm = to_imx_tpm_pwm_chip(chip);

	mutex_lock(&tpm->lock);
	tpm->user_count--;
	mutex_unlock(&tpm->lock);
}

static const struct pwm_ops imx_tpm_pwm_ops = {
	.request = pwm_imx_tpm_request,
	.free = pwm_imx_tpm_free,
	.get_state = pwm_imx_tpm_get_state,
	.apply = pwm_imx_tpm_apply,
	.owner = THIS_MODULE,
};

static int pwm_imx_tpm_probe(struct platform_device *pdev)
{
	struct imx_tpm_pwm_chip *tpm;
	int ret;
	u32 val;

	tpm = devm_kzalloc(&pdev->dev, sizeof(*tpm), GFP_KERNEL);
	if (!tpm)
		return -ENOMEM;

	platform_set_drvdata(pdev, tpm);

	tpm->base = devm_platform_ioremap_resource(pdev, 0);
	if (IS_ERR(tpm->base))
		return PTR_ERR(tpm->base);

	tpm->clk = devm_clk_get(&pdev->dev, NULL);
	if (IS_ERR(tpm->clk))
		return dev_err_probe(&pdev->dev, PTR_ERR(tpm->clk),
				     "failed to get PWM clock\n");

	ret = clk_prepare_enable(tpm->clk);
	if (ret) {
		dev_err(&pdev->dev,
			"failed to prepare or enable clock: %d\n", ret);
		return ret;
	}

	tpm->chip.dev = &pdev->dev;
	tpm->chip.ops = &imx_tpm_pwm_ops;

	/* get number of channels */
	val = readl(tpm->base + PWM_IMX_TPM_PARAM);
	tpm->chip.npwm = FIELD_GET(PWM_IMX_TPM_PARAM_CHAN, val);

	mutex_init(&tpm->lock);

	ret = pwmchip_add(&tpm->chip);
	if (ret) {
		dev_err(&pdev->dev, "failed to add PWM chip: %d\n", ret);
		clk_disable_unprepare(tpm->clk);
	}

	return ret;
}

static int pwm_imx_tpm_remove(struct platform_device *pdev)
{
	struct imx_tpm_pwm_chip *tpm = platform_get_drvdata(pdev);

	pwmchip_remove(&tpm->chip);

	clk_disable_unprepare(tpm->clk);

	return 0;
}

static int __maybe_unused pwm_imx_tpm_suspend(struct device *dev)
{
	struct imx_tpm_pwm_chip *tpm = dev_get_drvdata(dev);

	if (tpm->enable_count > 0)
		return -EBUSY;

<<<<<<< HEAD
	/* force 'real_period' to be zero to force
	 * period update code can be executed after
	 * system resume back, since suspend causes
	 * the period related registers to become
	 * their reset values.
=======
	/*
	 * Force 'real_period' to be zero to force period update code
	 * can be executed after system resume back, since suspend causes
	 * the period related registers to become their reset values.
>>>>>>> 09045dae
	 */
	tpm->real_period = 0;

	clk_disable_unprepare(tpm->clk);

	return 0;
}

static int __maybe_unused pwm_imx_tpm_resume(struct device *dev)
{
	struct imx_tpm_pwm_chip *tpm = dev_get_drvdata(dev);
	int ret = 0;

	ret = clk_prepare_enable(tpm->clk);
	if (ret)
		dev_err(dev, "failed to prepare or enable clock: %d\n", ret);

	return ret;
}

static SIMPLE_DEV_PM_OPS(imx_tpm_pwm_pm,
			 pwm_imx_tpm_suspend, pwm_imx_tpm_resume);

static const struct of_device_id imx_tpm_pwm_dt_ids[] = {
	{ .compatible = "fsl,imx7ulp-pwm", },
	{ /* sentinel */ }
};
MODULE_DEVICE_TABLE(of, imx_tpm_pwm_dt_ids);

static struct platform_driver imx_tpm_pwm_driver = {
	.driver = {
		.name = "imx7ulp-tpm-pwm",
		.of_match_table = imx_tpm_pwm_dt_ids,
		.pm = &imx_tpm_pwm_pm,
	},
	.probe	= pwm_imx_tpm_probe,
	.remove = pwm_imx_tpm_remove,
};
module_platform_driver(imx_tpm_pwm_driver);

MODULE_AUTHOR("Anson Huang <Anson.Huang@nxp.com>");
MODULE_DESCRIPTION("i.MX TPM PWM Driver");
MODULE_LICENSE("GPL v2");<|MERGE_RESOLUTION|>--- conflicted
+++ resolved
@@ -399,18 +399,10 @@
 	if (tpm->enable_count > 0)
 		return -EBUSY;
 
-<<<<<<< HEAD
-	/* force 'real_period' to be zero to force
-	 * period update code can be executed after
-	 * system resume back, since suspend causes
-	 * the period related registers to become
-	 * their reset values.
-=======
 	/*
 	 * Force 'real_period' to be zero to force period update code
 	 * can be executed after system resume back, since suspend causes
 	 * the period related registers to become their reset values.
->>>>>>> 09045dae
 	 */
 	tpm->real_period = 0;
 
