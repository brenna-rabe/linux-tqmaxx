--- conflicted
+++ resolved
@@ -580,11 +580,4 @@
 {
 	return bdev->bd_inode->i_size >> 9;
 }
-<<<<<<< HEAD
-=======
-
-uint64_t bch_crc64_update(uint64_t crc, const void *_data, size_t len);
-uint64_t bch_crc64(const void *data, size_t len);
-
->>>>>>> 1e7da865
 #endif /* _BCACHE_UTIL_H */