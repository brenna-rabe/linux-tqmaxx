// SPDX-License-Identifier: GPL-2.0+

/*
 * Copyright 2022 Pengutronix, Lucas Stach <kernel@pengutronix.de>
 */

#include <linux/clk.h>
#include <linux/device.h>
#include <linux/module.h>
#include <linux/of_device.h>
#include <linux/platform_device.h>
#include <linux/pm_domain.h>
#include <linux/pm_runtime.h>
#include <linux/regmap.h>
#include <linux/mfd/syscon.h>
#include <soc/imx/gpcv2.h>

#include <dt-bindings/power/imx8mp-power.h>

#define GPR_REG0		0x0
#define  PCIE_CLOCK_MODULE_EN	BIT(0)
#define  USB_CLOCK_MODULE_EN	BIT(1)
#define  PCIE_PHY_APB_RST	BIT(4)
#define  PCIE_PHY_INIT_RST	BIT(5)

struct imx8mp_blk_ctrl_domain;

struct imx8mp_blk_ctrl {
	struct device *dev;
	struct notifier_block power_nb;
	struct device *bus_power_dev;
	struct regmap *regmap;
	struct regmap *noc_regmap;
	struct imx8mp_blk_ctrl_domain *domains;
	struct genpd_onecell_data onecell_data;
	void (*power_off) (struct imx8mp_blk_ctrl *bc, struct imx8mp_blk_ctrl_domain *domain);
	void (*power_on) (struct imx8mp_blk_ctrl *bc, struct imx8mp_blk_ctrl_domain *domain);
};

struct imx8m_blk_ctrl_hurry_data {
	u32 off;
	u32 hurry_mask;
};

struct imx8mp_blk_ctrl_noc_data {
	u32 off;
	u32 priority;
	u32 mode;
	u32 extctrl;
};

#define DOMAIN_MAX_NOC	3

struct imx8mp_blk_ctrl_domain_data {
	const char *name;
	const char * const *clk_names;
	int num_clks;
	const char *gpc_name;
	const struct imx8m_blk_ctrl_hurry_data *hurry_data;
	const struct imx8mp_blk_ctrl_noc_data *noc_data[DOMAIN_MAX_NOC];
	const unsigned int flags;
};

<<<<<<< HEAD
#define DOMAIN_MAX_CLKS 2
=======
#define DOMAIN_MAX_CLKS 3
>>>>>>> 04b05c55

struct imx8mp_blk_ctrl_domain {
	struct generic_pm_domain genpd;
	const struct imx8mp_blk_ctrl_domain_data *data;
	struct clk_bulk_data clks[DOMAIN_MAX_CLKS];
	struct device *power_dev;
	struct imx8mp_blk_ctrl *bc;
	int id;
};

struct imx8mp_blk_ctrl_data {
	int max_reg;
	notifier_fn_t power_notifier_fn;
	void (*power_off) (struct imx8mp_blk_ctrl *bc, struct imx8mp_blk_ctrl_domain *domain);
	void (*power_on) (struct imx8mp_blk_ctrl *bc, struct imx8mp_blk_ctrl_domain *domain);
	const struct imx8mp_blk_ctrl_domain_data *domains;
	int num_domains;
};

static inline struct imx8mp_blk_ctrl_domain *
to_imx8mp_blk_ctrl_domain(struct generic_pm_domain *genpd)
{
	return container_of(genpd, struct imx8mp_blk_ctrl_domain, genpd);
}

static int imx8mp_qos_set(struct imx8mp_blk_ctrl_domain *domain)
{
	const struct imx8mp_blk_ctrl_domain_data *data = domain->data;
	struct imx8mp_blk_ctrl *bc = domain->bc;
	struct regmap *regmap = bc->noc_regmap;
	int i;

	if (!data)
		return 0;

	if (data->hurry_data)
		regmap_set_bits(bc->regmap, data->hurry_data->off, data->hurry_data->hurry_mask);

	if (!regmap)
		return 0;

	for (i = 0; i < DOMAIN_MAX_NOC; i++) {
		if (!data->noc_data[i])
			continue;
		regmap_write(regmap, data->noc_data[i]->off + 0x8, data->noc_data[i]->priority);
		regmap_write(regmap, data->noc_data[i]->off + 0xc, data->noc_data[i]->mode);
		regmap_write(regmap, data->noc_data[i]->off + 0x18, data->noc_data[i]->extctrl);
	}

	return 0;
}

static void imx8mp_hsio_blk_ctrl_power_on(struct imx8mp_blk_ctrl *bc,
					  struct imx8mp_blk_ctrl_domain *domain)
{
	switch (domain->id) {
	case IMX8MP_HSIOBLK_PD_USB:
		regmap_set_bits(bc->regmap, GPR_REG0, USB_CLOCK_MODULE_EN);
		break;
	case IMX8MP_HSIOBLK_PD_PCIE:
		regmap_set_bits(bc->regmap, GPR_REG0, PCIE_CLOCK_MODULE_EN);
		break;
	case IMX8MP_HSIOBLK_PD_PCIE_PHY:
		regmap_set_bits(bc->regmap, GPR_REG0,
				PCIE_PHY_APB_RST | PCIE_PHY_INIT_RST);
		break;
	default:
		break;
	}

	imx8mp_qos_set(domain);
}

static void imx8mp_hsio_blk_ctrl_power_off(struct imx8mp_blk_ctrl *bc,
					   struct imx8mp_blk_ctrl_domain *domain)
{
	switch (domain->id) {
	case IMX8MP_HSIOBLK_PD_USB:
		regmap_clear_bits(bc->regmap, GPR_REG0, USB_CLOCK_MODULE_EN);
		break;
	case IMX8MP_HSIOBLK_PD_PCIE:
		regmap_clear_bits(bc->regmap, GPR_REG0, PCIE_CLOCK_MODULE_EN);
		break;
	case IMX8MP_HSIOBLK_PD_PCIE_PHY:
		regmap_clear_bits(bc->regmap, GPR_REG0,
				  PCIE_PHY_APB_RST | PCIE_PHY_INIT_RST);
		break;
	default:
		break;
	}
}

static int imx8mp_hsio_power_notifier(struct notifier_block *nb,
				      unsigned long action, void *data)
{
	struct imx8mp_blk_ctrl *bc = container_of(nb, struct imx8mp_blk_ctrl,
						 power_nb);
	struct clk_bulk_data *usb_clk = bc->domains[IMX8MP_HSIOBLK_PD_USB].clks;
	int num_clks = bc->domains[IMX8MP_HSIOBLK_PD_USB].data->num_clks;
	int ret;

	switch (action) {
	case GENPD_NOTIFY_ON:
		/*
		 * enable USB clock for a moment for the power-on ADB handshake
		 * to proceed
		 */
		ret = clk_bulk_prepare_enable(num_clks, usb_clk);
		if (ret)
			return NOTIFY_BAD;
		regmap_set_bits(bc->regmap, GPR_REG0, USB_CLOCK_MODULE_EN);

		udelay(5);

		regmap_clear_bits(bc->regmap, GPR_REG0, USB_CLOCK_MODULE_EN);
		clk_bulk_disable_unprepare(num_clks, usb_clk);
		break;
	case GENPD_NOTIFY_PRE_OFF:
		/* enable USB clock for the power-down ADB handshake to work */
		ret = clk_bulk_prepare_enable(num_clks, usb_clk);
		if (ret)
			return NOTIFY_BAD;

		regmap_set_bits(bc->regmap, GPR_REG0, USB_CLOCK_MODULE_EN);
		break;
	case GENPD_NOTIFY_OFF:
		clk_bulk_disable_unprepare(num_clks, usb_clk);
		break;
	default:
		break;
	}

	return NOTIFY_OK;
}

#define IMX8MP_HSIOBLK_NOC_PCIE	0
#define IMX8MP_HSIOBLK_USB1	1
#define IMX8MP_HSIOBLK_USB2	2
#define IMX8MP_HSIOBLK_PCIE	3

static const struct imx8mp_blk_ctrl_noc_data imx8mp_hsio_noc_data[] = {
	[IMX8MP_HSIOBLK_NOC_PCIE] = {
		.off = 0x780,
		.priority = 0x80000303,
	},
	[IMX8MP_HSIOBLK_USB1] = {
		.off = 0x800,
		.priority = 0x80000303,
	},
	[IMX8MP_HSIOBLK_USB2] = {
		.off = 0x880,
		.priority = 0x80000303,
	},
	[IMX8MP_HSIOBLK_PCIE] = {
		.off = 0x900,
		.priority = 0x80000303,
	},
};

static const struct imx8mp_blk_ctrl_domain_data imx8mp_hsio_domain_data[] = {
	[IMX8MP_HSIOBLK_PD_USB] = {
		.name = "hsioblk-usb",
		.clk_names = (const char *[]){ "usb" },
		.num_clks = 1,
		.gpc_name = "usb",
		.noc_data = {
			&imx8mp_hsio_noc_data[IMX8MP_HSIOBLK_USB1],
			&imx8mp_hsio_noc_data[IMX8MP_HSIOBLK_USB2]
		},
	},
	[IMX8MP_HSIOBLK_PD_USB_PHY1] = {
		.name = "hsioblk-usb-phy1",
		.gpc_name = "usb-phy1",
		.flags = GENPD_FLAG_ACTIVE_WAKEUP,
	},
	[IMX8MP_HSIOBLK_PD_USB_PHY2] = {
		.name = "hsioblk-usb-phy2",
		.gpc_name = "usb-phy2",
		.flags = GENPD_FLAG_ACTIVE_WAKEUP,
	},
	[IMX8MP_HSIOBLK_PD_PCIE] = {
		.name = "hsioblk-pcie",
		.clk_names = (const char *[]){ "pcie" },
		.num_clks = 1,
		.gpc_name = "pcie",
		.noc_data = {
			&imx8mp_hsio_noc_data[IMX8MP_HSIOBLK_NOC_PCIE],
			&imx8mp_hsio_noc_data[IMX8MP_HSIOBLK_PCIE]
		},
	},
	[IMX8MP_HSIOBLK_PD_PCIE_PHY] = {
		.name = "hsioblk-pcie-phy",
		.gpc_name = "pcie-phy",
	},
};

static const struct imx8mp_blk_ctrl_data imx8mp_hsio_blk_ctl_dev_data = {
	.max_reg = 0x24,
	.power_on = imx8mp_hsio_blk_ctrl_power_on,
	.power_off = imx8mp_hsio_blk_ctrl_power_off,
	.power_notifier_fn = imx8mp_hsio_power_notifier,
	.domains = imx8mp_hsio_domain_data,
	.num_domains = ARRAY_SIZE(imx8mp_hsio_domain_data),
};

#define HDMI_RTX_RESET_CTL0	0x20
#define HDMI_RTX_CLK_CTL0	0x40
#define HDMI_RTX_CLK_CTL1	0x50
#define HDMI_RTX_CLK_CTL2	0x60
#define HDMI_RTX_CLK_CTL3	0x70
#define HDMI_RTX_CLK_CTL4	0x80
#define HDMI_TX_CONTROL0	0x200

static void imx8mp_hdmi_blk_ctrl_power_on(struct imx8mp_blk_ctrl *bc,
					  struct imx8mp_blk_ctrl_domain *domain)
{
	switch (domain->id) {
	case IMX8MP_HDMIBLK_PD_IRQSTEER:
		regmap_set_bits(bc->regmap, HDMI_RTX_CLK_CTL0, BIT(9));
		regmap_set_bits(bc->regmap, HDMI_RTX_RESET_CTL0, BIT(16));
		break;
	case IMX8MP_HDMIBLK_PD_LCDIF:
		regmap_set_bits(bc->regmap, HDMI_RTX_CLK_CTL0,
				BIT(16) | BIT(17) | BIT(18) |
				BIT(19) | BIT(20));
		regmap_set_bits(bc->regmap, HDMI_RTX_CLK_CTL1, BIT(11));
		regmap_set_bits(bc->regmap, HDMI_RTX_RESET_CTL0,
				BIT(4) | BIT(5) | BIT(6));
		break;
	case IMX8MP_HDMIBLK_PD_PVI:
		regmap_set_bits(bc->regmap, HDMI_RTX_CLK_CTL1, BIT(28));
		regmap_set_bits(bc->regmap, HDMI_RTX_RESET_CTL0, BIT(22));
		fallthrough;
	case IMX8MP_HDMIBLK_PD_PAI:
		regmap_set_bits(bc->regmap, HDMI_RTX_CLK_CTL1, BIT(17));
		regmap_set_bits(bc->regmap, HDMI_RTX_RESET_CTL0, BIT(18));
		break;
	case IMX8MP_HDMIBLK_PD_TRNG:
		regmap_set_bits(bc->regmap, HDMI_RTX_CLK_CTL1, BIT(27) | BIT(30));
		regmap_set_bits(bc->regmap, HDMI_RTX_RESET_CTL0, BIT(20));
		break;
	case IMX8MP_HDMIBLK_PD_HDMI_TX:
		regmap_set_bits(bc->regmap, HDMI_RTX_CLK_CTL0,
				BIT(2) | BIT(4) | BIT(5));
		regmap_set_bits(bc->regmap, HDMI_RTX_CLK_CTL1,
				BIT(12) | BIT(13) | BIT(14) | BIT(15) | BIT(16) |
				BIT(18) | BIT(19) | BIT(20) | BIT(21));
		regmap_set_bits(bc->regmap, HDMI_RTX_RESET_CTL0,
				BIT(7) | BIT(10) | BIT(11));
		regmap_set_bits(bc->regmap, HDMI_TX_CONTROL0, BIT(1));
		break;
	case IMX8MP_HDMIBLK_PD_HDMI_TX_PHY:
		regmap_set_bits(bc->regmap, HDMI_RTX_CLK_CTL0, BIT(7));
		regmap_set_bits(bc->regmap, HDMI_RTX_CLK_CTL1, BIT(22) | BIT(24));
		regmap_set_bits(bc->regmap, HDMI_RTX_RESET_CTL0, BIT(12));
		regmap_clear_bits(bc->regmap, HDMI_TX_CONTROL0, BIT(3));
		break;
	case IMX8MP_HDMIBLK_PD_HDCP:
		regmap_set_bits(bc->regmap, HDMI_RTX_CLK_CTL0, BIT(11));
		break;
	case IMX8MP_HDMIBLK_PD_HRV:
		regmap_set_bits(bc->regmap, HDMI_RTX_CLK_CTL1, BIT(3) | BIT(4) | BIT(5));
		regmap_set_bits(bc->regmap, HDMI_RTX_RESET_CTL0, BIT(15));
		break;
	default:
		break;
	}

	imx8mp_qos_set(domain);

}

static void imx8mp_hdmi_blk_ctrl_power_off(struct imx8mp_blk_ctrl *bc,
					   struct imx8mp_blk_ctrl_domain *domain)
{
	switch (domain->id) {
	case IMX8MP_HDMIBLK_PD_HDMI_TX:
		regmap_clear_bits(bc->regmap, HDMI_TX_CONTROL0, BIT(1));
		break;
	case IMX8MP_HDMIBLK_PD_HDMI_TX_PHY:
		regmap_set_bits(bc->regmap, HDMI_TX_CONTROL0, BIT(3));
		break;
	default:
		break;
	}
}

static int imx8mp_hdmi_power_notifier(struct notifier_block *nb,
				      unsigned long action, void *data)
{
	struct imx8mp_blk_ctrl *bc = container_of(nb, struct imx8mp_blk_ctrl,
						 power_nb);

	if (action == IMX_GPCV2_NOTIFY_ON_CLK_ENABLED) {
		regmap_write(bc->regmap, HDMI_RTX_RESET_CTL0, 0x0);
		regmap_write(bc->regmap, HDMI_RTX_CLK_CTL0, 0xFFFFFFFF);
		regmap_write(bc->regmap, HDMI_RTX_CLK_CTL1, 0x7ffff87e);

		return NOTIFY_OK;
	}

	if (action == IMX_GPCV2_NOTIFY_ON_ADB400) {
		/* wait for memory repair done */
		udelay(20);

		regmap_write(bc->regmap, HDMI_RTX_CLK_CTL0, 0);
		regmap_write(bc->regmap, HDMI_RTX_CLK_CTL1, 0);
		regmap_write(bc->regmap, HDMI_RTX_RESET_CTL0, 0xffffffff);
		regmap_write(bc->regmap, HDMI_RTX_CLK_CTL0, 0xFFFFFFFF);
		regmap_write(bc->regmap, HDMI_RTX_CLK_CTL1, 0x7ffff87e);

		return NOTIFY_OK;
	}

	if (action == IMX_GPCV2_NOTIFY_OFF_ADB400) {
		regmap_write(bc->regmap, HDMI_RTX_CLK_CTL0, 0);
		regmap_write(bc->regmap, HDMI_RTX_CLK_CTL1, 0);
	}

	if (action != GENPD_NOTIFY_ON)
		return NOTIFY_OK;

	/*
	 * On power up we have no software backchannel to the GPC to
	 * wait for the ADB handshake to happen, so we just delay for a
	 * bit. On power down the GPC driver waits for the handshake.
	 */
	udelay(5);

	return NOTIFY_OK;
}

#define IMX8MP_HDMIBLK_NOC_HRV		0
#define IMX8MP_HDMIBLK_NOC_LCDIFHDMI	1
#define IMX8MP_HDMIBLK_NOC_HDCP		2

static const struct imx8mp_blk_ctrl_noc_data imx8mp_hdmi_noc_data[] = {
	[IMX8MP_HDMIBLK_NOC_HRV] = {
		.off = 0x600,
		.priority = 0x80000202,
		.extctrl = 1,
	},
	[IMX8MP_HDMIBLK_NOC_LCDIFHDMI] = {
		.off = 0x680,
		.priority = 0x80000202,
		.extctrl = 1,
	},
	[IMX8MP_HDMIBLK_NOC_HDCP] = {
		.off = 0x700,
		.priority = 0x80000505,
	}
};

#define IMX8MP_HDMIBLK_LCDIF	0
#define IMX8MP_HDMIBLK_HRV	1

static const struct imx8m_blk_ctrl_hurry_data imx8mp_hdmi_hurry_data[] = {
	[IMX8MP_HDMIBLK_LCDIF] = {
		.off = HDMI_TX_CONTROL0,
		.hurry_mask = GENMASK(14, 12),
	},
	[IMX8MP_HDMIBLK_HRV] = {
		.off = HDMI_TX_CONTROL0,
		.hurry_mask = GENMASK(18, 16),
	}
};

static const struct imx8mp_blk_ctrl_domain_data imx8mp_hdmi_domain_data[] = {
	[IMX8MP_HDMIBLK_PD_IRQSTEER] = {
		.name = "hdmiblk-irqsteer",
		.clk_names = (const char *[]){ "apb" },
		.num_clks = 1,
		.gpc_name = "irqsteer",
	},
	[IMX8MP_HDMIBLK_PD_LCDIF] = {
		.name = "hdmiblk-lcdif",
		.clk_names = (const char *[]){ "axi", "apb", "fdcc" },
		.num_clks = 3,
		.gpc_name = "lcdif",
		.hurry_data = &imx8mp_hdmi_hurry_data[IMX8MP_HDMIBLK_LCDIF],
		.noc_data = {
			&imx8mp_hdmi_noc_data[IMX8MP_HDMIBLK_NOC_LCDIFHDMI],
		},
	},
	[IMX8MP_HDMIBLK_PD_PAI] = {
		.name = "hdmiblk-pai",
		.clk_names = (const char *[]){ "apb" },
		.num_clks = 1,
		.gpc_name = "pai",
	},
	[IMX8MP_HDMIBLK_PD_PVI] = {
		.name = "hdmiblk-pvi",
		.clk_names = (const char *[]){ "apb" },
		.num_clks = 1,
		.gpc_name = "pvi",
	},
	[IMX8MP_HDMIBLK_PD_TRNG] = {
		.name = "hdmiblk-trng",
		.clk_names = (const char *[]){ "apb" },
		.num_clks = 1,
		.gpc_name = "trng",
	},
	[IMX8MP_HDMIBLK_PD_HDMI_TX] = {
		.name = "hdmiblk-hdmi-tx",
		.clk_names = (const char *[]){ "apb", "ref_266m", "fdcc" },
		.num_clks = 3,
		.gpc_name = "hdmi-tx",
	},
	[IMX8MP_HDMIBLK_PD_HDMI_TX_PHY] = {
		.name = "hdmiblk-hdmi-tx-phy",
		.clk_names = (const char *[]){ "apb", "ref_24m" },
		.num_clks = 2,
		.gpc_name = "hdmi-tx-phy",
	},
	[IMX8MP_HDMIBLK_PD_HRV] = {
		.name = "hdmiblk-hrv",
		.clk_names = (const char *[]){ "axi", "apb" },
		.num_clks = 2,
		.gpc_name = "hrv",
		.hurry_data = &imx8mp_hdmi_hurry_data[IMX8MP_HDMIBLK_HRV],
		.noc_data = {
			&imx8mp_hdmi_noc_data[IMX8MP_HDMIBLK_NOC_HRV],
		},
	},
	[IMX8MP_HDMIBLK_PD_HDCP] = {
		.name = "hdmiblk-hdcp",
		.clk_names = (const char *[]){ "axi", "apb" },
		.num_clks = 2,
		.gpc_name = "hdcp",
		.noc_data = {
			&imx8mp_hdmi_noc_data[IMX8MP_HDMIBLK_NOC_HDCP],
		},
	},
};

static const struct imx8mp_blk_ctrl_data imx8mp_hdmi_blk_ctl_dev_data = {
	.max_reg = 0x23c,
	.power_on = imx8mp_hdmi_blk_ctrl_power_on,
	.power_off = imx8mp_hdmi_blk_ctrl_power_off,
	.power_notifier_fn = imx8mp_hdmi_power_notifier,
	.domains = imx8mp_hdmi_domain_data,
	.num_domains = ARRAY_SIZE(imx8mp_hdmi_domain_data),
};

static int imx8mp_blk_ctrl_power_on(struct generic_pm_domain *genpd)
{
	struct imx8mp_blk_ctrl_domain *domain = to_imx8mp_blk_ctrl_domain(genpd);
	const struct imx8mp_blk_ctrl_domain_data *data = domain->data;
	struct imx8mp_blk_ctrl *bc = domain->bc;
	int ret;

	/* make sure bus domain is awake */
	ret = pm_runtime_resume_and_get(bc->bus_power_dev);
	if (ret < 0) {
		dev_err(bc->dev, "failed to power up bus domain\n");
		return ret;
	}

	/* enable upstream clocks */
	ret = clk_bulk_prepare_enable(data->num_clks, domain->clks);
	if (ret) {
		dev_err(bc->dev, "failed to enable clocks\n");
		goto bus_put;
	}

	/* domain specific blk-ctrl manipulation */
	bc->power_on(bc, domain);

	/* power up upstream GPC domain */
	ret = pm_runtime_resume_and_get(domain->power_dev);
	if (ret < 0) {
		dev_err(bc->dev, "failed to power up peripheral domain\n");
		goto clk_disable;
	}

	clk_bulk_disable_unprepare(data->num_clks, domain->clks);

	return 0;

clk_disable:
	clk_bulk_disable_unprepare(data->num_clks, domain->clks);
bus_put:
	pm_runtime_put(bc->bus_power_dev);

	return ret;
}

static int imx8mp_blk_ctrl_power_off(struct generic_pm_domain *genpd)
{
	struct imx8mp_blk_ctrl_domain *domain = to_imx8mp_blk_ctrl_domain(genpd);
	const struct imx8mp_blk_ctrl_domain_data *data = domain->data;
	struct imx8mp_blk_ctrl *bc = domain->bc;
	int ret;

	ret = clk_bulk_prepare_enable(data->num_clks, domain->clks);
	if (ret) {
		dev_err(bc->dev, "failed to enable clocks\n");
		return ret;
	}

	/* domain specific blk-ctrl manipulation */
	bc->power_off(bc, domain);

	clk_bulk_disable_unprepare(data->num_clks, domain->clks);

	/* power down upstream GPC domain */
	pm_runtime_put(domain->power_dev);

	/* allow bus domain to suspend */
	pm_runtime_put(bc->bus_power_dev);

	return 0;
}

static struct lock_class_key blk_ctrl_genpd_lock_class;

static int imx8mp_blk_ctrl_probe(struct platform_device *pdev)
{
	const struct imx8mp_blk_ctrl_data *bc_data;
	struct device *dev = &pdev->dev;
	struct imx8mp_blk_ctrl *bc;
	struct regmap *regmap;
	void __iomem *base;
	int num_domains, i, ret;

	struct regmap_config regmap_config = {
		.reg_bits	= 32,
		.val_bits	= 32,
		.reg_stride	= 4,
		.disable_debugfs = true,
	};

	bc = devm_kzalloc(dev, sizeof(*bc), GFP_KERNEL);
	if (!bc)
		return -ENOMEM;

	bc->dev = dev;

	bc_data = of_device_get_match_data(dev);
	num_domains = bc_data->num_domains;

	base = devm_platform_ioremap_resource(pdev, 0);
	if (IS_ERR(base))
		return PTR_ERR(base);

	regmap_config.max_register = bc_data->max_reg;
	bc->regmap = devm_regmap_init_mmio(dev, base, &regmap_config);
	if (IS_ERR(bc->regmap))
		return dev_err_probe(dev, PTR_ERR(bc->regmap),
				     "failed to init regmap\n");

	bc->domains = devm_kcalloc(dev, num_domains,
				   sizeof(struct imx8mp_blk_ctrl_domain),
				   GFP_KERNEL);
	if (!bc->domains)
		return -ENOMEM;

	bc->onecell_data.num_domains = num_domains;
	bc->onecell_data.domains =
		devm_kcalloc(dev, num_domains,
			     sizeof(struct generic_pm_domain *), GFP_KERNEL);
	if (!bc->onecell_data.domains)
		return -ENOMEM;

	bc->bus_power_dev = genpd_dev_pm_attach_by_name(dev, "bus");
	if (IS_ERR(bc->bus_power_dev))
		return dev_err_probe(dev, PTR_ERR(bc->bus_power_dev),
				     "failed to attach bus power domain\n");

	bc->power_off = bc_data->power_off;
	bc->power_on = bc_data->power_on;

	regmap = syscon_regmap_lookup_by_compatible("fsl,imx8m-noc");
	if (!IS_ERR(regmap))
		bc->noc_regmap = regmap;

	for (i = 0; i < num_domains; i++) {
		const struct imx8mp_blk_ctrl_domain_data *data = &bc_data->domains[i];
		struct imx8mp_blk_ctrl_domain *domain = &bc->domains[i];
		int j;

		domain->data = data;

		for (j = 0; j < data->num_clks; j++)
			domain->clks[j].id = data->clk_names[j];

		ret = devm_clk_bulk_get(dev, data->num_clks, domain->clks);
		if (ret) {
			dev_err_probe(dev, ret, "failed to get clock\n");
			goto cleanup_pds;
		}

		domain->power_dev =
			dev_pm_domain_attach_by_name(dev, data->gpc_name);
		if (IS_ERR(domain->power_dev)) {
			dev_err_probe(dev, PTR_ERR(domain->power_dev),
				      "failed to attach power domain %s\n",
				      data->gpc_name);
			ret = PTR_ERR(domain->power_dev);
			goto cleanup_pds;
		}

		domain->genpd.name = data->name;
		domain->genpd.power_on = imx8mp_blk_ctrl_power_on;
		domain->genpd.power_off = imx8mp_blk_ctrl_power_off;
		domain->genpd.flags = data->flags;
		domain->bc = bc;
		domain->id = i;

		ret = pm_genpd_init(&domain->genpd, NULL, true);
		if (ret) {
			dev_err_probe(dev, ret, "failed to init power domain\n");
			dev_pm_domain_detach(domain->power_dev, true);
			goto cleanup_pds;
		}

		/*
		 * We use runtime PM to trigger power on/off of the upstream GPC
		 * domain, as a strict hierarchical parent/child power domain
		 * setup doesn't allow us to meet the sequencing requirements.
		 * This means we have nested locking of genpd locks, without the
		 * nesting being visible at the genpd level, so we need a
		 * separate lock class to make lockdep aware of the fact that
		 * this are separate domain locks that can be nested without a
		 * self-deadlock.
		 */
		lockdep_set_class(&domain->genpd.mlock,
				  &blk_ctrl_genpd_lock_class);

		bc->onecell_data.domains[i] = &domain->genpd;

		if (data->flags & GENPD_FLAG_ACTIVE_WAKEUP)
			device_set_wakeup_capable(domain->power_dev, true);
	}

	ret = of_genpd_add_provider_onecell(dev->of_node, &bc->onecell_data);
	if (ret) {
		dev_err_probe(dev, ret, "failed to add power domain provider\n");
		goto cleanup_pds;
	}

	bc->power_nb.notifier_call = bc_data->power_notifier_fn;
	ret = dev_pm_genpd_add_notifier(bc->bus_power_dev, &bc->power_nb);
	if (ret) {
		dev_err_probe(dev, ret, "failed to add power notifier\n");
		goto cleanup_provider;
	}

	dev_set_drvdata(dev, bc);

	return 0;

cleanup_provider:
	of_genpd_del_provider(dev->of_node);
cleanup_pds:
	for (i--; i >= 0; i--) {
		pm_genpd_remove(&bc->domains[i].genpd);
		dev_pm_domain_detach(bc->domains[i].power_dev, true);
	}

	dev_pm_domain_detach(bc->bus_power_dev, true);

	return ret;
}

static int imx8mp_blk_ctrl_remove(struct platform_device *pdev)
{
	struct imx8mp_blk_ctrl *bc = dev_get_drvdata(&pdev->dev);
	int i;

	of_genpd_del_provider(pdev->dev.of_node);

	for (i = 0; bc->onecell_data.num_domains; i++) {
		struct imx8mp_blk_ctrl_domain *domain = &bc->domains[i];

		pm_genpd_remove(&domain->genpd);
		dev_pm_domain_detach(domain->power_dev, true);
	}

	dev_pm_genpd_remove_notifier(bc->bus_power_dev);

	dev_pm_domain_detach(bc->bus_power_dev, true);

	return 0;
}

#ifdef CONFIG_PM_SLEEP
static int imx8mp_blk_ctrl_suspend(struct device *dev)
{
	struct imx8mp_blk_ctrl *bc = dev_get_drvdata(dev);
	int ret, i;

	/*
	 * This may look strange, but is done so the generic PM_SLEEP code
	 * can power down our domains and more importantly power them up again
	 * after resume, without tripping over our usage of runtime PM to
	 * control the upstream GPC domains. Things happen in the right order
	 * in the system suspend/resume paths due to the device parent/child
	 * hierarchy.
	 */
	ret = pm_runtime_get_sync(bc->bus_power_dev);
	if (ret < 0) {
		pm_runtime_put_noidle(bc->bus_power_dev);
		return ret;
	}

	for (i = 0; i < bc->onecell_data.num_domains; i++) {
		struct imx8mp_blk_ctrl_domain *domain = &bc->domains[i];

		ret = pm_runtime_get_sync(domain->power_dev);
		if (ret < 0) {
			pm_runtime_put_noidle(domain->power_dev);
			goto out_fail;
		}
	}

	return 0;

out_fail:
	for (i--; i >= 0; i--)
		pm_runtime_put(bc->domains[i].power_dev);

	pm_runtime_put(bc->bus_power_dev);

	return ret;
}

static int imx8mp_blk_ctrl_resume(struct device *dev)
{
	struct imx8mp_blk_ctrl *bc = dev_get_drvdata(dev);
	int i;

	for (i = 0; i < bc->onecell_data.num_domains; i++)
		pm_runtime_put(bc->domains[i].power_dev);

	pm_runtime_put(bc->bus_power_dev);

	return 0;
}
#endif

static const struct dev_pm_ops imx8mp_blk_ctrl_pm_ops = {
	SET_SYSTEM_SLEEP_PM_OPS(imx8mp_blk_ctrl_suspend,
				imx8mp_blk_ctrl_resume)
};

static const struct of_device_id imx8mp_blk_ctrl_of_match[] = {
	{
		.compatible = "fsl,imx8mp-hsio-blk-ctrl",
		.data = &imx8mp_hsio_blk_ctl_dev_data,
	}, {
		.compatible = "fsl,imx8mp-hdmi-blk-ctrl",
		.data = &imx8mp_hdmi_blk_ctl_dev_data,
	}, {
		/* Sentinel */
	}
};
MODULE_DEVICE_TABLE(of, imx8m_blk_ctrl_of_match);

static struct platform_driver imx8mp_blk_ctrl_driver = {
	.probe = imx8mp_blk_ctrl_probe,
	.remove = imx8mp_blk_ctrl_remove,
	.driver = {
		.name = "imx8mp-blk-ctrl",
		.pm = &imx8mp_blk_ctrl_pm_ops,
		.of_match_table = imx8mp_blk_ctrl_of_match,
	},
};
module_platform_driver(imx8mp_blk_ctrl_driver);<|MERGE_RESOLUTION|>--- conflicted
+++ resolved
@@ -61,11 +61,7 @@
 	const unsigned int flags;
 };
 
-<<<<<<< HEAD
-#define DOMAIN_MAX_CLKS 2
-=======
 #define DOMAIN_MAX_CLKS 3
->>>>>>> 04b05c55
 
 struct imx8mp_blk_ctrl_domain {
 	struct generic_pm_domain genpd;
