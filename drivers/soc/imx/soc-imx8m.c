--- conflicted
+++ resolved
@@ -37,11 +37,8 @@
 #define IMX8MP_OCOTP_UID_OFFSET		0x10
 #define IMX8MP_OCOTP_UID_HIGH		0xE00
 
-#define IMX93_OCOTP_UID_OFFSET		0x80c0
-
 /* Same as ANADIG_DIGPROG_IMX7D */
 #define ANADIG_DIGPROG_IMX8MM	0x800
-#define ANADIG_DIGPROG_IMX93	0x800
 
 struct imx8_soc_data {
 	char *name;
@@ -138,17 +135,14 @@
 	soc_uid <<= 32;
 	soc_uid |= readl_relaxed(ocotp_base + OCOTP_UID_LOW + offset);
 
-<<<<<<< HEAD
-	clk_disable_unprepare(clk);
-	clk_put(clk);
-=======
 	if (offset) {
 		soc_uid_h = readl_relaxed(ocotp_base + IMX8MP_OCOTP_UID_HIGH + 0x10);
 		soc_uid_h <<= 32;
 		soc_uid_h |= readl_relaxed(ocotp_base + IMX8MP_OCOTP_UID_HIGH);
 	}
 
->>>>>>> 04b05c55
+	clk_disable_unprepare(clk);
+	clk_put(clk);
 	iounmap(ocotp_base);
 	of_node_put(np);
 }
@@ -176,53 +170,6 @@
 	return rev;
 }
 
-static void __init imx93_soc_uid(void)
-{
-	void __iomem *ocotp_base;
-	struct device_node *np;
-
-	np = of_find_compatible_node(NULL, NULL, "fsl,imx93-ocotp");
-	if (!np)
-		return;
-
-	ocotp_base = of_iomap(np, 0);
-	WARN_ON(!ocotp_base);
-
-	soc_uid = readl_relaxed(ocotp_base + IMX93_OCOTP_UID_OFFSET + 0x8);
-	soc_uid <<= 32;
-	soc_uid |= readl_relaxed(ocotp_base + IMX93_OCOTP_UID_OFFSET + 0xC);
-
-	soc_uid_h = readl_relaxed(ocotp_base + IMX93_OCOTP_UID_OFFSET + 0x0);
-	soc_uid_h <<= 32;
-	soc_uid_h |= readl_relaxed(ocotp_base + IMX93_OCOTP_UID_OFFSET + 0x4);
-
-	iounmap(ocotp_base);
-	of_node_put(np);
-}
-
-static u32 __init imx93_soc_revision(void)
-{
-	struct device_node *np;
-	void __iomem *anatop_base;
-	u32 rev;
-
-	np = of_find_compatible_node(NULL, NULL, "fsl,imx93-anatop");
-	if (!np)
-		return 0;
-
-	anatop_base = of_iomap(np, 0);
-	WARN_ON(!anatop_base);
-
-	rev = readl_relaxed(anatop_base + ANADIG_DIGPROG_IMX93);
-
-	iounmap(anatop_base);
-	of_node_put(np);
-
-	imx93_soc_uid();
-
-	return rev;
-}
-
 static const struct imx8_soc_data imx8mq_soc_data = {
 	.name = "i.MX8MQ",
 	.soc_revision = imx8mq_soc_revision,
@@ -241,11 +188,6 @@
 static const struct imx8_soc_data imx8mp_soc_data = {
 	.name = "i.MX8MP",
 	.soc_revision = imx8mm_soc_revision,
-};
-
-static const struct imx8_soc_data imx93_soc_data = {
-	.name = "i.MX93",
-	.soc_revision = imx93_soc_revision,
 };
 
 static __maybe_unused const struct of_device_id imx8_soc_match[] = {
@@ -253,7 +195,6 @@
 	{ .compatible = "fsl,imx8mm", .data = &imx8mm_soc_data, },
 	{ .compatible = "fsl,imx8mn", .data = &imx8mn_soc_data, },
 	{ .compatible = "fsl,imx8mp", .data = &imx8mp_soc_data, },
-	{ .compatible = "fsl,imx93", .data = &imx93_soc_data, },
 	{ }
 };
 
