/*
 * Synaptics TouchPad PS/2 mouse driver
 *
 *   2003 Dmitry Torokhov <dtor@mail.ru>
 *     Added support for pass-through port. Special thanks to Peter Berg Larsen
 *     for explaining various Synaptics quirks.
 *
 *   2003 Peter Osterlund <petero2@telia.com>
 *     Ported to 2.5 input device infrastructure.
 *
 *   Copyright (C) 2001 Stefan Gmeiner <riddlebox@freesurf.ch>
 *     start merging tpconfig and gpm code to a xfree-input module
 *     adding some changes and extensions (ex. 3rd and 4th button)
 *
 *   Copyright (c) 1997 C. Scott Ananian <cananian@alumni.priceton.edu>
 *   Copyright (c) 1998-2000 Bruce Kalk <kall@compass.com>
 *     code for the special synaptics commands (from the tpconfig-source)
 *
 * This program is free software; you can redistribute it and/or modify it
 * under the terms of the GNU General Public License version 2 as published by
 * the Free Software Foundation.
 *
 * Trademarks are the property of their respective owners.
 */

#include <linux/module.h>
#include <linux/delay.h>
#include <linux/dmi.h>
#include <linux/input/mt.h>
#include <linux/serio.h>
#include <linux/libps2.h>
#include <linux/slab.h>
#include "psmouse.h"
#include "synaptics.h"

/*
 * The x/y limits are taken from the Synaptics TouchPad interfacing Guide,
 * section 2.3.2, which says that they should be valid regardless of the
 * actual size of the sensor.
 * Note that newer firmware allows querying device for maximum useable
 * coordinates.
 */
#define XMIN 0
#define XMAX 6143
#define YMIN 0
#define YMAX 6143
#define XMIN_NOMINAL 1472
#define XMAX_NOMINAL 5472
#define YMIN_NOMINAL 1408
#define YMAX_NOMINAL 4448

/* Size in bits of absolute position values reported by the hardware */
#define ABS_POS_BITS 13

/*
 * These values should represent the absolute maximum value that will
 * be reported for a positive position value. Some Synaptics firmware
 * uses this value to indicate a finger near the edge of the touchpad
 * whose precise position cannot be determined.
 *
 * At least one touchpad is known to report positions in excess of this
 * value which are actually negative values truncated to the 13-bit
 * reporting range. These values have never been observed to be lower
 * than 8184 (i.e. -8), so we treat all values greater than 8176 as
 * negative and any other value as positive.
 */
#define X_MAX_POSITIVE 8176
#define Y_MAX_POSITIVE 8176

/*****************************************************************************
 *	Stuff we need even when we do not want native Synaptics support
 ****************************************************************************/

/*
 * Set the synaptics touchpad mode byte by special commands
 */
static int synaptics_mode_cmd(struct psmouse *psmouse, unsigned char mode)
{
	unsigned char param[1];

	if (psmouse_sliced_command(psmouse, mode))
		return -1;
	param[0] = SYN_PS_SET_MODE2;
	if (ps2_command(&psmouse->ps2dev, param, PSMOUSE_CMD_SETRATE))
		return -1;
	return 0;
}

int synaptics_detect(struct psmouse *psmouse, bool set_properties)
{
	struct ps2dev *ps2dev = &psmouse->ps2dev;
	unsigned char param[4];

	param[0] = 0;

	ps2_command(ps2dev, param, PSMOUSE_CMD_SETRES);
	ps2_command(ps2dev, param, PSMOUSE_CMD_SETRES);
	ps2_command(ps2dev, param, PSMOUSE_CMD_SETRES);
	ps2_command(ps2dev, param, PSMOUSE_CMD_SETRES);
	ps2_command(ps2dev, param, PSMOUSE_CMD_GETINFO);

	if (param[1] != 0x47)
		return -ENODEV;

	if (set_properties) {
		psmouse->vendor = "Synaptics";
		psmouse->name = "TouchPad";
	}

	return 0;
}

void synaptics_reset(struct psmouse *psmouse)
{
	/* reset touchpad back to relative mode, gestures enabled */
	synaptics_mode_cmd(psmouse, 0);
}

#ifdef CONFIG_MOUSE_PS2_SYNAPTICS

static bool cr48_profile_sensor;

#define ANY_BOARD_ID 0
struct min_max_quirk {
	const char * const *pnp_ids;
	struct {
		unsigned long int min, max;
	} board_id;
	int x_min, x_max, y_min, y_max;
};

static const struct min_max_quirk min_max_pnpid_table[] = {
	{
		(const char * const []){"LEN0033", NULL},
		{ANY_BOARD_ID, ANY_BOARD_ID},
		1024, 5052, 2258, 4832
	},
	{
		(const char * const []){"LEN0042", NULL},
		{ANY_BOARD_ID, ANY_BOARD_ID},
		1232, 5710, 1156, 4696
	},
	{
		(const char * const []){"LEN0034", "LEN0036", "LEN0037",
					"LEN0039", "LEN2002", "LEN2004",
					NULL},
		{ANY_BOARD_ID, 2961},
		1024, 5112, 2024, 4832
	},
	{
		(const char * const []){"LEN2001", NULL},
		{ANY_BOARD_ID, ANY_BOARD_ID},
		1024, 5022, 2508, 4832
	},
	{
		(const char * const []){"LEN2006", NULL},
<<<<<<< HEAD
=======
		{2691, 2691},
		1024, 5045, 2457, 4832
	},
	{
		(const char * const []){"LEN2006", NULL},
>>>>>>> 01e97e65
		{ANY_BOARD_ID, ANY_BOARD_ID},
		1264, 5675, 1171, 4688
	},
	{ }
};

/* This list has been kindly provided by Synaptics. */
static const char * const topbuttonpad_pnp_ids[] = {
	"LEN0017",
	"LEN0018",
	"LEN0019",
	"LEN0023",
	"LEN002A",
	"LEN002B",
	"LEN002C",
	"LEN002D",
	"LEN002E",
	"LEN0033", /* Helix */
	"LEN0034", /* T431s, L440, L540, T540, W540, X1 Carbon 2nd */
	"LEN0035", /* X240 */
	"LEN0036", /* T440 */
	"LEN0037", /* X1 Carbon 2nd */
	"LEN0038",
	"LEN0039", /* T440s */
	"LEN0041",
	"LEN0042", /* Yoga */
	"LEN0045",
	"LEN0047",
	"LEN0049",
	"LEN2000",
	"LEN2001", /* Edge E431 */
	"LEN2002", /* Edge E531 */
	"LEN2003",
	"LEN2004", /* L440 */
	"LEN2005",
	"LEN2006", /* Edge E440/E540 */
	"LEN2007",
	"LEN2008",
	"LEN2009",
	"LEN200A",
	"LEN200B",
	NULL
};

/*****************************************************************************
 *	Synaptics communications functions
 ****************************************************************************/

/*
 * Synaptics touchpads report the y coordinate from bottom to top, which is
 * opposite from what userspace expects.
 * This function is used to invert y before reporting.
 */
static int synaptics_invert_y(int y)
{
	return YMAX_NOMINAL + YMIN_NOMINAL - y;
}

/*
 * Send a command to the synpatics touchpad by special commands
 */
static int synaptics_send_cmd(struct psmouse *psmouse, unsigned char c, unsigned char *param)
{
	if (psmouse_sliced_command(psmouse, c))
		return -1;
	if (ps2_command(&psmouse->ps2dev, param, PSMOUSE_CMD_GETINFO))
		return -1;
	return 0;
}

/*
 * Read the model-id bytes from the touchpad
 * see also SYN_MODEL_* macros
 */
static int synaptics_model_id(struct psmouse *psmouse)
{
	struct synaptics_data *priv = psmouse->private;
	unsigned char mi[3];

	if (synaptics_send_cmd(psmouse, SYN_QUE_MODEL, mi))
		return -1;
	priv->model_id = (mi[0]<<16) | (mi[1]<<8) | mi[2];
	return 0;
}

static int synaptics_more_extended_queries(struct psmouse *psmouse)
{
	struct synaptics_data *priv = psmouse->private;
	unsigned char buf[3];

	if (synaptics_send_cmd(psmouse, SYN_QUE_MEXT_CAPAB_10, buf))
		return -1;

	priv->ext_cap_10 = (buf[0]<<16) | (buf[1]<<8) | buf[2];

	return 0;
}

/*
 * Read the board id and the "More Extended Queries" from the touchpad
 * The board id is encoded in the "QUERY MODES" response
 */
static int synaptics_query_modes(struct psmouse *psmouse)
{
	struct synaptics_data *priv = psmouse->private;
	unsigned char bid[3];

	/* firmwares prior 7.5 have no board_id encoded */
	if (SYN_ID_FULL(priv->identity) < 0x705)
		return 0;

	if (synaptics_send_cmd(psmouse, SYN_QUE_MODES, bid))
		return -1;
	priv->board_id = ((bid[0] & 0xfc) << 6) | bid[1];

	if (SYN_MEXT_CAP_BIT(bid[0]))
		return synaptics_more_extended_queries(psmouse);

	return 0;
}

/*
 * Read the firmware id from the touchpad
 */
static int synaptics_firmware_id(struct psmouse *psmouse)
{
	struct synaptics_data *priv = psmouse->private;
	unsigned char fwid[3];

	if (synaptics_send_cmd(psmouse, SYN_QUE_FIRMWARE_ID, fwid))
		return -1;
	priv->firmware_id = (fwid[0] << 16) | (fwid[1] << 8) | fwid[2];
	return 0;
}

/*
 * Read the capability-bits from the touchpad
 * see also the SYN_CAP_* macros
 */
static int synaptics_capability(struct psmouse *psmouse)
{
	struct synaptics_data *priv = psmouse->private;
	unsigned char cap[3];

	if (synaptics_send_cmd(psmouse, SYN_QUE_CAPABILITIES, cap))
		return -1;
	priv->capabilities = (cap[0] << 16) | (cap[1] << 8) | cap[2];
	priv->ext_cap = priv->ext_cap_0c = 0;

	/*
	 * Older firmwares had submodel ID fixed to 0x47
	 */
	if (SYN_ID_FULL(priv->identity) < 0x705 &&
	    SYN_CAP_SUBMODEL_ID(priv->capabilities) != 0x47) {
		return -1;
	}

	/*
	 * Unless capExtended is set the rest of the flags should be ignored
	 */
	if (!SYN_CAP_EXTENDED(priv->capabilities))
		priv->capabilities = 0;

	if (SYN_EXT_CAP_REQUESTS(priv->capabilities) >= 1) {
		if (synaptics_send_cmd(psmouse, SYN_QUE_EXT_CAPAB, cap)) {
			psmouse_warn(psmouse,
				     "device claims to have extended capabilities, but I'm not able to read them.\n");
		} else {
			priv->ext_cap = (cap[0] << 16) | (cap[1] << 8) | cap[2];

			/*
			 * if nExtBtn is greater than 8 it should be considered
			 * invalid and treated as 0
			 */
			if (SYN_CAP_MULTI_BUTTON_NO(priv->ext_cap) > 8)
				priv->ext_cap &= 0xff0fff;
		}
	}

	if (SYN_EXT_CAP_REQUESTS(priv->capabilities) >= 4) {
		if (synaptics_send_cmd(psmouse, SYN_QUE_EXT_CAPAB_0C, cap)) {
			psmouse_warn(psmouse,
				     "device claims to have extended capability 0x0c, but I'm not able to read it.\n");
		} else {
			priv->ext_cap_0c = (cap[0] << 16) | (cap[1] << 8) | cap[2];
		}
	}

	return 0;
}

/*
 * Identify Touchpad
 * See also the SYN_ID_* macros
 */
static int synaptics_identify(struct psmouse *psmouse)
{
	struct synaptics_data *priv = psmouse->private;
	unsigned char id[3];

	if (synaptics_send_cmd(psmouse, SYN_QUE_IDENTIFY, id))
		return -1;
	priv->identity = (id[0]<<16) | (id[1]<<8) | id[2];
	if (SYN_ID_IS_SYNAPTICS(priv->identity))
		return 0;
	return -1;
}

/*
 * Read touchpad resolution and maximum reported coordinates
 * Resolution is left zero if touchpad does not support the query
 */

static int synaptics_resolution(struct psmouse *psmouse)
{
	struct synaptics_data *priv = psmouse->private;
	unsigned char resp[3];

	if (SYN_ID_MAJOR(priv->identity) < 4)
		return 0;

	if (synaptics_send_cmd(psmouse, SYN_QUE_RESOLUTION, resp) == 0) {
		if (resp[0] != 0 && (resp[1] & 0x80) && resp[2] != 0) {
			priv->x_res = resp[0]; /* x resolution in units/mm */
			priv->y_res = resp[2]; /* y resolution in units/mm */
		}
	}

	if (SYN_EXT_CAP_REQUESTS(priv->capabilities) >= 5 &&
	    SYN_CAP_MAX_DIMENSIONS(priv->ext_cap_0c)) {
		if (synaptics_send_cmd(psmouse, SYN_QUE_EXT_MAX_COORDS, resp)) {
			psmouse_warn(psmouse,
				     "device claims to have max coordinates query, but I'm not able to read it.\n");
		} else {
			priv->x_max = (resp[0] << 5) | ((resp[1] & 0x0f) << 1);
			priv->y_max = (resp[2] << 5) | ((resp[1] & 0xf0) >> 3);
			psmouse_info(psmouse,
				     "queried max coordinates: x [..%d], y [..%d]\n",
				     priv->x_max, priv->y_max);
		}
	}

	if (SYN_CAP_MIN_DIMENSIONS(priv->ext_cap_0c) &&
	    (SYN_EXT_CAP_REQUESTS(priv->capabilities) >= 7 ||
	     /*
	      * Firmware v8.1 does not report proper number of extended
	      * capabilities, but has been proven to report correct min
	      * coordinates.
	      */
	     SYN_ID_FULL(priv->identity) == 0x801)) {
		if (synaptics_send_cmd(psmouse, SYN_QUE_EXT_MIN_COORDS, resp)) {
			psmouse_warn(psmouse,
				     "device claims to have min coordinates query, but I'm not able to read it.\n");
		} else {
			priv->x_min = (resp[0] << 5) | ((resp[1] & 0x0f) << 1);
			priv->y_min = (resp[2] << 5) | ((resp[1] & 0xf0) >> 3);
			psmouse_info(psmouse,
				     "queried min coordinates: x [%d..], y [%d..]\n",
				     priv->x_min, priv->y_min);
		}
	}

	return 0;
}

/*
 * Apply quirk(s) if the hardware matches
 */

static void synaptics_apply_quirks(struct psmouse *psmouse)
{
	struct synaptics_data *priv = psmouse->private;
	int i;

	for (i = 0; min_max_pnpid_table[i].pnp_ids; i++) {
		if (!psmouse_matches_pnp_id(psmouse,
					    min_max_pnpid_table[i].pnp_ids))
			continue;

		if (min_max_pnpid_table[i].board_id.min != ANY_BOARD_ID &&
		    priv->board_id < min_max_pnpid_table[i].board_id.min)
			continue;

		if (min_max_pnpid_table[i].board_id.max != ANY_BOARD_ID &&
		    priv->board_id > min_max_pnpid_table[i].board_id.max)
			continue;

		priv->x_min = min_max_pnpid_table[i].x_min;
		priv->x_max = min_max_pnpid_table[i].x_max;
		priv->y_min = min_max_pnpid_table[i].y_min;
		priv->y_max = min_max_pnpid_table[i].y_max;
		psmouse_info(psmouse,
			     "quirked min/max coordinates: x [%d..%d], y [%d..%d]\n",
			     priv->x_min, priv->x_max,
			     priv->y_min, priv->y_max);
		break;
	}
}

static int synaptics_query_hardware(struct psmouse *psmouse)
{
	if (synaptics_identify(psmouse))
		return -1;
	if (synaptics_model_id(psmouse))
		return -1;
	if (synaptics_firmware_id(psmouse))
		return -1;
	if (synaptics_query_modes(psmouse))
		return -1;
	if (synaptics_capability(psmouse))
		return -1;
	if (synaptics_resolution(psmouse))
		return -1;

	synaptics_apply_quirks(psmouse);

	return 0;
}

static int synaptics_set_advanced_gesture_mode(struct psmouse *psmouse)
{
	static unsigned char param = 0xc8;
	struct synaptics_data *priv = psmouse->private;

	if (!(SYN_CAP_ADV_GESTURE(priv->ext_cap_0c) ||
	      SYN_CAP_IMAGE_SENSOR(priv->ext_cap_0c)))
		return 0;

	if (psmouse_sliced_command(psmouse, SYN_QUE_MODEL))
		return -1;

	if (ps2_command(&psmouse->ps2dev, &param, PSMOUSE_CMD_SETRATE))
		return -1;

	/* Advanced gesture mode also sends multi finger data */
	priv->capabilities |= BIT(1);

	return 0;
}

static int synaptics_set_mode(struct psmouse *psmouse)
{
	struct synaptics_data *priv = psmouse->private;

	priv->mode = 0;
	if (priv->absolute_mode)
		priv->mode |= SYN_BIT_ABSOLUTE_MODE;
	if (priv->disable_gesture)
		priv->mode |= SYN_BIT_DISABLE_GESTURE;
	if (psmouse->rate >= 80)
		priv->mode |= SYN_BIT_HIGH_RATE;
	if (SYN_CAP_EXTENDED(priv->capabilities))
		priv->mode |= SYN_BIT_W_MODE;

	if (synaptics_mode_cmd(psmouse, priv->mode))
		return -1;

	if (priv->absolute_mode &&
	    synaptics_set_advanced_gesture_mode(psmouse)) {
		psmouse_err(psmouse, "Advanced gesture mode init failed.\n");
		return -1;
	}

	return 0;
}

static void synaptics_set_rate(struct psmouse *psmouse, unsigned int rate)
{
	struct synaptics_data *priv = psmouse->private;

	if (rate >= 80) {
		priv->mode |= SYN_BIT_HIGH_RATE;
		psmouse->rate = 80;
	} else {
		priv->mode &= ~SYN_BIT_HIGH_RATE;
		psmouse->rate = 40;
	}

	synaptics_mode_cmd(psmouse, priv->mode);
}

/*****************************************************************************
 *	Synaptics pass-through PS/2 port support
 ****************************************************************************/
static int synaptics_pt_write(struct serio *serio, unsigned char c)
{
	struct psmouse *parent = serio_get_drvdata(serio->parent);
	char rate_param = SYN_PS_CLIENT_CMD; /* indicates that we want pass-through port */

	if (psmouse_sliced_command(parent, c))
		return -1;
	if (ps2_command(&parent->ps2dev, &rate_param, PSMOUSE_CMD_SETRATE))
		return -1;
	return 0;
}

static int synaptics_pt_start(struct serio *serio)
{
	struct psmouse *parent = serio_get_drvdata(serio->parent);
	struct synaptics_data *priv = parent->private;

	serio_pause_rx(parent->ps2dev.serio);
	priv->pt_port = serio;
	serio_continue_rx(parent->ps2dev.serio);

	return 0;
}

static void synaptics_pt_stop(struct serio *serio)
{
	struct psmouse *parent = serio_get_drvdata(serio->parent);
	struct synaptics_data *priv = parent->private;

	serio_pause_rx(parent->ps2dev.serio);
	priv->pt_port = NULL;
	serio_continue_rx(parent->ps2dev.serio);
}

static int synaptics_is_pt_packet(unsigned char *buf)
{
	return (buf[0] & 0xFC) == 0x84 && (buf[3] & 0xCC) == 0xC4;
}

static void synaptics_pass_pt_packet(struct psmouse *psmouse,
				     struct serio *ptport,
				     unsigned char *packet)
{
	struct synaptics_data *priv = psmouse->private;
	struct psmouse *child = serio_get_drvdata(ptport);

	if (child && child->state == PSMOUSE_ACTIVATED) {
		serio_interrupt(ptport, packet[1] | priv->pt_buttons, 0);
		serio_interrupt(ptport, packet[4], 0);
		serio_interrupt(ptport, packet[5], 0);
		if (child->pktsize == 4)
			serio_interrupt(ptport, packet[2], 0);
	} else {
		serio_interrupt(ptport, packet[1], 0);
	}
}

static void synaptics_pt_activate(struct psmouse *psmouse)
{
	struct synaptics_data *priv = psmouse->private;
	struct psmouse *child = serio_get_drvdata(priv->pt_port);

	/* adjust the touchpad to child's choice of protocol */
	if (child) {
		if (child->pktsize == 4)
			priv->mode |= SYN_BIT_FOUR_BYTE_CLIENT;
		else
			priv->mode &= ~SYN_BIT_FOUR_BYTE_CLIENT;

		if (synaptics_mode_cmd(psmouse, priv->mode))
			psmouse_warn(psmouse,
				     "failed to switch guest protocol\n");
	}
}

static void synaptics_pt_create(struct psmouse *psmouse)
{
	struct serio *serio;

	serio = kzalloc(sizeof(struct serio), GFP_KERNEL);
	if (!serio) {
		psmouse_err(psmouse,
			    "not enough memory for pass-through port\n");
		return;
	}

	serio->id.type = SERIO_PS_PSTHRU;
	strlcpy(serio->name, "Synaptics pass-through", sizeof(serio->name));
	strlcpy(serio->phys, "synaptics-pt/serio0", sizeof(serio->name));
	serio->write = synaptics_pt_write;
	serio->start = synaptics_pt_start;
	serio->stop = synaptics_pt_stop;
	serio->parent = psmouse->ps2dev.serio;

	psmouse->pt_activate = synaptics_pt_activate;

	psmouse_info(psmouse, "serio: %s port at %s\n",
		     serio->name, psmouse->phys);
	serio_register_port(serio);
}

/*****************************************************************************
 *	Functions to interpret the absolute mode packets
 ****************************************************************************/

static void synaptics_parse_agm(const unsigned char buf[],
				struct synaptics_data *priv,
				struct synaptics_hw_state *hw)
{
	struct synaptics_hw_state *agm = &priv->agm;
	int agm_packet_type;

	agm_packet_type = (buf[5] & 0x30) >> 4;
	switch (agm_packet_type) {
	case 1:
		/* Gesture packet: (x, y, z) half resolution */
		agm->w = hw->w;
		agm->x = (((buf[4] & 0x0f) << 8) | buf[1]) << 1;
		agm->y = (((buf[4] & 0xf0) << 4) | buf[2]) << 1;
		agm->z = ((buf[3] & 0x30) | (buf[5] & 0x0f)) << 1;
		break;

	case 2:
		/* AGM-CONTACT packet: we are only interested in the count */
		priv->agm_count = buf[1];
		break;

	default:
		break;
	}
}

static void synaptics_parse_ext_buttons(const unsigned char buf[],
					struct synaptics_data *priv,
					struct synaptics_hw_state *hw)
{
	unsigned int ext_bits =
		(SYN_CAP_MULTI_BUTTON_NO(priv->ext_cap) + 1) >> 1;
	unsigned int ext_mask = GENMASK(ext_bits - 1, 0);

	hw->ext_buttons = buf[4] & ext_mask;
	hw->ext_buttons |= (buf[5] & ext_mask) << ext_bits;
}

static bool is_forcepad;

static int synaptics_parse_hw_state(const unsigned char buf[],
				    struct synaptics_data *priv,
				    struct synaptics_hw_state *hw)
{
	memset(hw, 0, sizeof(struct synaptics_hw_state));

	if (SYN_MODEL_NEWABS(priv->model_id)) {
		hw->w = (((buf[0] & 0x30) >> 2) |
			 ((buf[0] & 0x04) >> 1) |
			 ((buf[3] & 0x04) >> 2));

		if ((SYN_CAP_ADV_GESTURE(priv->ext_cap_0c) ||
			SYN_CAP_IMAGE_SENSOR(priv->ext_cap_0c)) &&
		    hw->w == 2) {
			synaptics_parse_agm(buf, priv, hw);
			return 1;
		}

		hw->x = (((buf[3] & 0x10) << 8) |
			 ((buf[1] & 0x0f) << 8) |
			 buf[4]);
		hw->y = (((buf[3] & 0x20) << 7) |
			 ((buf[1] & 0xf0) << 4) |
			 buf[5]);
		hw->z = buf[2];

		hw->left  = (buf[0] & 0x01) ? 1 : 0;
		hw->right = (buf[0] & 0x02) ? 1 : 0;

		if (is_forcepad) {
			/*
			 * ForcePads, like Clickpads, use middle button
			 * bits to report primary button clicks.
			 * Unfortunately they report primary button not
			 * only when user presses on the pad above certain
			 * threshold, but also when there are more than one
			 * finger on the touchpad, which interferes with
			 * out multi-finger gestures.
			 */
			if (hw->z == 0) {
				/* No contacts */
				priv->press = priv->report_press = false;
			} else if (hw->w >= 4 && ((buf[0] ^ buf[3]) & 0x01)) {
				/*
				 * Single-finger touch with pressure above
				 * the threshold. If pressure stays long
				 * enough, we'll start reporting primary
				 * button. We rely on the device continuing
				 * sending data even if finger does not
				 * move.
				 */
				if  (!priv->press) {
					priv->press_start = jiffies;
					priv->press = true;
				} else if (time_after(jiffies,
						priv->press_start +
							msecs_to_jiffies(50))) {
					priv->report_press = true;
				}
			} else {
				priv->press = false;
			}

			hw->left = priv->report_press;

		} else if (SYN_CAP_CLICKPAD(priv->ext_cap_0c)) {
			/*
			 * Clickpad's button is transmitted as middle button,
			 * however, since it is primary button, we will report
			 * it as BTN_LEFT.
			 */
			hw->left = ((buf[0] ^ buf[3]) & 0x01) ? 1 : 0;

		} else if (SYN_CAP_MIDDLE_BUTTON(priv->capabilities)) {
			hw->middle = ((buf[0] ^ buf[3]) & 0x01) ? 1 : 0;
			if (hw->w == 2)
				hw->scroll = (signed char)(buf[1]);
		}

		if (SYN_CAP_FOUR_BUTTON(priv->capabilities)) {
			hw->up   = ((buf[0] ^ buf[3]) & 0x01) ? 1 : 0;
			hw->down = ((buf[0] ^ buf[3]) & 0x02) ? 1 : 0;
		}

		if (SYN_CAP_MULTI_BUTTON_NO(priv->ext_cap) > 0 &&
		    ((buf[0] ^ buf[3]) & 0x02)) {
			synaptics_parse_ext_buttons(buf, priv, hw);
		}
	} else {
		hw->x = (((buf[1] & 0x1f) << 8) | buf[2]);
		hw->y = (((buf[4] & 0x1f) << 8) | buf[5]);

		hw->z = (((buf[0] & 0x30) << 2) | (buf[3] & 0x3F));
		hw->w = (((buf[1] & 0x80) >> 4) | ((buf[0] & 0x04) >> 1));

		hw->left  = (buf[0] & 0x01) ? 1 : 0;
		hw->right = (buf[0] & 0x02) ? 1 : 0;
	}

	/*
	 * Convert wrap-around values to negative. (X|Y)_MAX_POSITIVE
	 * is used by some firmware to indicate a finger at the edge of
	 * the touchpad whose precise position cannot be determined, so
	 * convert these values to the maximum axis value.
	 */
	if (hw->x > X_MAX_POSITIVE)
		hw->x -= 1 << ABS_POS_BITS;
	else if (hw->x == X_MAX_POSITIVE)
		hw->x = XMAX;

	if (hw->y > Y_MAX_POSITIVE)
		hw->y -= 1 << ABS_POS_BITS;
	else if (hw->y == Y_MAX_POSITIVE)
		hw->y = YMAX;

	return 0;
}

static void synaptics_report_semi_mt_slot(struct input_dev *dev, int slot,
					  bool active, int x, int y)
{
	input_mt_slot(dev, slot);
	input_mt_report_slot_state(dev, MT_TOOL_FINGER, active);
	if (active) {
		input_report_abs(dev, ABS_MT_POSITION_X, x);
		input_report_abs(dev, ABS_MT_POSITION_Y, synaptics_invert_y(y));
	}
}

static void synaptics_report_semi_mt_data(struct input_dev *dev,
					  const struct synaptics_hw_state *a,
					  const struct synaptics_hw_state *b,
					  int num_fingers)
{
	if (num_fingers >= 2) {
		synaptics_report_semi_mt_slot(dev, 0, true, min(a->x, b->x),
					      min(a->y, b->y));
		synaptics_report_semi_mt_slot(dev, 1, true, max(a->x, b->x),
					      max(a->y, b->y));
	} else if (num_fingers == 1) {
		synaptics_report_semi_mt_slot(dev, 0, true, a->x, a->y);
		synaptics_report_semi_mt_slot(dev, 1, false, 0, 0);
	} else {
		synaptics_report_semi_mt_slot(dev, 0, false, 0, 0);
		synaptics_report_semi_mt_slot(dev, 1, false, 0, 0);
	}
}

static void synaptics_report_ext_buttons(struct psmouse *psmouse,
					 const struct synaptics_hw_state *hw)
{
	struct input_dev *dev = psmouse->dev;
	struct synaptics_data *priv = psmouse->private;
	int ext_bits = (SYN_CAP_MULTI_BUTTON_NO(priv->ext_cap) + 1) >> 1;
	char buf[6] = { 0x00, 0x00, 0x00, 0x00, 0x00, 0x00};
	int i;

	if (!SYN_CAP_MULTI_BUTTON_NO(priv->ext_cap))
		return;

	/* Bug in FW 8.1, buttons are reported only when ExtBit is 1 */
	if (SYN_ID_FULL(priv->identity) == 0x801 &&
	    !((psmouse->packet[0] ^ psmouse->packet[3]) & 0x02))
		return;

	if (!SYN_CAP_EXT_BUTTONS_STICK(priv->ext_cap_10)) {
		for (i = 0; i < ext_bits; i++) {
			input_report_key(dev, BTN_0 + 2 * i,
				hw->ext_buttons & (1 << i));
			input_report_key(dev, BTN_1 + 2 * i,
				hw->ext_buttons & (1 << (i + ext_bits)));
		}
		return;
	}

	/*
	 * This generation of touchpads has the trackstick buttons
	 * physically wired to the touchpad. Re-route them through
	 * the pass-through interface.
	 */
	if (!priv->pt_port)
		return;

	/* The trackstick expects at most 3 buttons */
	priv->pt_buttons = SYN_CAP_EXT_BUTTON_STICK_L(hw->ext_buttons)      |
			   SYN_CAP_EXT_BUTTON_STICK_R(hw->ext_buttons) << 1 |
			   SYN_CAP_EXT_BUTTON_STICK_M(hw->ext_buttons) << 2;

	synaptics_pass_pt_packet(psmouse, priv->pt_port, buf);
}

static void synaptics_report_buttons(struct psmouse *psmouse,
				     const struct synaptics_hw_state *hw)
{
	struct input_dev *dev = psmouse->dev;
	struct synaptics_data *priv = psmouse->private;

	input_report_key(dev, BTN_LEFT, hw->left);
	input_report_key(dev, BTN_RIGHT, hw->right);

	if (SYN_CAP_MIDDLE_BUTTON(priv->capabilities))
		input_report_key(dev, BTN_MIDDLE, hw->middle);

	if (SYN_CAP_FOUR_BUTTON(priv->capabilities)) {
		input_report_key(dev, BTN_FORWARD, hw->up);
		input_report_key(dev, BTN_BACK, hw->down);
	}

	synaptics_report_ext_buttons(psmouse, hw);
}

static void synaptics_report_mt_data(struct psmouse *psmouse,
				     const struct synaptics_hw_state *sgm,
				     int num_fingers)
{
	struct input_dev *dev = psmouse->dev;
	struct synaptics_data *priv = psmouse->private;
	const struct synaptics_hw_state *hw[2] = { sgm, &priv->agm };
	struct input_mt_pos pos[2];
	int slot[2], nsemi, i;

	nsemi = clamp_val(num_fingers, 0, 2);

	for (i = 0; i < nsemi; i++) {
		pos[i].x = hw[i]->x;
		pos[i].y = synaptics_invert_y(hw[i]->y);
	}

	input_mt_assign_slots(dev, slot, pos, nsemi, 0);

	for (i = 0; i < nsemi; i++) {
		input_mt_slot(dev, slot[i]);
		input_mt_report_slot_state(dev, MT_TOOL_FINGER, true);
		input_report_abs(dev, ABS_MT_POSITION_X, pos[i].x);
		input_report_abs(dev, ABS_MT_POSITION_Y, pos[i].y);
		input_report_abs(dev, ABS_MT_PRESSURE, hw[i]->z);
	}

	input_mt_drop_unused(dev);

	/* Don't use active slot count to generate BTN_TOOL events. */
	input_mt_report_pointer_emulation(dev, false);

	/* Send the number of fingers reported by touchpad itself. */
	input_mt_report_finger_count(dev, num_fingers);

	synaptics_report_buttons(psmouse, sgm);

	input_sync(dev);
}

static void synaptics_image_sensor_process(struct psmouse *psmouse,
					   struct synaptics_hw_state *sgm)
{
	struct synaptics_data *priv = psmouse->private;
	int num_fingers;

	/*
	 * Update mt_state using the new finger count and current mt_state.
	 */
	if (sgm->z == 0)
		num_fingers = 0;
	else if (sgm->w >= 4)
		num_fingers = 1;
	else if (sgm->w == 0)
		num_fingers = 2;
	else if (sgm->w == 1)
		num_fingers = priv->agm_count ? priv->agm_count : 3;
	else
		num_fingers = 4;

	/* Send resulting input events to user space */
	synaptics_report_mt_data(psmouse, sgm, num_fingers);
}

/*
 *  called for each full received packet from the touchpad
 */
static void synaptics_process_packet(struct psmouse *psmouse)
{
	struct input_dev *dev = psmouse->dev;
	struct synaptics_data *priv = psmouse->private;
	struct synaptics_hw_state hw;
	int num_fingers;
	int finger_width;

	if (synaptics_parse_hw_state(psmouse->packet, priv, &hw))
		return;

	if (SYN_CAP_IMAGE_SENSOR(priv->ext_cap_0c)) {
		synaptics_image_sensor_process(psmouse, &hw);
		return;
	}

	if (hw.scroll) {
		priv->scroll += hw.scroll;

		while (priv->scroll >= 4) {
			input_report_key(dev, BTN_BACK, !hw.down);
			input_sync(dev);
			input_report_key(dev, BTN_BACK, hw.down);
			input_sync(dev);
			priv->scroll -= 4;
		}
		while (priv->scroll <= -4) {
			input_report_key(dev, BTN_FORWARD, !hw.up);
			input_sync(dev);
			input_report_key(dev, BTN_FORWARD, hw.up);
			input_sync(dev);
			priv->scroll += 4;
		}
		return;
	}

	if (hw.z > 0 && hw.x > 1) {
		num_fingers = 1;
		finger_width = 5;
		if (SYN_CAP_EXTENDED(priv->capabilities)) {
			switch (hw.w) {
			case 0 ... 1:
				if (SYN_CAP_MULTIFINGER(priv->capabilities))
					num_fingers = hw.w + 2;
				break;
			case 2:
				if (SYN_MODEL_PEN(priv->model_id))
					;   /* Nothing, treat a pen as a single finger */
				break;
			case 4 ... 15:
				if (SYN_CAP_PALMDETECT(priv->capabilities))
					finger_width = hw.w;
				break;
			}
		}
	} else {
		num_fingers = 0;
		finger_width = 0;
	}

	if (cr48_profile_sensor) {
		synaptics_report_mt_data(psmouse, &hw, num_fingers);
		return;
	}

	if (SYN_CAP_ADV_GESTURE(priv->ext_cap_0c))
		synaptics_report_semi_mt_data(dev, &hw, &priv->agm,
					      num_fingers);

	/* Post events
	 * BTN_TOUCH has to be first as mousedev relies on it when doing
	 * absolute -> relative conversion
	 */
	if (hw.z > 30) input_report_key(dev, BTN_TOUCH, 1);
	if (hw.z < 25) input_report_key(dev, BTN_TOUCH, 0);

	if (num_fingers > 0) {
		input_report_abs(dev, ABS_X, hw.x);
		input_report_abs(dev, ABS_Y, synaptics_invert_y(hw.y));
	}
	input_report_abs(dev, ABS_PRESSURE, hw.z);

	if (SYN_CAP_PALMDETECT(priv->capabilities))
		input_report_abs(dev, ABS_TOOL_WIDTH, finger_width);

	input_report_key(dev, BTN_TOOL_FINGER, num_fingers == 1);
	if (SYN_CAP_MULTIFINGER(priv->capabilities)) {
		input_report_key(dev, BTN_TOOL_DOUBLETAP, num_fingers == 2);
		input_report_key(dev, BTN_TOOL_TRIPLETAP, num_fingers == 3);
	}

	synaptics_report_buttons(psmouse, &hw);

	input_sync(dev);
}

static int synaptics_validate_byte(struct psmouse *psmouse,
				   int idx, unsigned char pkt_type)
{
	static const unsigned char newabs_mask[]	= { 0xC8, 0x00, 0x00, 0xC8, 0x00 };
	static const unsigned char newabs_rel_mask[]	= { 0xC0, 0x00, 0x00, 0xC0, 0x00 };
	static const unsigned char newabs_rslt[]	= { 0x80, 0x00, 0x00, 0xC0, 0x00 };
	static const unsigned char oldabs_mask[]	= { 0xC0, 0x60, 0x00, 0xC0, 0x60 };
	static const unsigned char oldabs_rslt[]	= { 0xC0, 0x00, 0x00, 0x80, 0x00 };
	const char *packet = psmouse->packet;

	if (idx < 0 || idx > 4)
		return 0;

	switch (pkt_type) {

	case SYN_NEWABS:
	case SYN_NEWABS_RELAXED:
		return (packet[idx] & newabs_rel_mask[idx]) == newabs_rslt[idx];

	case SYN_NEWABS_STRICT:
		return (packet[idx] & newabs_mask[idx]) == newabs_rslt[idx];

	case SYN_OLDABS:
		return (packet[idx] & oldabs_mask[idx]) == oldabs_rslt[idx];

	default:
		psmouse_err(psmouse, "unknown packet type %d\n", pkt_type);
		return 0;
	}
}

static unsigned char synaptics_detect_pkt_type(struct psmouse *psmouse)
{
	int i;

	for (i = 0; i < 5; i++)
		if (!synaptics_validate_byte(psmouse, i, SYN_NEWABS_STRICT)) {
			psmouse_info(psmouse, "using relaxed packet validation\n");
			return SYN_NEWABS_RELAXED;
		}

	return SYN_NEWABS_STRICT;
}

static psmouse_ret_t synaptics_process_byte(struct psmouse *psmouse)
{
	struct synaptics_data *priv = psmouse->private;

	if (psmouse->pktcnt >= 6) { /* Full packet received */
		if (unlikely(priv->pkt_type == SYN_NEWABS))
			priv->pkt_type = synaptics_detect_pkt_type(psmouse);

		if (SYN_CAP_PASS_THROUGH(priv->capabilities) &&
		    synaptics_is_pt_packet(psmouse->packet)) {
			if (priv->pt_port)
				synaptics_pass_pt_packet(psmouse, priv->pt_port,
							 psmouse->packet);
		} else
			synaptics_process_packet(psmouse);

		return PSMOUSE_FULL_PACKET;
	}

	return synaptics_validate_byte(psmouse, psmouse->pktcnt - 1, priv->pkt_type) ?
		PSMOUSE_GOOD_DATA : PSMOUSE_BAD_DATA;
}

/*****************************************************************************
 *	Driver initialization/cleanup functions
 ****************************************************************************/
static void set_abs_position_params(struct input_dev *dev,
				    struct synaptics_data *priv, int x_code,
				    int y_code)
{
	int x_min = priv->x_min ?: XMIN_NOMINAL;
	int x_max = priv->x_max ?: XMAX_NOMINAL;
	int y_min = priv->y_min ?: YMIN_NOMINAL;
	int y_max = priv->y_max ?: YMAX_NOMINAL;
	int fuzz = SYN_CAP_REDUCED_FILTERING(priv->ext_cap_0c) ?
			SYN_REDUCED_FILTER_FUZZ : 0;

	input_set_abs_params(dev, x_code, x_min, x_max, fuzz, 0);
	input_set_abs_params(dev, y_code, y_min, y_max, fuzz, 0);
	input_abs_set_res(dev, x_code, priv->x_res);
	input_abs_set_res(dev, y_code, priv->y_res);
}

static void set_input_params(struct psmouse *psmouse,
			     struct synaptics_data *priv)
{
	struct input_dev *dev = psmouse->dev;
	int i;

	/* Things that apply to both modes */
	__set_bit(INPUT_PROP_POINTER, dev->propbit);
	__set_bit(EV_KEY, dev->evbit);
	__set_bit(BTN_LEFT, dev->keybit);
	__set_bit(BTN_RIGHT, dev->keybit);

	if (SYN_CAP_MIDDLE_BUTTON(priv->capabilities))
		__set_bit(BTN_MIDDLE, dev->keybit);

	if (!priv->absolute_mode) {
		/* Relative mode */
		__set_bit(EV_REL, dev->evbit);
		__set_bit(REL_X, dev->relbit);
		__set_bit(REL_Y, dev->relbit);
		return;
	}

	/* Absolute mode */
	__set_bit(EV_ABS, dev->evbit);
	set_abs_position_params(dev, priv, ABS_X, ABS_Y);
	input_set_abs_params(dev, ABS_PRESSURE, 0, 255, 0, 0);

	if (cr48_profile_sensor)
		input_set_abs_params(dev, ABS_MT_PRESSURE, 0, 255, 0, 0);

	if (SYN_CAP_IMAGE_SENSOR(priv->ext_cap_0c)) {
		set_abs_position_params(dev, priv, ABS_MT_POSITION_X,
					ABS_MT_POSITION_Y);
		/* Image sensors can report per-contact pressure */
		input_set_abs_params(dev, ABS_MT_PRESSURE, 0, 255, 0, 0);
		input_mt_init_slots(dev, 2, INPUT_MT_POINTER | INPUT_MT_TRACK);

		/* Image sensors can signal 4 and 5 finger clicks */
		__set_bit(BTN_TOOL_QUADTAP, dev->keybit);
		__set_bit(BTN_TOOL_QUINTTAP, dev->keybit);
	} else if (SYN_CAP_ADV_GESTURE(priv->ext_cap_0c)) {
		set_abs_position_params(dev, priv, ABS_MT_POSITION_X,
					ABS_MT_POSITION_Y);
		/*
		 * Profile sensor in CR-48 tracks contacts reasonably well,
		 * other non-image sensors with AGM use semi-mt.
		 */
		input_mt_init_slots(dev, 2,
				    INPUT_MT_POINTER |
				    (cr48_profile_sensor ?
					INPUT_MT_TRACK : INPUT_MT_SEMI_MT));
	}

	if (SYN_CAP_PALMDETECT(priv->capabilities))
		input_set_abs_params(dev, ABS_TOOL_WIDTH, 0, 15, 0, 0);

	__set_bit(BTN_TOUCH, dev->keybit);
	__set_bit(BTN_TOOL_FINGER, dev->keybit);

	if (SYN_CAP_MULTIFINGER(priv->capabilities)) {
		__set_bit(BTN_TOOL_DOUBLETAP, dev->keybit);
		__set_bit(BTN_TOOL_TRIPLETAP, dev->keybit);
	}

	if (SYN_CAP_FOUR_BUTTON(priv->capabilities) ||
	    SYN_CAP_MIDDLE_BUTTON(priv->capabilities)) {
		__set_bit(BTN_FORWARD, dev->keybit);
		__set_bit(BTN_BACK, dev->keybit);
	}

	if (!SYN_CAP_EXT_BUTTONS_STICK(priv->ext_cap_10))
		for (i = 0; i < SYN_CAP_MULTI_BUTTON_NO(priv->ext_cap); i++)
			__set_bit(BTN_0 + i, dev->keybit);

	__clear_bit(EV_REL, dev->evbit);
	__clear_bit(REL_X, dev->relbit);
	__clear_bit(REL_Y, dev->relbit);

	if (SYN_CAP_CLICKPAD(priv->ext_cap_0c)) {
		__set_bit(INPUT_PROP_BUTTONPAD, dev->propbit);
		if (psmouse_matches_pnp_id(psmouse, topbuttonpad_pnp_ids) &&
		    !SYN_CAP_EXT_BUTTONS_STICK(priv->ext_cap_10))
			__set_bit(INPUT_PROP_TOPBUTTONPAD, dev->propbit);
		/* Clickpads report only left button */
		__clear_bit(BTN_RIGHT, dev->keybit);
		__clear_bit(BTN_MIDDLE, dev->keybit);
	}
}

static ssize_t synaptics_show_disable_gesture(struct psmouse *psmouse,
					      void *data, char *buf)
{
	struct synaptics_data *priv = psmouse->private;

	return sprintf(buf, "%c\n", priv->disable_gesture ? '1' : '0');
}

static ssize_t synaptics_set_disable_gesture(struct psmouse *psmouse,
					     void *data, const char *buf,
					     size_t len)
{
	struct synaptics_data *priv = psmouse->private;
	unsigned int value;
	int err;

	err = kstrtouint(buf, 10, &value);
	if (err)
		return err;

	if (value > 1)
		return -EINVAL;

	if (value == priv->disable_gesture)
		return len;

	priv->disable_gesture = value;
	if (value)
		priv->mode |= SYN_BIT_DISABLE_GESTURE;
	else
		priv->mode &= ~SYN_BIT_DISABLE_GESTURE;

	if (synaptics_mode_cmd(psmouse, priv->mode))
		return -EIO;

	return len;
}

PSMOUSE_DEFINE_ATTR(disable_gesture, S_IWUSR | S_IRUGO, NULL,
		    synaptics_show_disable_gesture,
		    synaptics_set_disable_gesture);

static void synaptics_disconnect(struct psmouse *psmouse)
{
	struct synaptics_data *priv = psmouse->private;

	if (!priv->absolute_mode && SYN_ID_DISGEST_SUPPORTED(priv->identity))
		device_remove_file(&psmouse->ps2dev.serio->dev,
				   &psmouse_attr_disable_gesture.dattr);

	synaptics_reset(psmouse);
	kfree(priv);
	psmouse->private = NULL;
}

static int synaptics_reconnect(struct psmouse *psmouse)
{
	struct synaptics_data *priv = psmouse->private;
	struct synaptics_data old_priv = *priv;
	unsigned char param[2];
	int retry = 0;
	int error;

	do {
		psmouse_reset(psmouse);
		if (retry) {
			/*
			 * On some boxes, right after resuming, the touchpad
			 * needs some time to finish initializing (I assume
			 * it needs time to calibrate) and start responding
			 * to Synaptics-specific queries, so let's wait a
			 * bit.
			 */
			ssleep(1);
		}
		ps2_command(&psmouse->ps2dev, param, PSMOUSE_CMD_GETID);
		error = synaptics_detect(psmouse, 0);
	} while (error && ++retry < 3);

	if (error)
		return -1;

	if (retry > 1)
		psmouse_dbg(psmouse, "reconnected after %d tries\n", retry);

	if (synaptics_query_hardware(psmouse)) {
		psmouse_err(psmouse, "Unable to query device.\n");
		return -1;
	}

	if (synaptics_set_mode(psmouse)) {
		psmouse_err(psmouse, "Unable to initialize device.\n");
		return -1;
	}

	if (old_priv.identity != priv->identity ||
	    old_priv.model_id != priv->model_id ||
	    old_priv.capabilities != priv->capabilities ||
	    old_priv.ext_cap != priv->ext_cap) {
		psmouse_err(psmouse,
			    "hardware appears to be different: id(%ld-%ld), model(%ld-%ld), caps(%lx-%lx), ext(%lx-%lx).\n",
			    old_priv.identity, priv->identity,
			    old_priv.model_id, priv->model_id,
			    old_priv.capabilities, priv->capabilities,
			    old_priv.ext_cap, priv->ext_cap);
		return -1;
	}

	return 0;
}

static bool impaired_toshiba_kbc;

static const struct dmi_system_id toshiba_dmi_table[] __initconst = {
#if defined(CONFIG_DMI) && defined(CONFIG_X86)
	{
		/* Toshiba Satellite */
		.matches = {
			DMI_MATCH(DMI_SYS_VENDOR, "TOSHIBA"),
			DMI_MATCH(DMI_PRODUCT_NAME, "Satellite"),
		},
	},
	{
		/* Toshiba Dynabook */
		.matches = {
			DMI_MATCH(DMI_SYS_VENDOR, "TOSHIBA"),
			DMI_MATCH(DMI_PRODUCT_NAME, "dynabook"),
		},
	},
	{
		/* Toshiba Portege M300 */
		.matches = {
			DMI_MATCH(DMI_SYS_VENDOR, "TOSHIBA"),
			DMI_MATCH(DMI_PRODUCT_NAME, "PORTEGE M300"),
		},

	},
	{
		/* Toshiba Portege M300 */
		.matches = {
			DMI_MATCH(DMI_SYS_VENDOR, "TOSHIBA"),
			DMI_MATCH(DMI_PRODUCT_NAME, "Portable PC"),
			DMI_MATCH(DMI_PRODUCT_VERSION, "Version 1.0"),
		},

	},
#endif
	{ }
};

static bool broken_olpc_ec;

static const struct dmi_system_id olpc_dmi_table[] __initconst = {
#if defined(CONFIG_DMI) && defined(CONFIG_OLPC)
	{
		/* OLPC XO-1 or XO-1.5 */
		.matches = {
			DMI_MATCH(DMI_SYS_VENDOR, "OLPC"),
			DMI_MATCH(DMI_PRODUCT_NAME, "XO"),
		},
	},
#endif
	{ }
};

static const struct dmi_system_id __initconst cr48_dmi_table[] = {
#if defined(CONFIG_DMI) && defined(CONFIG_X86)
	{
		/* Cr-48 Chromebook (Codename Mario) */
		.matches = {
			DMI_MATCH(DMI_SYS_VENDOR, "IEC"),
			DMI_MATCH(DMI_PRODUCT_NAME, "Mario"),
		},
	},
#endif
	{ }
};

static const struct dmi_system_id forcepad_dmi_table[] __initconst = {
#if defined(CONFIG_DMI) && defined(CONFIG_X86)
	{
		.matches = {
			DMI_MATCH(DMI_SYS_VENDOR, "Hewlett-Packard"),
			DMI_MATCH(DMI_PRODUCT_NAME, "HP EliteBook Folio 1040 G1"),
		},
	},
#endif
	{ }
};

void __init synaptics_module_init(void)
{
	impaired_toshiba_kbc = dmi_check_system(toshiba_dmi_table);
	broken_olpc_ec = dmi_check_system(olpc_dmi_table);
	cr48_profile_sensor = dmi_check_system(cr48_dmi_table);

	/*
	 * Unfortunately ForcePad capability is not exported over PS/2,
	 * so we have to resort to checking DMI.
	 */
	is_forcepad = dmi_check_system(forcepad_dmi_table);
}

static int __synaptics_init(struct psmouse *psmouse, bool absolute_mode)
{
	struct synaptics_data *priv;
	int err = -1;

	/*
	 * The OLPC XO has issues with Synaptics' absolute mode; the constant
	 * packet spew overloads the EC such that key presses on the keyboard
	 * are missed.  Given that, don't even attempt to use Absolute mode.
	 * Relative mode seems to work just fine.
	 */
	if (absolute_mode && broken_olpc_ec) {
		psmouse_info(psmouse,
			     "OLPC XO detected, not enabling Synaptics protocol.\n");
		return -ENODEV;
	}

	psmouse->private = priv = kzalloc(sizeof(struct synaptics_data), GFP_KERNEL);
	if (!priv)
		return -ENOMEM;

	psmouse_reset(psmouse);

	if (synaptics_query_hardware(psmouse)) {
		psmouse_err(psmouse, "Unable to query device.\n");
		goto init_fail;
	}

	priv->absolute_mode = absolute_mode;
	if (SYN_ID_DISGEST_SUPPORTED(priv->identity))
		priv->disable_gesture = true;

	if (synaptics_set_mode(psmouse)) {
		psmouse_err(psmouse, "Unable to initialize device.\n");
		goto init_fail;
	}

	priv->pkt_type = SYN_MODEL_NEWABS(priv->model_id) ? SYN_NEWABS : SYN_OLDABS;

	psmouse_info(psmouse,
		     "Touchpad model: %ld, fw: %ld.%ld, id: %#lx, caps: %#lx/%#lx/%#lx, board id: %lu, fw id: %lu\n",
		     SYN_ID_MODEL(priv->identity),
		     SYN_ID_MAJOR(priv->identity), SYN_ID_MINOR(priv->identity),
		     priv->model_id,
		     priv->capabilities, priv->ext_cap, priv->ext_cap_0c,
		     priv->board_id, priv->firmware_id);

	set_input_params(psmouse, priv);

	/*
	 * Encode touchpad model so that it can be used to set
	 * input device->id.version and be visible to userspace.
	 * Because version is __u16 we have to drop something.
	 * Hardware info bits seem to be good candidates as they
	 * are documented to be for Synaptics corp. internal use.
	 */
	psmouse->model = ((priv->model_id & 0x00ff0000) >> 8) |
			  (priv->model_id & 0x000000ff);

	if (absolute_mode) {
		psmouse->protocol_handler = synaptics_process_byte;
		psmouse->pktsize = 6;
	} else {
		/* Relative mode follows standard PS/2 mouse protocol */
		psmouse->protocol_handler = psmouse_process_byte;
		psmouse->pktsize = 3;
	}

	psmouse->set_rate = synaptics_set_rate;
	psmouse->disconnect = synaptics_disconnect;
	psmouse->reconnect = synaptics_reconnect;
	psmouse->cleanup = synaptics_reset;
	/* Synaptics can usually stay in sync without extra help */
	psmouse->resync_time = 0;

	if (SYN_CAP_PASS_THROUGH(priv->capabilities))
		synaptics_pt_create(psmouse);

	/*
	 * Toshiba's KBC seems to have trouble handling data from
	 * Synaptics at full rate.  Switch to a lower rate (roughly
	 * the same rate as a standard PS/2 mouse).
	 */
	if (psmouse->rate >= 80 && impaired_toshiba_kbc) {
		psmouse_info(psmouse,
			     "Toshiba %s detected, limiting rate to 40pps.\n",
			     dmi_get_system_info(DMI_PRODUCT_NAME));
		psmouse->rate = 40;
	}

	if (!priv->absolute_mode && SYN_ID_DISGEST_SUPPORTED(priv->identity)) {
		err = device_create_file(&psmouse->ps2dev.serio->dev,
					 &psmouse_attr_disable_gesture.dattr);
		if (err) {
			psmouse_err(psmouse,
				    "Failed to create disable_gesture attribute (%d)",
				    err);
			goto init_fail;
		}
	}

	return 0;

 init_fail:
	kfree(priv);
	return err;
}

int synaptics_init(struct psmouse *psmouse)
{
	return __synaptics_init(psmouse, true);
}

int synaptics_init_relative(struct psmouse *psmouse)
{
	return __synaptics_init(psmouse, false);
}

#else /* CONFIG_MOUSE_PS2_SYNAPTICS */

void __init synaptics_module_init(void)
{
}

int synaptics_init(struct psmouse *psmouse)
{
	return -ENOSYS;
}

#endif /* CONFIG_MOUSE_PS2_SYNAPTICS */<|MERGE_RESOLUTION|>--- conflicted
+++ resolved
@@ -154,14 +154,11 @@
 	},
 	{
 		(const char * const []){"LEN2006", NULL},
-<<<<<<< HEAD
-=======
 		{2691, 2691},
 		1024, 5045, 2457, 4832
 	},
 	{
 		(const char * const []){"LEN2006", NULL},
->>>>>>> 01e97e65
 		{ANY_BOARD_ID, ANY_BOARD_ID},
 		1264, 5675, 1171, 4688
 	},
