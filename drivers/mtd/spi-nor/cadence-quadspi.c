--- conflicted
+++ resolved
@@ -1190,11 +1190,7 @@
 	}
 	ddev = cqspi->rx_chan->device->dev;
 
-<<<<<<< HEAD
-	dma_dst = dma_map_single(ddev, buf, len, DMA_DEV_TO_MEM);
-=======
 	dma_dst = dma_map_single(nor->dev, buf, len, DMA_FROM_DEVICE);
->>>>>>> 5e45a0ea
 	if (dma_mapping_error(nor->dev, dma_dst)) {
 		dev_err(nor->dev, "dma mapping failed\n");
 		return -ENOMEM;
@@ -1228,8 +1224,7 @@
 		goto err_unmap;
 	}
 err_unmap:
-<<<<<<< HEAD
-	dma_unmap_single(ddev, dma_dst, len, DMA_DEV_TO_MEM);
+	dma_unmap_single(ddev, dma_dst, len, DMA_FROM_DEVICE);
 	cqspi_wait_idle(cqspi);
 
 	return ret;
@@ -1301,9 +1296,6 @@
 disable_phy:
 	if (f_pdata->phy_calibrated)
 		cqspi_phy_dtr_enable(nor, false);
-=======
-	dma_unmap_single(nor->dev, dma_dst, len, DMA_FROM_DEVICE);
->>>>>>> 5e45a0ea
 
 	return ret;
 }
