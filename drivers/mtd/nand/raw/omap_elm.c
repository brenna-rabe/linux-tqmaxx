// SPDX-License-Identifier: GPL-2.0-or-later
/*
 * Error Location Module
 *
 * Copyright (C) 2012 Texas Instruments Incorporated - https://www.ti.com/
 */

#define DRIVER_NAME	"omap-elm"

#include <linux/platform_device.h>
#include <linux/module.h>
#include <linux/interrupt.h>
#include <linux/io.h>
#include <linux/of.h>
#include <linux/sched.h>
#include <linux/pm_runtime.h>
#include <linux/platform_data/elm.h>

#define ELM_SYSCONFIG			0x010
#define ELM_IRQSTATUS			0x018
#define ELM_IRQENABLE			0x01c
#define ELM_LOCATION_CONFIG		0x020
#define ELM_PAGE_CTRL			0x080
#define ELM_SYNDROME_FRAGMENT_0		0x400
#define ELM_SYNDROME_FRAGMENT_1		0x404
#define ELM_SYNDROME_FRAGMENT_2		0x408
#define ELM_SYNDROME_FRAGMENT_3		0x40c
#define ELM_SYNDROME_FRAGMENT_4		0x410
#define ELM_SYNDROME_FRAGMENT_5		0x414
#define ELM_SYNDROME_FRAGMENT_6		0x418
#define ELM_LOCATION_STATUS		0x800
#define ELM_ERROR_LOCATION_0		0x880

/* ELM Interrupt Status Register */
#define INTR_STATUS_PAGE_VALID		BIT(8)

/* ELM Interrupt Enable Register */
#define INTR_EN_PAGE_MASK		BIT(8)

/* ELM Location Configuration Register */
#define ECC_BCH_LEVEL_MASK		0x3

/* ELM syndrome */
#define ELM_SYNDROME_VALID		BIT(16)

/* ELM_LOCATION_STATUS Register */
#define ECC_CORRECTABLE_MASK		BIT(8)
#define ECC_NB_ERRORS_MASK		0x1f

/* ELM_ERROR_LOCATION_0-15 Registers */
#define ECC_ERROR_LOCATION_MASK		0x1fff

#define ELM_ECC_SIZE			0x7ff

#define SYNDROME_FRAGMENT_REG_SIZE	0x40
#define ERROR_LOCATION_SIZE		0x100

struct elm_registers {
	u32 elm_irqenable;
	u32 elm_sysconfig;
	u32 elm_location_config;
	u32 elm_page_ctrl;
	u32 elm_syndrome_fragment_6[ERROR_VECTOR_MAX];
	u32 elm_syndrome_fragment_5[ERROR_VECTOR_MAX];
	u32 elm_syndrome_fragment_4[ERROR_VECTOR_MAX];
	u32 elm_syndrome_fragment_3[ERROR_VECTOR_MAX];
	u32 elm_syndrome_fragment_2[ERROR_VECTOR_MAX];
	u32 elm_syndrome_fragment_1[ERROR_VECTOR_MAX];
	u32 elm_syndrome_fragment_0[ERROR_VECTOR_MAX];
};

struct elm_info {
	struct device *dev;
	void __iomem *elm_base;
	struct completion elm_completion;
	struct list_head list;
	enum bch_ecc bch_type;
	struct elm_registers elm_regs;
	int ecc_steps;
	int ecc_syndrome_size;
};

static LIST_HEAD(elm_devices);

static void elm_write_reg(struct elm_info *info, int offset, u32 val)
{
	writel(val, info->elm_base + offset);
}

static u32 elm_read_reg(struct elm_info *info, int offset)
{
	return readl(info->elm_base + offset);
}

/**
 * elm_config - Configure ELM module
 * @dev:	ELM device
 * @bch_type:	Type of BCH ecc
 * @ecc_steps:	ECC steps to assign to config
 * @ecc_step_size:	ECC step size to assign to config
 * @ecc_syndrome_size:	ECC syndrome size to assign to config
 */
int elm_config(struct device *dev, enum bch_ecc bch_type,
	int ecc_steps, int ecc_step_size, int ecc_syndrome_size)
{
	u32 reg_val;
	struct elm_info *info = dev_get_drvdata(dev);

	if (!info) {
		dev_err(dev, "Unable to configure elm - device not probed?\n");
		return -EPROBE_DEFER;
	}
	/* ELM cannot detect ECC errors for chunks > 1KB */
	if (ecc_step_size > ((ELM_ECC_SIZE + 1) / 2)) {
		dev_err(dev, "unsupported config ecc-size=%d\n", ecc_step_size);
		return -EINVAL;
	}
	/* ELM support 8 error syndrome process */
	if (ecc_steps > ERROR_VECTOR_MAX && ecc_steps % ERROR_VECTOR_MAX) {
		dev_err(dev, "unsupported config ecc-step=%d\n", ecc_steps);
		return -EINVAL;
	}

	reg_val = (bch_type & ECC_BCH_LEVEL_MASK) | (ELM_ECC_SIZE << 16);
	elm_write_reg(info, ELM_LOCATION_CONFIG, reg_val);
	info->bch_type		= bch_type;
	info->ecc_steps		= ecc_steps;
	info->ecc_syndrome_size	= ecc_syndrome_size;

	return 0;
}
EXPORT_SYMBOL(elm_config);

/**
 * elm_configure_page_mode - Enable/Disable page mode
 * @info:	elm info
 * @index:	index number of syndrome fragment vector
 * @enable:	enable/disable flag for page mode
 *
 * Enable page mode for syndrome fragment index
 */
static void elm_configure_page_mode(struct elm_info *info, int index,
		bool enable)
{
	u32 reg_val;

	reg_val = elm_read_reg(info, ELM_PAGE_CTRL);
	if (enable)
		reg_val |= BIT(index);	/* enable page mode */
	else
		reg_val &= ~BIT(index);	/* disable page mode */

	elm_write_reg(info, ELM_PAGE_CTRL, reg_val);
}

/**
 * elm_load_syndrome - Load ELM syndrome reg
 * @info:	elm info
 * @err_vec:	elm error vectors
 * @ecc:	buffer with calculated ecc
 *
 * Load syndrome fragment registers with calculated ecc in reverse order.
 */
static void elm_load_syndrome(struct elm_info *info,
		struct elm_errorvec *err_vec, u8 *ecc)
{
	int i, offset;
	u32 val;

	for (i = 0; i < info->ecc_steps; i++) {

		/* Check error reported */
		if (err_vec[i].error_reported) {
			elm_configure_page_mode(info, i, true);
			offset = ELM_SYNDROME_FRAGMENT_0 +
				SYNDROME_FRAGMENT_REG_SIZE * i;
			switch (info->bch_type) {
			case BCH8_ECC:
				/* syndrome fragment 0 = ecc[9-12B] */
				val = cpu_to_be32(*(u32 *) &ecc[9]);
				elm_write_reg(info, offset, val);

				/* syndrome fragment 1 = ecc[5-8B] */
				offset += 4;
				val = cpu_to_be32(*(u32 *) &ecc[5]);
				elm_write_reg(info, offset, val);

				/* syndrome fragment 2 = ecc[1-4B] */
				offset += 4;
				val = cpu_to_be32(*(u32 *) &ecc[1]);
				elm_write_reg(info, offset, val);

				/* syndrome fragment 3 = ecc[0B] */
				offset += 4;
				val = ecc[0];
				elm_write_reg(info, offset, val);
				break;
			case BCH4_ECC:
				/* syndrome fragment 0 = ecc[20-52b] bits */
				val = (cpu_to_be32(*(u32 *) &ecc[3]) >> 4) |
					((ecc[2] & 0xf) << 28);
				elm_write_reg(info, offset, val);

				/* syndrome fragment 1 = ecc[0-20b] bits */
				offset += 4;
				val = cpu_to_be32(*(u32 *) &ecc[0]) >> 12;
				elm_write_reg(info, offset, val);
				break;
			case BCH16_ECC:
				val = cpu_to_be32(*(u32 *) &ecc[22]);
				elm_write_reg(info, offset, val);
				offset += 4;
				val = cpu_to_be32(*(u32 *) &ecc[18]);
				elm_write_reg(info, offset, val);
				offset += 4;
				val = cpu_to_be32(*(u32 *) &ecc[14]);
				elm_write_reg(info, offset, val);
				offset += 4;
				val = cpu_to_be32(*(u32 *) &ecc[10]);
				elm_write_reg(info, offset, val);
				offset += 4;
				val = cpu_to_be32(*(u32 *) &ecc[6]);
				elm_write_reg(info, offset, val);
				offset += 4;
				val = cpu_to_be32(*(u32 *) &ecc[2]);
				elm_write_reg(info, offset, val);
				offset += 4;
				val = cpu_to_be32(*(u32 *) &ecc[0]) >> 16;
				elm_write_reg(info, offset, val);
				break;
			default:
				pr_err("invalid config bch_type\n");
			}
		}

		/* Update ecc pointer with ecc byte size */
		ecc += info->ecc_syndrome_size;
	}
}

/**
 * elm_start_processing - start elm syndrome processing
 * @info:	elm info
 * @err_vec:	elm error vectors
 *
 * Set syndrome valid bit for syndrome fragment registers for which
 * elm syndrome fragment registers are loaded. This enables elm module
 * to start processing syndrome vectors.
 */
static void elm_start_processing(struct elm_info *info,
		struct elm_errorvec *err_vec)
{
	int i, offset;
	u32 reg_val;

	/*
	 * Set syndrome vector valid, so that ELM module
	 * will process it for vectors error is reported
	 */
	for (i = 0; i < info->ecc_steps; i++) {
		if (err_vec[i].error_reported) {
			offset = ELM_SYNDROME_FRAGMENT_6 +
				SYNDROME_FRAGMENT_REG_SIZE * i;
			reg_val = elm_read_reg(info, offset);
			reg_val |= ELM_SYNDROME_VALID;
			elm_write_reg(info, offset, reg_val);
		}
	}
}

/**
 * elm_error_correction - locate correctable error position
 * @info:	elm info
 * @err_vec:	elm error vectors
 *
 * On completion of processing by elm module, error location status
 * register updated with correctable/uncorrectable error information.
 * In case of correctable errors, number of errors located from
 * elm location status register & read the positions from
 * elm error location register.
 */
static void elm_error_correction(struct elm_info *info,
		struct elm_errorvec *err_vec)
{
	int i, j, errors = 0;
	int offset;
	u32 reg_val;

	for (i = 0; i < info->ecc_steps; i++) {

		/* Check error reported */
		if (err_vec[i].error_reported) {
			offset = ELM_LOCATION_STATUS + ERROR_LOCATION_SIZE * i;
			reg_val = elm_read_reg(info, offset);

			/* Check correctable error or not */
			if (reg_val & ECC_CORRECTABLE_MASK) {
				offset = ELM_ERROR_LOCATION_0 +
					ERROR_LOCATION_SIZE * i;

				/* Read count of correctable errors */
				err_vec[i].error_count = reg_val &
					ECC_NB_ERRORS_MASK;

				/* Update the error locations in error vector */
				for (j = 0; j < err_vec[i].error_count; j++) {

					reg_val = elm_read_reg(info, offset);
					err_vec[i].error_loc[j] = reg_val &
						ECC_ERROR_LOCATION_MASK;

					/* Update error location register */
					offset += 4;
				}

				errors += err_vec[i].error_count;
			} else {
				err_vec[i].error_uncorrectable = true;
			}

			/* Clearing interrupts for processed error vectors */
			elm_write_reg(info, ELM_IRQSTATUS, BIT(i));

			/* Disable page mode */
			elm_configure_page_mode(info, i, false);
		}
	}
}

/**
 * elm_decode_bch_error_page - Locate error position
 * @dev:	device pointer
 * @ecc_calc:	calculated ECC bytes from GPMC
 * @err_vec:	elm error vectors
 *
 * Called with one or more error reported vectors & vectors with
 * error reported is updated in err_vec[].error_reported
 */
void elm_decode_bch_error_page(struct device *dev, u8 *ecc_calc,
		struct elm_errorvec *err_vec)
{
	struct elm_info *info = dev_get_drvdata(dev);
	u32 reg_val;

	/* Enable page mode interrupt */
	reg_val = elm_read_reg(info, ELM_IRQSTATUS);
	elm_write_reg(info, ELM_IRQSTATUS, reg_val & INTR_STATUS_PAGE_VALID);
	elm_write_reg(info, ELM_IRQENABLE, INTR_EN_PAGE_MASK);

	/* Load valid ecc byte to syndrome fragment register */
	elm_load_syndrome(info, err_vec, ecc_calc);

	/* Enable syndrome processing for which syndrome fragment is updated */
	elm_start_processing(info, err_vec);

	/* Wait for ELM module to finish locating error correction */
	wait_for_completion(&info->elm_completion);

	/* Disable page mode interrupt */
	reg_val = elm_read_reg(info, ELM_IRQENABLE);
	elm_write_reg(info, ELM_IRQENABLE, reg_val & ~INTR_EN_PAGE_MASK);
	elm_error_correction(info, err_vec);
}
EXPORT_SYMBOL(elm_decode_bch_error_page);

static irqreturn_t elm_isr(int this_irq, void *dev_id)
{
	u32 reg_val;
	struct elm_info *info = dev_id;

	reg_val = elm_read_reg(info, ELM_IRQSTATUS);

	/* All error vectors processed */
	if (reg_val & INTR_STATUS_PAGE_VALID) {
		elm_write_reg(info, ELM_IRQSTATUS,
				reg_val & INTR_STATUS_PAGE_VALID);
		complete(&info->elm_completion);
		return IRQ_HANDLED;
	}

	return IRQ_NONE;
}

static int elm_probe(struct platform_device *pdev)
{
	int ret = 0;
<<<<<<< HEAD
	struct resource *irq;
=======
>>>>>>> 754e0b0e
	struct elm_info *info;
	int irq;

	info = devm_kzalloc(&pdev->dev, sizeof(*info), GFP_KERNEL);
	if (!info)
		return -ENOMEM;

	info->dev = &pdev->dev;

	irq = platform_get_irq(pdev, 0);
	if (irq < 0)
		return irq;

	info->elm_base = devm_platform_ioremap_resource(pdev, 0);
	if (IS_ERR(info->elm_base))
		return PTR_ERR(info->elm_base);

	ret = devm_request_irq(&pdev->dev, irq, elm_isr, 0,
			       pdev->name, info);
	if (ret) {
		dev_err(&pdev->dev, "failure requesting %d\n", irq);
		return ret;
	}

	pm_runtime_enable(&pdev->dev);
	if (pm_runtime_get_sync(&pdev->dev) < 0) {
		ret = -EINVAL;
		pm_runtime_put_sync(&pdev->dev);
		pm_runtime_disable(&pdev->dev);
		dev_err(&pdev->dev, "can't enable clock\n");
		return ret;
	}

	init_completion(&info->elm_completion);
	INIT_LIST_HEAD(&info->list);
	list_add(&info->list, &elm_devices);
	platform_set_drvdata(pdev, info);
	return ret;
}

static int elm_remove(struct platform_device *pdev)
{
	pm_runtime_put_sync(&pdev->dev);
	pm_runtime_disable(&pdev->dev);
	return 0;
}

#ifdef CONFIG_PM_SLEEP
/*
 * elm_context_save
 * saves ELM configurations to preserve them across Hardware powered-down
 */
static int elm_context_save(struct elm_info *info)
{
	struct elm_registers *regs = &info->elm_regs;
	enum bch_ecc bch_type = info->bch_type;
	u32 offset = 0, i;

	regs->elm_irqenable       = elm_read_reg(info, ELM_IRQENABLE);
	regs->elm_sysconfig       = elm_read_reg(info, ELM_SYSCONFIG);
	regs->elm_location_config = elm_read_reg(info, ELM_LOCATION_CONFIG);
	regs->elm_page_ctrl       = elm_read_reg(info, ELM_PAGE_CTRL);
	for (i = 0; i < ERROR_VECTOR_MAX; i++) {
		offset = i * SYNDROME_FRAGMENT_REG_SIZE;
		switch (bch_type) {
		case BCH16_ECC:
			regs->elm_syndrome_fragment_6[i] = elm_read_reg(info,
					ELM_SYNDROME_FRAGMENT_6 + offset);
			regs->elm_syndrome_fragment_5[i] = elm_read_reg(info,
					ELM_SYNDROME_FRAGMENT_5 + offset);
			regs->elm_syndrome_fragment_4[i] = elm_read_reg(info,
					ELM_SYNDROME_FRAGMENT_4 + offset);
			fallthrough;
		case BCH8_ECC:
			regs->elm_syndrome_fragment_3[i] = elm_read_reg(info,
					ELM_SYNDROME_FRAGMENT_3 + offset);
			regs->elm_syndrome_fragment_2[i] = elm_read_reg(info,
					ELM_SYNDROME_FRAGMENT_2 + offset);
			fallthrough;
		case BCH4_ECC:
			regs->elm_syndrome_fragment_1[i] = elm_read_reg(info,
					ELM_SYNDROME_FRAGMENT_1 + offset);
			regs->elm_syndrome_fragment_0[i] = elm_read_reg(info,
					ELM_SYNDROME_FRAGMENT_0 + offset);
			break;
		default:
			return -EINVAL;
		}
		/* ELM SYNDROME_VALID bit in SYNDROME_FRAGMENT_6[] needs
		 * to be saved for all BCH schemes*/
		regs->elm_syndrome_fragment_6[i] = elm_read_reg(info,
					ELM_SYNDROME_FRAGMENT_6 + offset);
	}
	return 0;
}

/*
 * elm_context_restore
 * writes configurations saved duing power-down back into ELM registers
 */
static int elm_context_restore(struct elm_info *info)
{
	struct elm_registers *regs = &info->elm_regs;
	enum bch_ecc bch_type = info->bch_type;
	u32 offset = 0, i;

	elm_write_reg(info, ELM_IRQENABLE,	 regs->elm_irqenable);
	elm_write_reg(info, ELM_SYSCONFIG,	 regs->elm_sysconfig);
	elm_write_reg(info, ELM_LOCATION_CONFIG, regs->elm_location_config);
	elm_write_reg(info, ELM_PAGE_CTRL,	 regs->elm_page_ctrl);
	for (i = 0; i < ERROR_VECTOR_MAX; i++) {
		offset = i * SYNDROME_FRAGMENT_REG_SIZE;
		switch (bch_type) {
		case BCH16_ECC:
			elm_write_reg(info, ELM_SYNDROME_FRAGMENT_6 + offset,
					regs->elm_syndrome_fragment_6[i]);
			elm_write_reg(info, ELM_SYNDROME_FRAGMENT_5 + offset,
					regs->elm_syndrome_fragment_5[i]);
			elm_write_reg(info, ELM_SYNDROME_FRAGMENT_4 + offset,
					regs->elm_syndrome_fragment_4[i]);
			fallthrough;
		case BCH8_ECC:
			elm_write_reg(info, ELM_SYNDROME_FRAGMENT_3 + offset,
					regs->elm_syndrome_fragment_3[i]);
			elm_write_reg(info, ELM_SYNDROME_FRAGMENT_2 + offset,
					regs->elm_syndrome_fragment_2[i]);
			fallthrough;
		case BCH4_ECC:
			elm_write_reg(info, ELM_SYNDROME_FRAGMENT_1 + offset,
					regs->elm_syndrome_fragment_1[i]);
			elm_write_reg(info, ELM_SYNDROME_FRAGMENT_0 + offset,
					regs->elm_syndrome_fragment_0[i]);
			break;
		default:
			return -EINVAL;
		}
		/* ELM_SYNDROME_VALID bit to be set in last to trigger FSM */
		elm_write_reg(info, ELM_SYNDROME_FRAGMENT_6 + offset,
					regs->elm_syndrome_fragment_6[i] &
							 ELM_SYNDROME_VALID);
	}
	return 0;
}

static int elm_suspend(struct device *dev)
{
	struct elm_info *info = dev_get_drvdata(dev);
	elm_context_save(info);
	pm_runtime_put_sync(dev);
	return 0;
}

static int elm_resume(struct device *dev)
{
	struct elm_info *info = dev_get_drvdata(dev);
	pm_runtime_get_sync(dev);
	elm_context_restore(info);
	return 0;
}
#endif

static SIMPLE_DEV_PM_OPS(elm_pm_ops, elm_suspend, elm_resume);

#ifdef CONFIG_OF
static const struct of_device_id elm_of_match[] = {
	{ .compatible = "ti,am3352-elm" },
	{},
};
MODULE_DEVICE_TABLE(of, elm_of_match);
#endif

static struct platform_driver elm_driver = {
	.driver	= {
		.name	= DRIVER_NAME,
		.of_match_table = of_match_ptr(elm_of_match),
		.pm	= &elm_pm_ops,
	},
	.probe	= elm_probe,
	.remove	= elm_remove,
};

module_platform_driver(elm_driver);

MODULE_DESCRIPTION("ELM driver for BCH error correction");
MODULE_AUTHOR("Texas Instruments");
MODULE_ALIAS("platform:" DRIVER_NAME);
MODULE_LICENSE("GPL v2");<|MERGE_RESOLUTION|>--- conflicted
+++ resolved
@@ -384,10 +384,6 @@
 static int elm_probe(struct platform_device *pdev)
 {
 	int ret = 0;
-<<<<<<< HEAD
-	struct resource *irq;
-=======
->>>>>>> 754e0b0e
 	struct elm_info *info;
 	int irq;
 
