// SPDX-License-Identifier: GPL-2.0-only
/**
 * Host side test driver to test endpoint functionality
 *
 * Copyright (C) 2017 Texas Instruments
 * Author: Kishon Vijay Abraham I <kishon@ti.com>
 */

#include <linux/crc32.h>
#include <linux/delay.h>
#include <linux/fs.h>
#include <linux/io.h>
#include <linux/interrupt.h>
#include <linux/irq.h>
#include <linux/miscdevice.h>
#include <linux/module.h>
#include <linux/mutex.h>
#include <linux/random.h>
#include <linux/slab.h>
#include <linux/uaccess.h>
#include <linux/pci.h>
#include <linux/pci_ids.h>

#include <linux/pci_regs.h>

#include <uapi/linux/pcitest.h>

#define DRV_MODULE_NAME				"pci-endpoint-test"

#define IRQ_TYPE_UNDEFINED			-1
#define IRQ_TYPE_LEGACY				0
#define IRQ_TYPE_MSI				1
#define IRQ_TYPE_MSIX				2

#define PCI_ENDPOINT_TEST_MAGIC			0x0

#define PCI_ENDPOINT_TEST_COMMAND		0x4
#define COMMAND_RAISE_LEGACY_IRQ		BIT(0)
#define COMMAND_RAISE_MSI_IRQ			BIT(1)
#define COMMAND_RAISE_MSIX_IRQ			BIT(2)
#define COMMAND_READ				BIT(3)
#define COMMAND_WRITE				BIT(4)
#define COMMAND_COPY				BIT(5)

#define PCI_ENDPOINT_TEST_STATUS		0x8
#define STATUS_READ_SUCCESS			BIT(0)
#define STATUS_READ_FAIL			BIT(1)
#define STATUS_WRITE_SUCCESS			BIT(2)
#define STATUS_WRITE_FAIL			BIT(3)
#define STATUS_COPY_SUCCESS			BIT(4)
#define STATUS_COPY_FAIL			BIT(5)
#define STATUS_IRQ_RAISED			BIT(6)
#define STATUS_SRC_ADDR_INVALID			BIT(7)
#define STATUS_DST_ADDR_INVALID			BIT(8)

#define PCI_ENDPOINT_TEST_LOWER_SRC_ADDR	0x0c
#define PCI_ENDPOINT_TEST_UPPER_SRC_ADDR	0x10

#define PCI_ENDPOINT_TEST_LOWER_DST_ADDR	0x14
#define PCI_ENDPOINT_TEST_UPPER_DST_ADDR	0x18

#define PCI_ENDPOINT_TEST_SIZE			0x1c
#define PCI_ENDPOINT_TEST_CHECKSUM		0x20

#define PCI_ENDPOINT_TEST_IRQ_TYPE		0x24
#define PCI_ENDPOINT_TEST_IRQ_NUMBER		0x28

#define PCI_ENDPOINT_TEST_FLAGS			0x2c
#define FLAG_USE_DMA				BIT(0)

#define PCI_DEVICE_ID_TI_AM654			0xb00c
#define PCI_DEVICE_ID_TI_J7200			0xb00f
#define PCI_DEVICE_ID_TI_AM64			0xb010
<<<<<<< HEAD
#define PCI_DEVICE_ID_LS1028A			0x82c0
=======
#define PCI_DEVICE_ID_TI_J721S2		0xb013
>>>>>>> fb2635ac
#define PCI_DEVICE_ID_LS1088A			0x80c0
#define PCI_DEVICE_ID_LX2160A			0x8d80
#define PCI_DEVICE_ID_LX2162A			0x8d88
#define PCI_DEVICE_ID_IMX8			0x0808
#define PCI_DEVICE_ID_IMX6			0x0606

#define is_am654_pci_dev(pdev)		\
		((pdev)->device == PCI_DEVICE_ID_TI_AM654)

#define PCI_DEVICE_ID_RENESAS_R8A774A1		0x0028
#define PCI_DEVICE_ID_RENESAS_R8A774B1		0x002b
#define PCI_DEVICE_ID_RENESAS_R8A774C0		0x002d
#define PCI_DEVICE_ID_RENESAS_R8A774E1		0x0025

static DEFINE_IDA(pci_endpoint_test_ida);

#define to_endpoint_test(priv) container_of((priv), struct pci_endpoint_test, \
					    miscdev)

static bool no_msi;
module_param(no_msi, bool, 0444);
MODULE_PARM_DESC(no_msi, "Disable MSI interrupt in pci_endpoint_test");

static int irq_type = IRQ_TYPE_MSI;
module_param(irq_type, int, 0444);
MODULE_PARM_DESC(irq_type, "IRQ mode selection in pci_endpoint_test (0 - Legacy, 1 - MSI, 2 - MSI-X)");

enum pci_barno {
	BAR_0,
	BAR_1,
	BAR_2,
	BAR_3,
	BAR_4,
	BAR_5,
};

struct pci_endpoint_test {
	struct pci_dev	*pdev;
	void __iomem	*base;
	void __iomem	*bar[PCI_STD_NUM_BARS];
	struct completion irq_raised;
	int		last_irq;
	int		num_irqs;
	int		irq_type;
	/* mutex to protect the ioctls */
	struct mutex	mutex;
	struct miscdevice miscdev;
	enum pci_barno test_reg_bar;
	size_t alignment;
	const char *name;
};

struct pci_endpoint_test_data {
	enum pci_barno test_reg_bar;
	size_t alignment;
	int irq_type;
};

static inline u32 pci_endpoint_test_readl(struct pci_endpoint_test *test,
					  u32 offset)
{
	return readl(test->base + offset);
}

static inline void pci_endpoint_test_writel(struct pci_endpoint_test *test,
					    u32 offset, u32 value)
{
	writel(value, test->base + offset);
}

static inline u32 pci_endpoint_test_bar_readl(struct pci_endpoint_test *test,
					      int bar, int offset)
{
	return readl(test->bar[bar] + offset);
}

static inline void pci_endpoint_test_bar_writel(struct pci_endpoint_test *test,
						int bar, u32 offset, u32 value)
{
	writel(value, test->bar[bar] + offset);
}

static irqreturn_t pci_endpoint_test_irqhandler(int irq, void *dev_id)
{
	struct pci_endpoint_test *test = dev_id;
	u32 reg;

	reg = pci_endpoint_test_readl(test, PCI_ENDPOINT_TEST_STATUS);
	if (reg & STATUS_IRQ_RAISED) {
		test->last_irq = irq;
		complete(&test->irq_raised);
		reg &= ~STATUS_IRQ_RAISED;
	}
	pci_endpoint_test_writel(test, PCI_ENDPOINT_TEST_STATUS,
				 reg);

	return IRQ_HANDLED;
}

static void pci_endpoint_test_free_irq_vectors(struct pci_endpoint_test *test)
{
	struct pci_dev *pdev = test->pdev;

	pci_free_irq_vectors(pdev);
	test->irq_type = IRQ_TYPE_UNDEFINED;
}

static bool pci_endpoint_test_alloc_irq_vectors(struct pci_endpoint_test *test,
						int type)
{
	int irq = -1;
	struct pci_dev *pdev = test->pdev;
	struct device *dev = &pdev->dev;
	bool res = true;

	switch (type) {
	case IRQ_TYPE_LEGACY:
		irq = pci_alloc_irq_vectors(pdev, 1, 1, PCI_IRQ_LEGACY);
		if (irq < 0)
			dev_err(dev, "Failed to get Legacy interrupt\n");
		break;
	case IRQ_TYPE_MSI:
		irq = pci_alloc_irq_vectors(pdev, 1, 32, PCI_IRQ_MSI);
		if (irq < 0)
			dev_err(dev, "Failed to get MSI interrupts\n");
		break;
	case IRQ_TYPE_MSIX:
		irq = pci_alloc_irq_vectors(pdev, 1, 2048, PCI_IRQ_MSIX);
		if (irq < 0)
			dev_err(dev, "Failed to get MSI-X interrupts\n");
		break;
	default:
		dev_err(dev, "Invalid IRQ type selected\n");
	}

	if (irq < 0) {
		irq = 0;
		res = false;
	}

	test->irq_type = type;
	test->num_irqs = irq;

	return res;
}

static void pci_endpoint_test_release_irq(struct pci_endpoint_test *test)
{
	int i;
	struct pci_dev *pdev = test->pdev;
	struct device *dev = &pdev->dev;

	for (i = 0; i < test->num_irqs; i++)
		devm_free_irq(dev, pci_irq_vector(pdev, i), test);

	test->num_irqs = 0;
}

static bool pci_endpoint_test_request_irq(struct pci_endpoint_test *test)
{
	int i;
	int err;
	struct pci_dev *pdev = test->pdev;
	struct device *dev = &pdev->dev;

	for (i = 0; i < test->num_irqs; i++) {
		err = devm_request_irq(dev, pci_irq_vector(pdev, i),
				       pci_endpoint_test_irqhandler,
				       IRQF_SHARED, test->name, test);
		if (err)
			goto fail;
	}

	return true;

fail:
	switch (irq_type) {
	case IRQ_TYPE_LEGACY:
		dev_err(dev, "Failed to request IRQ %d for Legacy\n",
			pci_irq_vector(pdev, i));
		break;
	case IRQ_TYPE_MSI:
		dev_err(dev, "Failed to request IRQ %d for MSI %d\n",
			pci_irq_vector(pdev, i),
			i + 1);
		break;
	case IRQ_TYPE_MSIX:
		dev_err(dev, "Failed to request IRQ %d for MSI-X %d\n",
			pci_irq_vector(pdev, i),
			i + 1);
		break;
	}

	return false;
}

static bool pci_endpoint_test_bar(struct pci_endpoint_test *test,
				  enum pci_barno barno)
{
	int j;
	u32 val;
	int size;
	struct pci_dev *pdev = test->pdev;

	if (!test->bar[barno])
		return false;

	size = pci_resource_len(pdev, barno);

	if (barno == test->test_reg_bar)
		size = 0x4;

	for (j = 0; j < size; j += 4)
		pci_endpoint_test_bar_writel(test, barno, j, 0xA0A0A0A0);

	for (j = 0; j < size; j += 4) {
		val = pci_endpoint_test_bar_readl(test, barno, j);
		if (val != 0xA0A0A0A0)
			return false;
	}

	return true;
}

static bool pci_endpoint_test_legacy_irq(struct pci_endpoint_test *test)
{
	u32 val;

	pci_endpoint_test_writel(test, PCI_ENDPOINT_TEST_IRQ_TYPE,
				 IRQ_TYPE_LEGACY);
	pci_endpoint_test_writel(test, PCI_ENDPOINT_TEST_IRQ_NUMBER, 0);
	pci_endpoint_test_writel(test, PCI_ENDPOINT_TEST_COMMAND,
				 COMMAND_RAISE_LEGACY_IRQ);
	val = wait_for_completion_timeout(&test->irq_raised,
					  msecs_to_jiffies(1000));
	if (!val)
		return false;

	return true;
}

static bool pci_endpoint_test_msi_irq(struct pci_endpoint_test *test,
				       u16 msi_num, bool msix)
{
	u32 val;
	struct pci_dev *pdev = test->pdev;

	pci_endpoint_test_writel(test, PCI_ENDPOINT_TEST_IRQ_TYPE,
				 msix == false ? IRQ_TYPE_MSI :
				 IRQ_TYPE_MSIX);
	pci_endpoint_test_writel(test, PCI_ENDPOINT_TEST_IRQ_NUMBER, msi_num);
	pci_endpoint_test_writel(test, PCI_ENDPOINT_TEST_COMMAND,
				 msix == false ? COMMAND_RAISE_MSI_IRQ :
				 COMMAND_RAISE_MSIX_IRQ);
	val = wait_for_completion_timeout(&test->irq_raised,
					  msecs_to_jiffies(1000));
	if (!val)
		return false;

	if (pci_irq_vector(pdev, msi_num - 1) == test->last_irq)
		return true;

	return false;
}

static int pci_endpoint_test_validate_xfer_params(struct device *dev,
		struct pci_endpoint_test_xfer_param *param, size_t alignment)
{
	if (!param->size) {
		dev_dbg(dev, "Data size is zero\n");
		return -EINVAL;
	}

	if (param->size > SIZE_MAX - alignment) {
		dev_dbg(dev, "Maximum transfer data size exceeded\n");
		return -EINVAL;
	}

	return 0;
}

static bool pci_endpoint_test_copy(struct pci_endpoint_test *test,
				   unsigned long arg)
{
	struct pci_endpoint_test_xfer_param param;
	bool ret = false;
	void *src_addr;
	void *dst_addr;
	u32 flags = 0;
	bool use_dma;
	size_t size;
	dma_addr_t src_phys_addr;
	dma_addr_t dst_phys_addr;
	struct pci_dev *pdev = test->pdev;
	struct device *dev = &pdev->dev;
	void *orig_src_addr;
	dma_addr_t orig_src_phys_addr;
	void *orig_dst_addr;
	dma_addr_t orig_dst_phys_addr;
	size_t offset;
	size_t alignment = test->alignment;
	int irq_type = test->irq_type;
	u32 src_crc32;
	u32 dst_crc32;
	int err;

	err = copy_from_user(&param, (void __user *)arg, sizeof(param));
	if (err) {
		dev_err(dev, "Failed to get transfer param\n");
		return false;
	}

	err = pci_endpoint_test_validate_xfer_params(dev, &param, alignment);
	if (err)
		return false;

	size = param.size;

	use_dma = !!(param.flags & PCITEST_FLAGS_USE_DMA);
	if (use_dma)
		flags |= FLAG_USE_DMA;

	if (irq_type < IRQ_TYPE_LEGACY || irq_type > IRQ_TYPE_MSIX) {
		dev_err(dev, "Invalid IRQ type option\n");
		goto err;
	}

	orig_src_addr = kzalloc(size + alignment, GFP_KERNEL);
	if (!orig_src_addr) {
		dev_err(dev, "Failed to allocate source buffer\n");
		ret = false;
		goto err;
	}

	get_random_bytes(orig_src_addr, size + alignment);
	orig_src_phys_addr = dma_map_single(dev, orig_src_addr,
					    size + alignment, DMA_TO_DEVICE);
	if (dma_mapping_error(dev, orig_src_phys_addr)) {
		dev_err(dev, "failed to map source buffer address\n");
		ret = false;
		goto err_src_phys_addr;
	}

	if (alignment && !IS_ALIGNED(orig_src_phys_addr, alignment)) {
		src_phys_addr = PTR_ALIGN(orig_src_phys_addr, alignment);
		offset = src_phys_addr - orig_src_phys_addr;
		src_addr = orig_src_addr + offset;
	} else {
		src_phys_addr = orig_src_phys_addr;
		src_addr = orig_src_addr;
	}

	pci_endpoint_test_writel(test, PCI_ENDPOINT_TEST_LOWER_SRC_ADDR,
				 lower_32_bits(src_phys_addr));

	pci_endpoint_test_writel(test, PCI_ENDPOINT_TEST_UPPER_SRC_ADDR,
				 upper_32_bits(src_phys_addr));

	src_crc32 = crc32_le(~0, src_addr, size);

	orig_dst_addr = kzalloc(size + alignment, GFP_KERNEL);
	if (!orig_dst_addr) {
		dev_err(dev, "Failed to allocate destination address\n");
		ret = false;
		goto err_dst_addr;
	}

	orig_dst_phys_addr = dma_map_single(dev, orig_dst_addr,
					    size + alignment, DMA_FROM_DEVICE);
	if (dma_mapping_error(dev, orig_dst_phys_addr)) {
		dev_err(dev, "failed to map destination buffer address\n");
		ret = false;
		goto err_dst_phys_addr;
	}

	if (alignment && !IS_ALIGNED(orig_dst_phys_addr, alignment)) {
		dst_phys_addr = PTR_ALIGN(orig_dst_phys_addr, alignment);
		offset = dst_phys_addr - orig_dst_phys_addr;
		dst_addr = orig_dst_addr + offset;
	} else {
		dst_phys_addr = orig_dst_phys_addr;
		dst_addr = orig_dst_addr;
	}

	pci_endpoint_test_writel(test, PCI_ENDPOINT_TEST_LOWER_DST_ADDR,
				 lower_32_bits(dst_phys_addr));
	pci_endpoint_test_writel(test, PCI_ENDPOINT_TEST_UPPER_DST_ADDR,
				 upper_32_bits(dst_phys_addr));

	pci_endpoint_test_writel(test, PCI_ENDPOINT_TEST_SIZE,
				 size);

	pci_endpoint_test_writel(test, PCI_ENDPOINT_TEST_FLAGS, flags);
	pci_endpoint_test_writel(test, PCI_ENDPOINT_TEST_IRQ_TYPE, irq_type);
	pci_endpoint_test_writel(test, PCI_ENDPOINT_TEST_IRQ_NUMBER, 1);
	pci_endpoint_test_writel(test, PCI_ENDPOINT_TEST_COMMAND,
				 COMMAND_COPY);

	wait_for_completion(&test->irq_raised);

	dma_unmap_single(dev, orig_dst_phys_addr, size + alignment,
			 DMA_FROM_DEVICE);

	dst_crc32 = crc32_le(~0, dst_addr, size);
	if (dst_crc32 == src_crc32)
		ret = true;

err_dst_phys_addr:
	kfree(orig_dst_addr);

err_dst_addr:
	dma_unmap_single(dev, orig_src_phys_addr, size + alignment,
			 DMA_TO_DEVICE);

err_src_phys_addr:
	kfree(orig_src_addr);

err:
	return ret;
}

static bool pci_endpoint_test_write(struct pci_endpoint_test *test,
				    unsigned long arg)
{
	struct pci_endpoint_test_xfer_param param;
	bool ret = false;
	u32 flags = 0;
	bool use_dma;
	u32 reg;
	void *addr;
	dma_addr_t phys_addr;
	struct pci_dev *pdev = test->pdev;
	struct device *dev = &pdev->dev;
	void *orig_addr;
	dma_addr_t orig_phys_addr;
	size_t offset;
	size_t alignment = test->alignment;
	int irq_type = test->irq_type;
	size_t size;
	u32 crc32;
	int err;

	err = copy_from_user(&param, (void __user *)arg, sizeof(param));
	if (err != 0) {
		dev_err(dev, "Failed to get transfer param\n");
		return false;
	}

	err = pci_endpoint_test_validate_xfer_params(dev, &param, alignment);
	if (err)
		return false;

	size = param.size;

	use_dma = !!(param.flags & PCITEST_FLAGS_USE_DMA);
	if (use_dma)
		flags |= FLAG_USE_DMA;

	if (irq_type < IRQ_TYPE_LEGACY || irq_type > IRQ_TYPE_MSIX) {
		dev_err(dev, "Invalid IRQ type option\n");
		goto err;
	}

	orig_addr = kzalloc(size + alignment, GFP_KERNEL);
	if (!orig_addr) {
		dev_err(dev, "Failed to allocate address\n");
		ret = false;
		goto err;
	}

	get_random_bytes(orig_addr, size + alignment);

	orig_phys_addr = dma_map_single(dev, orig_addr, size + alignment,
					DMA_TO_DEVICE);
	if (dma_mapping_error(dev, orig_phys_addr)) {
		dev_err(dev, "failed to map source buffer address\n");
		ret = false;
		goto err_phys_addr;
	}

	if (alignment && !IS_ALIGNED(orig_phys_addr, alignment)) {
		phys_addr =  PTR_ALIGN(orig_phys_addr, alignment);
		offset = phys_addr - orig_phys_addr;
		addr = orig_addr + offset;
	} else {
		phys_addr = orig_phys_addr;
		addr = orig_addr;
	}

	crc32 = crc32_le(~0, addr, size);
	pci_endpoint_test_writel(test, PCI_ENDPOINT_TEST_CHECKSUM,
				 crc32);

	pci_endpoint_test_writel(test, PCI_ENDPOINT_TEST_LOWER_SRC_ADDR,
				 lower_32_bits(phys_addr));
	pci_endpoint_test_writel(test, PCI_ENDPOINT_TEST_UPPER_SRC_ADDR,
				 upper_32_bits(phys_addr));

	pci_endpoint_test_writel(test, PCI_ENDPOINT_TEST_SIZE, size);

	pci_endpoint_test_writel(test, PCI_ENDPOINT_TEST_FLAGS, flags);
	pci_endpoint_test_writel(test, PCI_ENDPOINT_TEST_IRQ_TYPE, irq_type);
	pci_endpoint_test_writel(test, PCI_ENDPOINT_TEST_IRQ_NUMBER, 1);
	pci_endpoint_test_writel(test, PCI_ENDPOINT_TEST_COMMAND,
				 COMMAND_READ);

	wait_for_completion(&test->irq_raised);

	reg = pci_endpoint_test_readl(test, PCI_ENDPOINT_TEST_STATUS);
	if (reg & STATUS_READ_SUCCESS)
		ret = true;

	dma_unmap_single(dev, orig_phys_addr, size + alignment,
			 DMA_TO_DEVICE);

err_phys_addr:
	kfree(orig_addr);

err:
	return ret;
}

static bool pci_endpoint_test_read(struct pci_endpoint_test *test,
				   unsigned long arg)
{
	struct pci_endpoint_test_xfer_param param;
	bool ret = false;
	u32 flags = 0;
	bool use_dma;
	size_t size;
	void *addr;
	dma_addr_t phys_addr;
	struct pci_dev *pdev = test->pdev;
	struct device *dev = &pdev->dev;
	void *orig_addr;
	dma_addr_t orig_phys_addr;
	size_t offset;
	size_t alignment = test->alignment;
	int irq_type = test->irq_type;
	u32 crc32;
	int err;

	err = copy_from_user(&param, (void __user *)arg, sizeof(param));
	if (err) {
		dev_err(dev, "Failed to get transfer param\n");
		return false;
	}

	err = pci_endpoint_test_validate_xfer_params(dev, &param, alignment);
	if (err)
		return false;

	size = param.size;

	use_dma = !!(param.flags & PCITEST_FLAGS_USE_DMA);
	if (use_dma)
		flags |= FLAG_USE_DMA;

	if (irq_type < IRQ_TYPE_LEGACY || irq_type > IRQ_TYPE_MSIX) {
		dev_err(dev, "Invalid IRQ type option\n");
		goto err;
	}

	orig_addr = kzalloc(size + alignment, GFP_KERNEL);
	if (!orig_addr) {
		dev_err(dev, "Failed to allocate destination address\n");
		ret = false;
		goto err;
	}

	orig_phys_addr = dma_map_single(dev, orig_addr, size + alignment,
					DMA_FROM_DEVICE);
	if (dma_mapping_error(dev, orig_phys_addr)) {
		dev_err(dev, "failed to map source buffer address\n");
		ret = false;
		goto err_phys_addr;
	}

	if (alignment && !IS_ALIGNED(orig_phys_addr, alignment)) {
		phys_addr = PTR_ALIGN(orig_phys_addr, alignment);
		offset = phys_addr - orig_phys_addr;
		addr = orig_addr + offset;
	} else {
		phys_addr = orig_phys_addr;
		addr = orig_addr;
	}

	pci_endpoint_test_writel(test, PCI_ENDPOINT_TEST_LOWER_DST_ADDR,
				 lower_32_bits(phys_addr));
	pci_endpoint_test_writel(test, PCI_ENDPOINT_TEST_UPPER_DST_ADDR,
				 upper_32_bits(phys_addr));

	pci_endpoint_test_writel(test, PCI_ENDPOINT_TEST_SIZE, size);

	pci_endpoint_test_writel(test, PCI_ENDPOINT_TEST_FLAGS, flags);
	pci_endpoint_test_writel(test, PCI_ENDPOINT_TEST_IRQ_TYPE, irq_type);
	pci_endpoint_test_writel(test, PCI_ENDPOINT_TEST_IRQ_NUMBER, 1);
	pci_endpoint_test_writel(test, PCI_ENDPOINT_TEST_COMMAND,
				 COMMAND_WRITE);

	wait_for_completion(&test->irq_raised);

	dma_unmap_single(dev, orig_phys_addr, size + alignment,
			 DMA_FROM_DEVICE);

	crc32 = crc32_le(~0, addr, size);
	if (crc32 == pci_endpoint_test_readl(test, PCI_ENDPOINT_TEST_CHECKSUM))
		ret = true;

err_phys_addr:
	kfree(orig_addr);
err:
	return ret;
}

static bool pci_endpoint_test_clear_irq(struct pci_endpoint_test *test)
{
	pci_endpoint_test_release_irq(test);
	pci_endpoint_test_free_irq_vectors(test);
	return true;
}

static bool pci_endpoint_test_set_irq(struct pci_endpoint_test *test,
				      int req_irq_type)
{
	struct pci_dev *pdev = test->pdev;
	struct device *dev = &pdev->dev;

	if (req_irq_type < IRQ_TYPE_LEGACY || req_irq_type > IRQ_TYPE_MSIX) {
		dev_err(dev, "Invalid IRQ type option\n");
		return false;
	}

	if (test->irq_type == req_irq_type)
		return true;

	pci_endpoint_test_release_irq(test);
	pci_endpoint_test_free_irq_vectors(test);

	if (!pci_endpoint_test_alloc_irq_vectors(test, req_irq_type))
		goto err;

	if (!pci_endpoint_test_request_irq(test))
		goto err;

	return true;

err:
	pci_endpoint_test_free_irq_vectors(test);
	return false;
}

static long pci_endpoint_test_ioctl(struct file *file, unsigned int cmd,
				    unsigned long arg)
{
	int ret = -EINVAL;
	enum pci_barno bar;
	struct pci_endpoint_test *test = to_endpoint_test(file->private_data);
	struct pci_dev *pdev = test->pdev;

	mutex_lock(&test->mutex);

	reinit_completion(&test->irq_raised);
	test->last_irq = -ENODATA;

	switch (cmd) {
	case PCITEST_BAR:
		bar = arg;
		if (bar > BAR_5)
			goto ret;
		if (is_am654_pci_dev(pdev) && bar == BAR_0)
			goto ret;
		ret = pci_endpoint_test_bar(test, bar);
		break;
	case PCITEST_LEGACY_IRQ:
		ret = pci_endpoint_test_legacy_irq(test);
		break;
	case PCITEST_MSI:
	case PCITEST_MSIX:
		ret = pci_endpoint_test_msi_irq(test, arg, cmd == PCITEST_MSIX);
		break;
	case PCITEST_WRITE:
		ret = pci_endpoint_test_write(test, arg);
		break;
	case PCITEST_READ:
		ret = pci_endpoint_test_read(test, arg);
		break;
	case PCITEST_COPY:
		ret = pci_endpoint_test_copy(test, arg);
		break;
	case PCITEST_SET_IRQTYPE:
		ret = pci_endpoint_test_set_irq(test, arg);
		break;
	case PCITEST_GET_IRQTYPE:
		ret = irq_type;
		break;
	case PCITEST_CLEAR_IRQ:
		ret = pci_endpoint_test_clear_irq(test);
		break;
	}

ret:
	mutex_unlock(&test->mutex);
	return ret;
}

static const struct file_operations pci_endpoint_test_fops = {
	.owner = THIS_MODULE,
	.unlocked_ioctl = pci_endpoint_test_ioctl,
};

static int pci_endpoint_test_probe(struct pci_dev *pdev,
				   const struct pci_device_id *ent)
{
	int err;
	int id;
	char name[24];
	enum pci_barno bar;
	void __iomem *base;
	struct device *dev = &pdev->dev;
	struct pci_endpoint_test *test;
	struct pci_endpoint_test_data *data;
	enum pci_barno test_reg_bar = BAR_0;
	struct miscdevice *misc_device;

	if (pci_is_bridge(pdev))
		return -ENODEV;

	test = devm_kzalloc(dev, sizeof(*test), GFP_KERNEL);
	if (!test)
		return -ENOMEM;

	test->test_reg_bar = 0;
	test->alignment = 0;
	test->pdev = pdev;
	test->irq_type = IRQ_TYPE_UNDEFINED;

	if (no_msi)
		irq_type = IRQ_TYPE_LEGACY;

	data = (struct pci_endpoint_test_data *)ent->driver_data;
	if (data) {
		test_reg_bar = data->test_reg_bar;
		test->test_reg_bar = test_reg_bar;
		test->alignment = data->alignment;
		irq_type = data->irq_type;
	}

	init_completion(&test->irq_raised);
	mutex_init(&test->mutex);

	if ((dma_set_mask_and_coherent(&pdev->dev, DMA_BIT_MASK(48)) != 0) &&
	    dma_set_mask_and_coherent(&pdev->dev, DMA_BIT_MASK(32)) != 0) {
		dev_err(dev, "Cannot set DMA mask\n");
		return -EINVAL;
	}

	err = pci_enable_device(pdev);
	if (err) {
		dev_err(dev, "Cannot enable PCI device\n");
		return err;
	}

	err = pci_request_regions(pdev, DRV_MODULE_NAME);
	if (err) {
		dev_err(dev, "Cannot obtain PCI resources\n");
		goto err_disable_pdev;
	}

	pci_set_master(pdev);

	if (!pci_endpoint_test_alloc_irq_vectors(test, irq_type)) {
		err = -EINVAL;
		goto err_disable_irq;
	}

	for (bar = 0; bar < PCI_STD_NUM_BARS; bar++) {
		if (pci_resource_flags(pdev, bar) & IORESOURCE_MEM) {
			base = pci_ioremap_bar(pdev, bar);
			if (!base) {
				dev_err(dev, "Failed to read BAR%d\n", bar);
				WARN_ON(bar == test_reg_bar);
			}
			test->bar[bar] = base;
		}
	}

	test->base = test->bar[test_reg_bar];
	if (!test->base) {
		err = -ENOMEM;
		dev_err(dev, "Cannot perform PCI test without BAR%d\n",
			test_reg_bar);
		goto err_iounmap;
	}

	pci_set_drvdata(pdev, test);

	id = ida_simple_get(&pci_endpoint_test_ida, 0, 0, GFP_KERNEL);
	if (id < 0) {
		err = id;
		dev_err(dev, "Unable to get id\n");
		goto err_iounmap;
	}

	snprintf(name, sizeof(name), DRV_MODULE_NAME ".%d", id);
	test->name = kstrdup(name, GFP_KERNEL);
	if (!test->name) {
		err = -ENOMEM;
		goto err_ida_remove;
	}

	if (!pci_endpoint_test_request_irq(test)) {
		err = -EINVAL;
		goto err_kfree_test_name;
	}

	misc_device = &test->miscdev;
	misc_device->minor = MISC_DYNAMIC_MINOR;
	misc_device->name = kstrdup(name, GFP_KERNEL);
	if (!misc_device->name) {
		err = -ENOMEM;
		goto err_release_irq;
	}
	misc_device->parent = &pdev->dev;
	misc_device->fops = &pci_endpoint_test_fops;

	err = misc_register(misc_device);
	if (err) {
		dev_err(dev, "Failed to register device\n");
		goto err_kfree_name;
	}

	return 0;

err_kfree_name:
	kfree(misc_device->name);

err_release_irq:
	pci_endpoint_test_release_irq(test);

err_kfree_test_name:
	kfree(test->name);

err_ida_remove:
	ida_simple_remove(&pci_endpoint_test_ida, id);

err_iounmap:
	for (bar = 0; bar < PCI_STD_NUM_BARS; bar++) {
		if (test->bar[bar])
			pci_iounmap(pdev, test->bar[bar]);
	}

err_disable_irq:
	pci_endpoint_test_free_irq_vectors(test);
	pci_release_regions(pdev);

err_disable_pdev:
	pci_disable_device(pdev);

	return err;
}

static void pci_endpoint_test_remove(struct pci_dev *pdev)
{
	int id;
	enum pci_barno bar;
	struct pci_endpoint_test *test = pci_get_drvdata(pdev);
	struct miscdevice *misc_device = &test->miscdev;

	if (sscanf(misc_device->name, DRV_MODULE_NAME ".%d", &id) != 1)
		return;
	if (id < 0)
		return;

	pci_endpoint_test_release_irq(test);
	pci_endpoint_test_free_irq_vectors(test);

	misc_deregister(&test->miscdev);
	kfree(misc_device->name);
	kfree(test->name);
	ida_simple_remove(&pci_endpoint_test_ida, id);
	for (bar = 0; bar < PCI_STD_NUM_BARS; bar++) {
		if (test->bar[bar])
			pci_iounmap(pdev, test->bar[bar]);
	}

	pci_release_regions(pdev);
	pci_disable_device(pdev);
}

static const struct pci_endpoint_test_data default_data = {
	.test_reg_bar = BAR_0,
	.alignment = SZ_4K,
	.irq_type = IRQ_TYPE_MSI,
};

static const struct pci_endpoint_test_data imx6q_data = {
	.test_reg_bar = BAR_3,
	.alignment = SZ_64K,
	.irq_type = IRQ_TYPE_MSI,
};

static const struct pci_endpoint_test_data am654_data = {
	.test_reg_bar = BAR_2,
	.alignment = SZ_64K,
	.irq_type = IRQ_TYPE_MSI,
};

static const struct pci_endpoint_test_data j721e_data = {
	.alignment = 256,
	.irq_type = IRQ_TYPE_MSI,
};

static const struct pci_device_id pci_endpoint_test_tbl[] = {
	{ PCI_DEVICE(PCI_VENDOR_ID_TI, PCI_DEVICE_ID_TI_DRA74x),
	  .driver_data = (kernel_ulong_t)&default_data,
	},
	{ PCI_DEVICE(PCI_VENDOR_ID_TI, PCI_DEVICE_ID_TI_DRA72x),
	  .driver_data = (kernel_ulong_t)&default_data,
	},
	{ PCI_DEVICE(PCI_VENDOR_ID_FREESCALE, 0x81c0),
	  .driver_data = (kernel_ulong_t)&default_data,
	},
	{ PCI_DEVICE(PCI_VENDOR_ID_FREESCALE, PCI_DEVICE_ID_LS1028A),
	  .driver_data = (kernel_ulong_t)&default_data,
	},
	{ PCI_DEVICE(PCI_VENDOR_ID_FREESCALE, PCI_DEVICE_ID_LS1088A),
	  .driver_data = (kernel_ulong_t)&default_data,
	},
	{ PCI_DEVICE(PCI_VENDOR_ID_FREESCALE, PCI_DEVICE_ID_LX2160A),
	  .driver_data = (kernel_ulong_t)&default_data,
	},
	{ PCI_DEVICE(PCI_VENDOR_ID_FREESCALE, PCI_DEVICE_ID_LX2162A),
	  .driver_data = (kernel_ulong_t)&default_data,
	},
	{ PCI_DEVICE(PCI_VENDOR_ID_FREESCALE, PCI_DEVICE_ID_IMX8),
	  .driver_data = (kernel_ulong_t)&default_data,
	},
	{ PCI_DEVICE(PCI_VENDOR_ID_FREESCALE, PCI_DEVICE_ID_IMX6),
	  .driver_data = (kernel_ulong_t)&imx6q_data
	},
	{ PCI_DEVICE_DATA(SYNOPSYS, EDDA, NULL) },
	{ PCI_DEVICE(PCI_VENDOR_ID_TI, PCI_DEVICE_ID_TI_AM654),
	  .driver_data = (kernel_ulong_t)&am654_data
	},
	{ PCI_DEVICE(PCI_VENDOR_ID_RENESAS, PCI_DEVICE_ID_RENESAS_R8A774A1),},
	{ PCI_DEVICE(PCI_VENDOR_ID_RENESAS, PCI_DEVICE_ID_RENESAS_R8A774B1),},
	{ PCI_DEVICE(PCI_VENDOR_ID_RENESAS, PCI_DEVICE_ID_RENESAS_R8A774C0),},
	{ PCI_DEVICE(PCI_VENDOR_ID_RENESAS, PCI_DEVICE_ID_RENESAS_R8A774E1),},
	{ PCI_DEVICE(PCI_VENDOR_ID_TI, PCI_DEVICE_ID_TI_J721E),
	  .driver_data = (kernel_ulong_t)&j721e_data,
	},
	{ PCI_DEVICE(PCI_VENDOR_ID_TI, PCI_DEVICE_ID_TI_J7200),
	  .driver_data = (kernel_ulong_t)&j721e_data,
	},
	{ PCI_DEVICE(PCI_VENDOR_ID_TI, PCI_DEVICE_ID_TI_AM64),
	  .driver_data = (kernel_ulong_t)&j721e_data,
	},
	{ PCI_DEVICE(PCI_VENDOR_ID_TI, PCI_DEVICE_ID_TI_J721S2),
	  .driver_data = (kernel_ulong_t)&j721e_data,
	},
	{ }
};
MODULE_DEVICE_TABLE(pci, pci_endpoint_test_tbl);

static struct pci_driver pci_endpoint_test_driver = {
	.name		= DRV_MODULE_NAME,
	.id_table	= pci_endpoint_test_tbl,
	.probe		= pci_endpoint_test_probe,
	.remove		= pci_endpoint_test_remove,
	.sriov_configure = pci_sriov_configure_simple,
};
module_pci_driver(pci_endpoint_test_driver);

MODULE_DESCRIPTION("PCI ENDPOINT TEST HOST DRIVER");
MODULE_AUTHOR("Kishon Vijay Abraham I <kishon@ti.com>");
MODULE_LICENSE("GPL v2");<|MERGE_RESOLUTION|>--- conflicted
+++ resolved
@@ -71,11 +71,8 @@
 #define PCI_DEVICE_ID_TI_AM654			0xb00c
 #define PCI_DEVICE_ID_TI_J7200			0xb00f
 #define PCI_DEVICE_ID_TI_AM64			0xb010
-<<<<<<< HEAD
 #define PCI_DEVICE_ID_LS1028A			0x82c0
-=======
 #define PCI_DEVICE_ID_TI_J721S2		0xb013
->>>>>>> fb2635ac
 #define PCI_DEVICE_ID_LS1088A			0x80c0
 #define PCI_DEVICE_ID_LX2160A			0x8d80
 #define PCI_DEVICE_ID_LX2162A			0x8d88
