--- conflicted
+++ resolved
@@ -55,17 +55,7 @@
  */
 #define EFX_RXD_HEAD_ROOM (1 + EFX_RX_MAX_FRAGS)
 
-<<<<<<< HEAD
-/* Offset of ethernet header within page */
-static inline unsigned int efx_rx_buf_offset(struct efx_nic *efx,
-					     struct efx_rx_buffer *buf)
-{
-	return buf->page_offset + efx->type->rx_buffer_hash_size;
-}
-static inline unsigned int efx_rx_buf_size(struct efx_nic *efx)
-=======
 static inline u8 *efx_rx_buf_va(struct efx_rx_buffer *buf)
->>>>>>> e4aa937e
 {
 	return page_address(buf->page) + buf->page_offset;
 }
@@ -195,29 +185,6 @@
 		dma_addr += sizeof(struct efx_rx_page_state);
 		page_offset = sizeof(struct efx_rx_page_state);
 
-<<<<<<< HEAD
-	split:
-		index = rx_queue->added_count & rx_queue->ptr_mask;
-		rx_buf = efx_rx_buffer(rx_queue, index);
-		rx_buf->dma_addr = dma_addr + EFX_PAGE_IP_ALIGN;
-		rx_buf->u.page = page;
-		rx_buf->page_offset = page_offset;
-		rx_buf->len = efx->rx_buffer_len - EFX_PAGE_IP_ALIGN;
-		rx_buf->flags = EFX_RX_BUF_PAGE;
-		++rx_queue->added_count;
-		++rx_queue->alloc_page_count;
-		++state->refcnt;
-
-		if ((~count & 1) && (efx->rx_buffer_len <= EFX_RX_HALF_PAGE)) {
-			/* Use the second half of the page */
-			get_page(page);
-			dma_addr += (PAGE_SIZE >> 1);
-			page_offset += (PAGE_SIZE >> 1);
-			++count;
-			goto split;
-		}
-	}
-=======
 		do {
 			index = rx_queue->added_count & rx_queue->ptr_mask;
 			rx_buf = efx_rx_buffer(rx_queue, index);
@@ -234,7 +201,6 @@
 
 		rx_buf->flags = EFX_RX_BUF_LAST_IN_PAGE;
 	} while (++count < efx->rx_pages_per_batch);
->>>>>>> e4aa937e
 
 	return 0;
 }
@@ -243,28 +209,8 @@
  * buffer in a page.
  */
 static void efx_unmap_rx_buffer(struct efx_nic *efx,
-				struct efx_rx_buffer *rx_buf,
-				unsigned int used_len)
-{
-<<<<<<< HEAD
-	if ((rx_buf->flags & EFX_RX_BUF_PAGE) && rx_buf->u.page) {
-		struct efx_rx_page_state *state;
-
-		state = page_address(rx_buf->u.page);
-		if (--state->refcnt == 0) {
-			dma_unmap_page(&efx->pci_dev->dev,
-				       state->dma_addr,
-				       efx_rx_buf_size(efx),
-				       DMA_FROM_DEVICE);
-		} else if (used_len) {
-			dma_sync_single_for_cpu(&efx->pci_dev->dev,
-						rx_buf->dma_addr, used_len,
-						DMA_FROM_DEVICE);
-		}
-	} else if (!(rx_buf->flags & EFX_RX_BUF_PAGE) && rx_buf->u.skb) {
-		dma_unmap_single(&efx->pci_dev->dev, rx_buf->dma_addr,
-				 rx_buf->len, DMA_FROM_DEVICE);
-=======
+				struct efx_rx_buffer *rx_buf)
+{
 	struct page *page = rx_buf->page;
 
 	if (page) {
@@ -273,7 +219,6 @@
 			       state->dma_addr,
 			       PAGE_SIZE << efx->rx_buffer_order,
 			       DMA_FROM_DEVICE);
->>>>>>> e4aa937e
 	}
 }
 
@@ -292,16 +237,10 @@
 static void efx_recycle_rx_page(struct efx_channel *channel,
 				struct efx_rx_buffer *rx_buf)
 {
-<<<<<<< HEAD
-	efx_unmap_rx_buffer(rx_queue->efx, rx_buf, 0);
-	efx_free_rx_buffer(rx_queue->efx, rx_buf);
-}
-=======
 	struct page *page = rx_buf->page;
 	struct efx_rx_queue *rx_queue = efx_channel_get_rx_queue(channel);
 	struct efx_nic *efx = rx_queue->efx;
 	unsigned index;
->>>>>>> e4aa937e
 
 	/* Only recycle the page after processing the final buffer. */
 	if (!(rx_buf->flags & EFX_RX_BUF_LAST_IN_PAGE))
@@ -599,12 +538,6 @@
 		return;
 	}
 
-<<<<<<< HEAD
-	/* Release and/or sync DMA mapping - assumes all RX buffers
-	 * consumed in-order per RX queue
-	 */
-	efx_unmap_rx_buffer(efx, rx_buf, len);
-=======
 	if (n_frags == 1)
 		rx_buf->len = len;
 
@@ -612,7 +545,6 @@
 	 * consumed in-order per RX queue.
 	 */
 	efx_sync_rx_buffer(efx, rx_buf, rx_buf->len);
->>>>>>> e4aa937e
 
 	/* Prefetch nice and early so data will (hopefully) be in cache by
 	 * the time we look at it.
