--- conflicted
+++ resolved
@@ -1755,7 +1755,6 @@
 			swa = (struct dpaa2_eth_swa *)(xdp_buffs[i]->data_hard_start +
 						       DPAA2_ETH_RX_HWA_SIZE);
 			swa->xsk.xdp_buff = xdp_buffs[i];
-<<<<<<< HEAD
 
 			addr = xsk_buff_xdp_get_frame_dma(xdp_buffs[i]);
 			if (unlikely(dma_mapping_error(dev, addr)))
@@ -1763,15 +1762,6 @@
 
 			buf_array[i] = addr;
 
-=======
-
-			addr = xsk_buff_xdp_get_frame_dma(xdp_buffs[i]);
-			if (unlikely(dma_mapping_error(dev, addr)))
-				goto err_map;
-
-			buf_array[i] = addr;
-
->>>>>>> 770c5fe2
 			trace_dpaa2_xsk_buf_seed(priv->net_dev,
 						 xdp_buffs[i]->data_hard_start,
 						 DPAA2_ETH_RX_BUF_RAW_SIZE,
@@ -4723,21 +4713,12 @@
 static void dpaa2_eth_disconnect_mac(struct dpaa2_eth_priv *priv)
 {
 	struct dpaa2_mac *mac;
-<<<<<<< HEAD
 
 	mutex_lock(&priv->mac_lock);
 	mac = priv->mac;
 	priv->mac = NULL;
 	mutex_unlock(&priv->mac_lock);
 
-=======
-
-	mutex_lock(&priv->mac_lock);
-	mac = priv->mac;
-	priv->mac = NULL;
-	mutex_unlock(&priv->mac_lock);
-
->>>>>>> 770c5fe2
 	if (!mac)
 		return;
 
