// SPDX-License-Identifier: BSD-3-Clause OR GPL-2.0-or-later
/*
 * Copyright 2008 - 2015 Freescale Semiconductor Inc.
 * Copyright 2020 Puresoftware Ltd.
 */

#define pr_fmt(fmt) KBUILD_MODNAME ": " fmt

#include <linux/acpi.h>
#include <linux/init.h>
#include <linux/module.h>
#include <linux/of_address.h>
#include <linux/of_platform.h>
#include <linux/of_net.h>
#include <linux/of_mdio.h>
#include <linux/device.h>
#include <linux/phy.h>
#include <linux/netdevice.h>
#include <linux/phy_fixed.h>
#include <linux/etherdevice.h>
#include <linux/libfdt_env.h>

#include "mac.h"
#include "fman_mac.h"
#include "fman_dtsec.h"
#include "fman_tgec.h"
#include "fman_memac.h"

MODULE_LICENSE("Dual BSD/GPL");
MODULE_DESCRIPTION("FSL FMan MAC API based driver");

struct mac_priv_s {
	u8				cell_index;
	struct fman			*fman;
	/* List of multicast addresses */
	struct list_head		mc_addr_list;
	struct platform_device		*eth_dev;
	u16				speed;
};

struct mac_address {
	u8 addr[ETH_ALEN];
	struct list_head list;
};

static void mac_exception(struct mac_device *mac_dev,
			  enum fman_mac_exceptions ex)
{
	if (ex == FM_MAC_EX_10G_RX_FIFO_OVFL) {
		/* don't flag RX FIFO after the first */
		mac_dev->set_exception(mac_dev->fman_mac,
				       FM_MAC_EX_10G_RX_FIFO_OVFL, false);
		dev_err(mac_dev->dev, "10G MAC got RX FIFO Error = %x\n", ex);
	}

	dev_dbg(mac_dev->dev, "%s:%s() -> %d\n", KBUILD_BASENAME ".c",
		__func__, ex);
}

int fman_set_multi(struct net_device *net_dev, struct mac_device *mac_dev)
{
	struct mac_priv_s	*priv;
	struct mac_address	*old_addr, *tmp;
	struct netdev_hw_addr	*ha;
	int			err;
	enet_addr_t		*addr;

	priv = mac_dev->priv;

	/* Clear previous address list */
	list_for_each_entry_safe(old_addr, tmp, &priv->mc_addr_list, list) {
		addr = (enet_addr_t *)old_addr->addr;
		err = mac_dev->remove_hash_mac_addr(mac_dev->fman_mac, addr);
		if (err < 0)
			return err;

		list_del(&old_addr->list);
		kfree(old_addr);
	}

	/* Add all the addresses from the new list */
	netdev_for_each_mc_addr(ha, net_dev) {
		addr = (enet_addr_t *)ha->addr;
		err = mac_dev->add_hash_mac_addr(mac_dev->fman_mac, addr);
		if (err < 0)
			return err;

		tmp = kmalloc(sizeof(*tmp), GFP_ATOMIC);
		if (!tmp)
			return -ENOMEM;

		ether_addr_copy(tmp->addr, ha->addr);
		list_add(&tmp->list, &priv->mc_addr_list);
	}
	return 0;
}

/**
 * fman_set_mac_active_pause
 * @mac_dev:	A pointer to the MAC device
 * @rx:		Pause frame setting for RX
 * @tx:		Pause frame setting for TX
 *
 * Set the MAC RX/TX PAUSE frames settings
 *
 * Avoid redundant calls to FMD, if the MAC driver already contains the desired
 * active PAUSE settings. Otherwise, the new active settings should be reflected
 * in FMan.
 *
 * Return: 0 on success; Error code otherwise.
 */
int fman_set_mac_active_pause(struct mac_device *mac_dev, bool rx, bool tx)
{
	struct fman_mac *fman_mac = mac_dev->fman_mac;
	int err = 0;

	if (rx != mac_dev->rx_pause_active) {
		err = mac_dev->set_rx_pause(fman_mac, rx);
		if (likely(err == 0))
			mac_dev->rx_pause_active = rx;
	}

	if (tx != mac_dev->tx_pause_active) {
		u16 pause_time = (tx ? FSL_FM_PAUSE_TIME_ENABLE :
					 FSL_FM_PAUSE_TIME_DISABLE);

		err = mac_dev->set_tx_pause(fman_mac, 0, pause_time, 0);

		if (likely(err == 0))
			mac_dev->tx_pause_active = tx;
	}

	return err;
}
EXPORT_SYMBOL(fman_set_mac_active_pause);

/**
 * fman_get_pause_cfg
 * @mac_dev:	A pointer to the MAC device
 * @rx_pause:	Return value for RX setting
 * @tx_pause:	Return value for TX setting
 *
 * Determine the MAC RX/TX PAUSE frames settings based on PHY
 * autonegotiation or values set by eththool.
 *
 * Return: Pointer to FMan device.
 */
void fman_get_pause_cfg(struct mac_device *mac_dev, bool *rx_pause,
			bool *tx_pause)
{
	struct phy_device *phy_dev = mac_dev->phy_dev;
	u16 lcl_adv, rmt_adv;
	u8 flowctrl;

	*rx_pause = *tx_pause = false;

	if (!phy_dev->duplex)
		return;

	/* If PAUSE autonegotiation is disabled, the TX/RX PAUSE settings
	 * are those set by ethtool.
	 */
	if (!mac_dev->autoneg_pause) {
		*rx_pause = mac_dev->rx_pause_req;
		*tx_pause = mac_dev->tx_pause_req;
		return;
	}

	/* Else if PAUSE autonegotiation is enabled, the TX/RX PAUSE
	 * settings depend on the result of the link negotiation.
	 */

	/* get local capabilities */
	lcl_adv = linkmode_adv_to_lcl_adv_t(phy_dev->advertising);

	/* get link partner capabilities */
	rmt_adv = 0;
	if (phy_dev->pause)
		rmt_adv |= LPA_PAUSE_CAP;
	if (phy_dev->asym_pause)
		rmt_adv |= LPA_PAUSE_ASYM;

	/* Calculate TX/RX settings based on local and peer advertised
	 * symmetric/asymmetric PAUSE capabilities.
	 */
	flowctrl = mii_resolve_flowctrl_fdx(lcl_adv, rmt_adv);
	if (flowctrl & FLOW_CTRL_RX)
		*rx_pause = true;
	if (flowctrl & FLOW_CTRL_TX)
		*tx_pause = true;
}
EXPORT_SYMBOL(fman_get_pause_cfg);

#define DTSEC_SUPPORTED \
	(SUPPORTED_10baseT_Half \
	| SUPPORTED_10baseT_Full \
	| SUPPORTED_100baseT_Half \
	| SUPPORTED_100baseT_Full \
	| SUPPORTED_1000baseKX_Full \
	| SUPPORTED_10000baseKR_Full \
	| SUPPORTED_Autoneg \
	| SUPPORTED_Pause \
	| SUPPORTED_Asym_Pause \
	| SUPPORTED_FIBRE \
	| SUPPORTED_MII \
	| SUPPORTED_Backplane)

static DEFINE_MUTEX(eth_lock);

static const u16 phy2speed[] = {
	[PHY_INTERFACE_MODE_MII]		= SPEED_100,
	[PHY_INTERFACE_MODE_GMII]		= SPEED_1000,
	[PHY_INTERFACE_MODE_SGMII]		= SPEED_1000,
	[PHY_INTERFACE_MODE_TBI]		= SPEED_1000,
	[PHY_INTERFACE_MODE_RMII]		= SPEED_100,
	[PHY_INTERFACE_MODE_RGMII]		= SPEED_1000,
	[PHY_INTERFACE_MODE_RGMII_ID]		= SPEED_1000,
	[PHY_INTERFACE_MODE_RGMII_RXID]	= SPEED_1000,
	[PHY_INTERFACE_MODE_RGMII_TXID]	= SPEED_1000,
	[PHY_INTERFACE_MODE_RTBI]		= SPEED_1000,
	[PHY_INTERFACE_MODE_QSGMII]		= SPEED_1000,
	[PHY_INTERFACE_MODE_XGMII]		= SPEED_10000,
	[PHY_INTERFACE_MODE_10GKR]		= SPEED_10000,
};

static struct platform_device *dpaa_eth_add_device(int fman_id,
						   struct mac_device *mac_dev)
{
	struct platform_device *pdev;
	struct dpaa_eth_data data;
	struct mac_priv_s	*priv;
	static int dpaa_eth_dev_cnt;
	int ret;

	priv = mac_dev->priv;

	data.mac_dev = mac_dev;
	data.mac_hw_id = priv->cell_index;
	data.fman_hw_id = fman_id;

	mutex_lock(&eth_lock);
	pdev = platform_device_alloc("dpaa-ethernet", dpaa_eth_dev_cnt);
	if (!pdev) {
		ret = -ENOMEM;
		goto no_mem;
	}

	pdev->dev.parent = mac_dev->dev;

	ret = platform_device_add_data(pdev, &data, sizeof(data));
	if (ret)
		goto err;

	ret = platform_device_add(pdev);
	if (ret)
		goto err;

	dpaa_eth_dev_cnt++;
	mutex_unlock(&eth_lock);

	return pdev;

err:
	platform_device_put(pdev);
no_mem:
	mutex_unlock(&eth_lock);

	return ERR_PTR(ret);
}

static const struct of_device_id mac_match[] = {
	{ .compatible	= "fsl,fman-dtsec", .data = dtsec_initialization },
	{ .compatible	= "fsl,fman-xgec", .data = tgec_initialization },
	{ .compatible	= "fsl,fman-memac", .data = memac_initialization },
	{}
};
MODULE_DEVICE_TABLE(of, mac_match);

static int fwnode_match_devnode(struct device *dev, const void *fwnode)
{
	return dev->fwnode == fwnode;
}

static int acpi_mac_probe(struct platform_device *pdev)
{
	int			err, i, nph;
	int (*init)(struct mac_device *mac_dev, struct fman_mac_params *params);
	struct device		*dev;
	struct mac_device	*mac_dev;
	struct mac_priv_s	*priv;
	u32			val;
	u8			fman_id;
<<<<<<< HEAD
	phy_interface_t		phy_if;
=======
	int			phy_if;
>>>>>>> 770c5fe2
	struct device		*fman_dev = NULL;
	struct fwnode_handle	*fman_fwnode = NULL;
	struct device		*fman_port_dev = NULL;
	/* firmware node references */
	struct fwnode_reference_args args;
	struct fman_mac_params	 params;

	dev = &pdev->dev;

	init = device_get_match_data(dev);

	mac_dev = devm_kzalloc(dev, sizeof(*mac_dev), GFP_KERNEL);
	if (!mac_dev) {
		err = -ENOMEM;
		goto _return;
	}
	priv = devm_kzalloc(dev, sizeof(*priv), GFP_KERNEL);
	if (!priv) {
		err = -ENOMEM;
		goto _return;
	}

	/* Save private information */
	mac_dev->priv = priv;
	mac_dev->dev = dev;

	INIT_LIST_HEAD(&priv->mc_addr_list);

	/* Get the FM node */
	fman_fwnode = fwnode_get_parent(dev->fwnode);
	if (!fman_fwnode) {
		err = -EINVAL;
		dev_err(dev, "%s : fetch fman node failed\n", __func__);
		goto _return;
	}
	if (fwnode_property_read_u32(fman_fwnode, "cell-index", &val)) {
		err = -EINVAL;
		goto _return;
	}

	/* cell-index 0 => FMan id 1 */
	fman_id = (u8)(val + 1);

	fman_dev = bus_find_device(&platform_bus_type, NULL, fman_fwnode,
				   fwnode_match_devnode);
	if (!fman_dev) {
		dev_err(dev, "%s : bus_find_device failed\n", __func__);
		err = -ENODEV;
		goto _return;
	}

	priv->fman = fman_bind(fman_dev);
	if (!priv->fman) {
		dev_err(dev, "%s : fman_bind failed\n", __func__);
		err = -ENODEV;
		goto _return;
	}

	/* Get the address of the memory mapped registers */
	mac_dev->res = platform_get_resource(pdev, IORESOURCE_MEM, 0);
	if (!mac_dev->res) {
		dev_err(dev, "%s: Can't get MAC memory resource\n",  __func__);
		err = -EINVAL;
		goto _return;
	}
	dev_dbg(dev, "MAC : %s : IORESOURCE [%llx] size [%llx]\n",
		__func__, mac_dev->res->start, resource_size(mac_dev->res));

	mac_dev->vaddr = ioremap(mac_dev->res->start, resource_size(mac_dev->res));
	if (!mac_dev->vaddr) {
		dev_err(dev, "%s : ioremap() failed\n", __func__);
		err = -EIO;
		goto _return;
	}

	if (!fwnode_device_is_available(dev->fwnode)) {
		err = -ENODEV;
		goto _return;
	}

	/* Get the cell-index */
	if (device_property_read_u32(dev, "cell-index", &val)) {
		dev_err(dev, "%s : failed to read cell-index\n", __func__);
		err = -EINVAL;
		goto _return;
	}
	priv->cell_index = (u8)val;

	/* Get the MAC address */
	device_get_mac_address(dev, mac_dev->addr);

	/* Get the port handles */
	nph = device_property_count_u32(dev, "fsl,fman-ports");

	if (unlikely(nph < 0)) {
		dev_err(dev, "%s : reading port count failed\n", __func__);
		err = nph;
		goto _return;
	}

	if (nph != ARRAY_SIZE(mac_dev->port)) {
		dev_err(dev, "Not supported number of fman-ports handles of mac node from DSD property\n");
		err = -EINVAL;
		goto _return;
	}

	for (i = 0; i < ARRAY_SIZE(mac_dev->port); i++) {
		/* Find the port node */
		struct fwnode_handle *fw_node =
			acpi_fwnode_handle(ACPI_COMPANION(dev));
		err = acpi_node_get_property_reference(fw_node, "fsl,fman-ports",
						       i, &args);
		if (ACPI_FAILURE(err) ||
		    !is_acpi_device_node(args.fwnode)) {
			dev_err(dev, "%s : reading fsl,fman-ports handle failed\n",
				__func__);
			goto _return;
		}

		/* Bind to a specific FMan Port */
		fman_port_dev = bus_find_device(&platform_bus_type, NULL,
						args.fwnode,
						fwnode_match_devnode);
		if (!fman_port_dev) {
			dev_err(dev, "%s : bus_find_device failed\n", __func__);
			err = -ENODEV;
			goto _return;
		}

		mac_dev->port[i] = fman_port_bind(fman_port_dev);
	}

	/* Get the PHY connection type */
	phy_if = fwnode_get_phy_mode(dev->fwnode);
	if (phy_if < 0) {
		dev_warn(dev, "fwnode_get_phy_mode failed. Defaulting to SGMII\n");
		phy_if = PHY_INTERFACE_MODE_SGMII;
	}
	mac_dev->phy_if = phy_if;

	priv->speed		= phy2speed[mac_dev->phy_if];
	params.max_speed	= priv->speed;
	mac_dev->if_support	= DTSEC_SUPPORTED;
	/* We don't support half-duplex in SGMII mode */
	if (mac_dev->phy_if == PHY_INTERFACE_MODE_SGMII)
		mac_dev->if_support &= ~(SUPPORTED_10baseT_Half |
					 SUPPORTED_100baseT_Half);

	/* Gigabit support (no half-duplex) */
	if (params.max_speed == 1000)
		mac_dev->if_support |= SUPPORTED_1000baseT_Full;

	/* The 10G interface only supports one mode */
	if (mac_dev->phy_if == PHY_INTERFACE_MODE_XGMII)
		mac_dev->if_support = SUPPORTED_10000baseT_Full;

	/* Get the rest of the PHY information */
	mac_dev->fwnode_phy =
		fwnode_find_reference(dev->fwnode, "phy-handle", 0);

	params.basex_if		= false;
	params.mac_id		= priv->cell_index;
	params.fm		= (void *)priv->fman;
	params.exception_cb	= mac_exception;
	params.event_cb		= mac_exception;

	err = init(mac_dev, &params);
	if (err < 0) {
		dev_err(dev, "%s: mac_dev->init() = %d\n", __func__, err);
		goto _return;
	}

	/* pause frame autonegotiation enabled */
	mac_dev->autoneg_pause = true;

	/* By intializing the values to false, force FMD to enable PAUSE frames
	 * on RX and TX
	 */
	mac_dev->rx_pause_req = true;
	mac_dev->tx_pause_req = true;
	mac_dev->rx_pause_active = false;
	mac_dev->tx_pause_active = false;
	err = fman_set_mac_active_pause(mac_dev, true, true);
	if (err < 0)
		dev_err(dev, "%s : fman_set_mac_active_pause() = %d\n",
			__func__, err);

	if (!is_zero_ether_addr(mac_dev->addr))
		dev_info(dev, "FMan MAC address: %pM\n", mac_dev->addr);

	priv->eth_dev = dpaa_eth_add_device(fman_id, mac_dev);
	if (IS_ERR(priv->eth_dev)) {
		dev_err(dev, "%s : failed to add Ethernet platform device for MAC %d\n",
			__func__, priv->cell_index);
		priv->eth_dev = NULL;
	}

	goto _return;

_return:
	return err;
}

static const struct acpi_device_id mac_acpi_match[] = {
	{ .id = "NXP0025",
	  .driver_data = (kernel_ulong_t)memac_initialization },
	{},
};
MODULE_DEVICE_TABLE(acpi, mac_acpi_match);

static int mac_probe(struct platform_device *_of_dev)
{
	int			 err, i, nph;
	int (*init)(struct mac_device *mac_dev, struct fman_mac_params *params);
	struct device		*dev;
	struct device_node	*mac_node, *dev_node;
	struct mac_device	*mac_dev;
	struct platform_device	*of_dev;
	struct mac_priv_s	*priv;
	struct fman_mac_params	 params;
	u32			 val;
	u8			fman_id;
	phy_interface_t          phy_if;

	dev = &_of_dev->dev;
	mac_node = dev->of_node;
	init = of_device_get_match_data(dev);

	if (is_acpi_node(dev->fwnode))
		return acpi_mac_probe(_of_dev);

	mac_dev = devm_kzalloc(dev, sizeof(*mac_dev), GFP_KERNEL);
	if (!mac_dev)
		return -ENOMEM;
	priv = devm_kzalloc(dev, sizeof(*priv), GFP_KERNEL);
	if (!priv)
		return -ENOMEM;

	/* Save private information */
	mac_dev->priv = priv;
	mac_dev->dev = dev;

	INIT_LIST_HEAD(&priv->mc_addr_list);

	/* Get the FM node */
	dev_node = of_get_parent(mac_node);
	if (!dev_node) {
		dev_err(dev, "of_get_parent(%pOF) failed\n",
			mac_node);
		return -EINVAL;
	}

	of_dev = of_find_device_by_node(dev_node);
	if (!of_dev) {
		dev_err(dev, "of_find_device_by_node(%pOF) failed\n", dev_node);
		err = -EINVAL;
		goto _return_of_node_put;
	}

	/* Get the FMan cell-index */
	err = of_property_read_u32(dev_node, "cell-index", &val);
	if (err) {
		dev_err(dev, "failed to read cell-index for %pOF\n", dev_node);
		err = -EINVAL;
		goto _return_of_node_put;
	}
	/* cell-index 0 => FMan id 1 */
	fman_id = (u8)(val + 1);

	priv->fman = fman_bind(&of_dev->dev);
	if (!priv->fman) {
		dev_err(dev, "fman_bind(%pOF) failed\n", dev_node);
		err = -ENODEV;
		goto _return_of_node_put;
	}

	of_node_put(dev_node);

	/* Get the address of the memory mapped registers */
	mac_dev->res = platform_get_mem_or_io(_of_dev, 0);
	if (!mac_dev->res) {
		dev_err(dev, "could not get registers\n");
		return -EINVAL;
	}

	err = devm_request_resource(dev, fman_get_mem_region(priv->fman),
				    mac_dev->res);
	if (err) {
		dev_err_probe(dev, err, "could not request resource\n");
		return err;
	}

	mac_dev->vaddr = devm_ioremap(dev, mac_dev->res->start,
				      resource_size(mac_dev->res));
	if (!mac_dev->vaddr) {
		dev_err(dev, "devm_ioremap() failed\n");
		return -EIO;
	}

	if (!of_device_is_available(mac_node))
		return -ENODEV;

	/* Get the cell-index */
	err = of_property_read_u32(mac_node, "cell-index", &val);
	if (err) {
		dev_err(dev, "failed to read cell-index for %pOF\n", mac_node);
		return -EINVAL;
	}
	priv->cell_index = (u8)val;

	/* Get the MAC address */
	err = of_get_mac_address(mac_node, mac_dev->addr);
	if (err)
		dev_warn(dev, "of_get_mac_address(%pOF) failed\n", mac_node);

	/* Get the port handles */
	nph = of_count_phandle_with_args(mac_node, "fsl,fman-ports", NULL);
	if (unlikely(nph < 0)) {
		dev_err(dev, "of_count_phandle_with_args(%pOF, fsl,fman-ports) failed\n",
			mac_node);
		return nph;
	}

	if (nph != ARRAY_SIZE(mac_dev->port)) {
		dev_err(dev, "Not supported number of fman-ports handles of mac node %pOF from device tree\n",
			mac_node);
		return -EINVAL;
	}

	for (i = 0; i < ARRAY_SIZE(mac_dev->port); i++) {
		/* Find the port node */
		dev_node = of_parse_phandle(mac_node, "fsl,fman-ports", i);
		if (!dev_node) {
			dev_err(dev, "of_parse_phandle(%pOF, fsl,fman-ports) failed\n",
				mac_node);
			return -EINVAL;
		}

		of_dev = of_find_device_by_node(dev_node);
		if (!of_dev) {
			dev_err(dev, "of_find_device_by_node(%pOF) failed\n",
				dev_node);
			err = -EINVAL;
			goto _return_of_node_put;
		}

		mac_dev->port[i] = fman_port_bind(&of_dev->dev);
		if (!mac_dev->port[i]) {
			dev_err(dev, "dev_get_drvdata(%pOF) failed\n",
				dev_node);
			err = -EINVAL;
			goto _return_of_node_put;
		}
		of_node_put(dev_node);
	}

	/* Get the PHY connection type */
	err = of_get_phy_mode(mac_node, &phy_if);
	if (err) {
		dev_warn(dev,
			 "of_get_phy_mode() for %pOF failed. Defaulting to SGMII\n",
			 mac_node);
		phy_if = PHY_INTERFACE_MODE_SGMII;
	}
	mac_dev->phy_if = phy_if;

	priv->speed		= phy2speed[mac_dev->phy_if];
	params.max_speed	= priv->speed;
	mac_dev->if_support	= DTSEC_SUPPORTED;
	/* We don't support half-duplex in SGMII mode */
	if (mac_dev->phy_if == PHY_INTERFACE_MODE_SGMII)
		mac_dev->if_support &= ~(SUPPORTED_10baseT_Half |
					SUPPORTED_100baseT_Half);

	/* Gigabit support (no half-duplex) */
	if (params.max_speed == 1000)
		mac_dev->if_support |= SUPPORTED_1000baseT_Full;

	/* The 10G interface only supports one mode */
	if (mac_dev->phy_if == PHY_INTERFACE_MODE_XGMII)
		mac_dev->if_support = SUPPORTED_10000baseT_Full;

	/* Get the rest of the PHY information */
	mac_dev->phy_node = of_parse_phandle(mac_node, "phy-handle", 0);

	params.basex_if		= false;
	params.mac_id		= priv->cell_index;
	params.fm		= (void *)priv->fman;
	params.exception_cb	= mac_exception;
	params.event_cb		= mac_exception;

	err = init(mac_dev, &params);
	if (err < 0) {
		dev_err(dev, "mac_dev->init() = %d\n", err);
		of_node_put(mac_dev->phy_node);
		return err;
	}

	/* pause frame autonegotiation enabled */
	mac_dev->autoneg_pause = true;

	/* By intializing the values to false, force FMD to enable PAUSE frames
	 * on RX and TX
	 */
	mac_dev->rx_pause_req = true;
	mac_dev->tx_pause_req = true;
	mac_dev->rx_pause_active = false;
	mac_dev->tx_pause_active = false;
	err = fman_set_mac_active_pause(mac_dev, true, true);
	if (err < 0)
		dev_err(dev, "fman_set_mac_active_pause() = %d\n", err);

	if (!is_zero_ether_addr(mac_dev->addr))
		dev_info(dev, "FMan MAC address: %pM\n", mac_dev->addr);

	priv->eth_dev = dpaa_eth_add_device(fman_id, mac_dev);
	if (IS_ERR(priv->eth_dev)) {
		dev_err(dev, "failed to add Ethernet platform device for MAC %d\n",
			priv->cell_index);
		priv->eth_dev = NULL;
	}

	return err;

_return_of_node_put:
	of_node_put(dev_node);
	return err;
}

static int mac_remove(struct platform_device *pdev)
{
	struct mac_device *mac_dev = platform_get_drvdata(pdev);

	platform_device_unregister(mac_dev->priv->eth_dev);
	return 0;
}

static struct platform_driver mac_driver = {
	.driver = {
		.name		= KBUILD_MODNAME,
		.of_match_table	= mac_match,
		.acpi_match_table = ACPI_PTR(mac_acpi_match),
	},
	.probe		= mac_probe,
	.remove		= mac_remove,
};

builtin_platform_driver(mac_driver);<|MERGE_RESOLUTION|>--- conflicted
+++ resolved
@@ -290,11 +290,7 @@
 	struct mac_priv_s	*priv;
 	u32			val;
 	u8			fman_id;
-<<<<<<< HEAD
-	phy_interface_t		phy_if;
-=======
 	int			phy_if;
->>>>>>> 770c5fe2
 	struct device		*fman_dev = NULL;
 	struct fwnode_handle	*fman_fwnode = NULL;
 	struct device		*fman_port_dev = NULL;
