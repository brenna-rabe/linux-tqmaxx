--- conflicted
+++ resolved
@@ -34,10 +34,7 @@
 #include <linux/if_bridge.h>
 #include <linux/ctype.h>
 #include <linux/bpf.h>
-<<<<<<< HEAD
-=======
 #include <linux/btf.h>
->>>>>>> df0cc57e
 #include <linux/auxiliary_bus.h>
 #include <linux/avf/virtchnl.h>
 #include <linux/cpu_rmap.h>
@@ -95,10 +92,7 @@
 #define ICE_FDIR_MSIX		2
 #define ICE_RDMA_NUM_AEQ_MSIX	4
 #define ICE_MIN_RDMA_MSIX	2
-<<<<<<< HEAD
-=======
 #define ICE_ESWITCH_MSIX	1
->>>>>>> df0cc57e
 #define ICE_NO_VSI		0xffff
 #define ICE_VSI_MAP_CONTIG	0
 #define ICE_VSI_MAP_SCATTER	1
@@ -483,10 +477,7 @@
 	ICE_FLAG_NO_MEDIA,
 	ICE_FLAG_FW_LLDP_AGENT,
 	ICE_FLAG_MOD_POWER_UNSUPPORTED,
-<<<<<<< HEAD
-=======
 	ICE_FLAG_PHY_FW_LOAD_FAILED,
->>>>>>> df0cc57e
 	ICE_FLAG_ETHTOOL_CTXT,		/* set when ethtool holds RTNL lock */
 	ICE_FLAG_LEGACY_RX,
 	ICE_FLAG_VF_TRUE_PROMISC_ENA,
