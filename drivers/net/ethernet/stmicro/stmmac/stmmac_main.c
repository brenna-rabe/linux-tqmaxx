--- conflicted
+++ resolved
@@ -521,14 +521,6 @@
 	return true;
 }
 
-static inline u32 stmmac_cdc_adjust(struct stmmac_priv *priv)
-{
-	/* Correct the clk domain crossing(CDC) error */
-	if (priv->plat->has_gmac4 && priv->plat->clk_ptp_rate)
-		return (2 * NSEC_PER_SEC) / priv->plat->clk_ptp_rate;
-	return 0;
-}
-
 /* stmmac_get_tx_hwtstamp - get HW TX timestamps
  * @priv: driver private structure
  * @p : descriptor pointer
@@ -560,11 +552,7 @@
 	}
 
 	if (found) {
-<<<<<<< HEAD
-		ns -= stmmac_cdc_adjust(priv);
-=======
 		ns -= priv->plat->cdc_error_adj;
->>>>>>> 754e0b0e
 
 		memset(&shhwtstamp, 0, sizeof(struct skb_shared_hwtstamps));
 		shhwtstamp.hwtstamp = ns_to_ktime(ns);
@@ -601,11 +589,7 @@
 	if (stmmac_get_rx_timestamp_status(priv, p, np, priv->adv_ts)) {
 		stmmac_get_timestamp(priv, desc, priv->adv_ts, &ns);
 
-<<<<<<< HEAD
-		ns -= stmmac_cdc_adjust(priv);
-=======
 		ns -= priv->plat->cdc_error_adj;
->>>>>>> 754e0b0e
 
 		netdev_dbg(priv->dev, "get valid RX hw timestamp %llu\n", ns);
 		shhwtstamp = skb_hwtstamps(skb);
@@ -906,12 +890,9 @@
 	bool xmac = priv->plat->has_gmac4 || priv->plat->has_xgmac;
 	int ret;
 
-<<<<<<< HEAD
-=======
 	if (priv->plat->ptp_clk_freq_config)
 		priv->plat->ptp_clk_freq_config(priv);
 
->>>>>>> 754e0b0e
 	ret = stmmac_init_tstamp_counter(priv, STMMAC_HWTS_ACTIVE);
 	if (ret)
 		return ret;
@@ -3326,15 +3307,6 @@
 
 	stmmac_mmc_setup(priv);
 
-<<<<<<< HEAD
-	if (init_ptp) {
-		ret = stmmac_init_ptp(priv);
-		if (ret == -EOPNOTSUPP)
-			netdev_warn(priv->dev, "PTP not supported by HW\n");
-		else if (ret)
-			netdev_warn(priv->dev, "PTP init failed\n");
-	}
-=======
 	ret = stmmac_init_ptp(priv);
 	if (ret == -EOPNOTSUPP)
 		netdev_warn(priv->dev, "PTP not supported by HW\n");
@@ -3342,7 +3314,6 @@
 		netdev_warn(priv->dev, "PTP init failed\n");
 	else if (ptp_register)
 		stmmac_ptp_register(priv);
->>>>>>> 754e0b0e
 
 	priv->eee_tw_timer = STMMAC_DEFAULT_TWT_LS;
 
