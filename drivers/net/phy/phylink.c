--- conflicted
+++ resolved
@@ -275,10 +275,7 @@
 		return SPEED_1000;
 
 	case PHY_INTERFACE_MODE_2500BASEX:
-<<<<<<< HEAD
-=======
 	case PHY_INTERFACE_MODE_10G_QXGMII:
->>>>>>> 770c5fe2
 	case PHY_INTERFACE_MODE_2500SGMII:
 		return SPEED_2500;
 
