// SPDX-License-Identifier: GPL-2.0
/*
 * Driver for the Texas Instruments DP83867 PHY
 *
 * Copyright (C) 2015 Texas Instruments Inc.
 */

#include <linux/ethtool.h>
#include <linux/kernel.h>
#include <linux/mii.h>
#include <linux/module.h>
#include <linux/of.h>
#include <linux/phy.h>
#include <linux/delay.h>

#include <dt-bindings/net/ti-dp83867.h>

#define DP83867_PHY_ID		0x2000a231
#define DP83867_DEVADDR		0x1f

#define MII_DP83867_PHYCTRL	0x10
#define MII_DP83867_MICR	0x12
#define MII_DP83867_ISR		0x13
#define DP83867_CTRL		0x1f
#define DP83867_CFG3		0x1e

/* Extended Registers */
#define DP83867_FLD_THR_CFG	0x002e
<<<<<<< HEAD
#define DP83867_CFG4            0x0031
=======
#define DP83867_CFG4		0x0031
>>>>>>> 6ccc74c0
#define DP83867_CFG4_SGMII_ANEG_MASK (BIT(5) | BIT(6))
#define DP83867_CFG4_SGMII_ANEG_TIMER_11MS   (3 << 5)
#define DP83867_CFG4_SGMII_ANEG_TIMER_800US  (2 << 5)
#define DP83867_CFG4_SGMII_ANEG_TIMER_2US    (1 << 5)
#define DP83867_CFG4_SGMII_ANEG_TIMER_16MS   (0 << 5)

#define DP83867_RGMIICTL	0x0032
#define DP83867_STRAP_STS1	0x006E
#define DP83867_STRAP_STS2	0x006f
#define DP83867_RGMIIDCTL	0x0086
#define DP83867_DSP_FFE_CFG	0x012C
#define DP83867_IO_MUX_CFG	0x0170
#define DP83867_SGMIICTL	0x00D3
#define DP83867_10M_SGMII_CFG   0x016F
#define DP83867_10M_SGMII_RATE_ADAPT_MASK BIT(7)

#define DP83867_SW_RESET	BIT(15)
#define DP83867_SW_RESTART	BIT(14)

/* MICR Interrupt bits */
#define MII_DP83867_MICR_AN_ERR_INT_EN		BIT(15)
#define MII_DP83867_MICR_SPEED_CHNG_INT_EN	BIT(14)
#define MII_DP83867_MICR_DUP_MODE_CHNG_INT_EN	BIT(13)
#define MII_DP83867_MICR_PAGE_RXD_INT_EN	BIT(12)
#define MII_DP83867_MICR_AUTONEG_COMP_INT_EN	BIT(11)
#define MII_DP83867_MICR_LINK_STS_CHNG_INT_EN	BIT(10)
#define MII_DP83867_MICR_FALSE_CARRIER_INT_EN	BIT(8)
#define MII_DP83867_MICR_SLEEP_MODE_CHNG_INT_EN	BIT(4)
#define MII_DP83867_MICR_WOL_INT_EN		BIT(3)
#define MII_DP83867_MICR_XGMII_ERR_INT_EN	BIT(2)
#define MII_DP83867_MICR_POL_CHNG_INT_EN	BIT(1)
#define MII_DP83867_MICR_JABBER_INT_EN		BIT(0)

/* RGMIICTL bits */
#define DP83867_RGMII_TX_CLK_DELAY_EN		BIT(1)
#define DP83867_RGMII_RX_CLK_DELAY_EN		BIT(0)

/* SGMIICTL bits */
#define DP83867_SGMII_TYPE		BIT(14)

/* STRAP_STS1 bits */
#define DP83867_STRAP_STS1_RESERVED		BIT(11)

/* STRAP_STS2 bits */
#define DP83867_STRAP_STS2_CLK_SKEW_TX_MASK	GENMASK(6, 4)
#define DP83867_STRAP_STS2_CLK_SKEW_TX_SHIFT	4
#define DP83867_STRAP_STS2_CLK_SKEW_RX_MASK	GENMASK(2, 0)
#define DP83867_STRAP_STS2_CLK_SKEW_RX_SHIFT	0
#define DP83867_STRAP_STS2_CLK_SKEW_NONE	BIT(2)
#define DP83867_STRAP_STS2_STRAP_FLD		BIT(10)

/* PHY CTRL bits */
#define DP83867_PHYCR_FIFO_DEPTH_SHIFT		14
#define DP83867_PHYCR_FIFO_DEPTH_MAX		0x03
#define DP83867_PHYCR_FIFO_DEPTH_MASK		GENMASK(15, 14)
#define DP83867_PHYCR_RESERVED_MASK		BIT(11)
#define DP83867_PHYCR_FORCE_LINK_GOOD		BIT(10)

/* RGMIIDCTL bits */
#define DP83867_RGMII_TX_CLK_DELAY_MAX		0xf
#define DP83867_RGMII_TX_CLK_DELAY_SHIFT	4
#define DP83867_RGMII_RX_CLK_DELAY_MAX		0xf
#define DP83867_RGMII_RX_CLK_DELAY_SHIFT	0

/* IO_MUX_CFG bits */
#define DP83867_IO_MUX_CFG_IO_IMPEDANCE_MASK	0x1f
#define DP83867_IO_MUX_CFG_IO_IMPEDANCE_MAX	0x0
#define DP83867_IO_MUX_CFG_IO_IMPEDANCE_MIN	0x1f
#define DP83867_IO_MUX_CFG_CLK_O_DISABLE	BIT(6)
#define DP83867_IO_MUX_CFG_CLK_O_SEL_MASK	(0x1f << 8)
#define DP83867_IO_MUX_CFG_CLK_O_SEL_SHIFT	8

/* CFG3 bits */
#define DP83867_CFG3_INT_OE			BIT(7)
#define DP83867_CFG3_ROBUST_AUTO_MDIX		BIT(9)

/* CFG4 bits */
#define DP83867_CFG4_PORT_MIRROR_EN              BIT(0)

/* FLD_THR_CFG */
#define DP83867_FLD_THR_CFG_ENERGY_LOST_THR_MASK	0x7

enum {
	DP83867_PORT_MIRROING_KEEP,
	DP83867_PORT_MIRROING_EN,
	DP83867_PORT_MIRROING_DIS,
};

struct dp83867_private {
	u32 rx_id_delay;
	u32 tx_id_delay;
	u32 fifo_depth;
	int io_impedance;
	int port_mirroring;
	bool rxctrl_strap_quirk;
	bool set_clk_output;
	u32 clk_output_sel;
	bool sgmii_ref_clk_en;
};

static int dp83867_ack_interrupt(struct phy_device *phydev)
{
	int err = phy_read(phydev, MII_DP83867_ISR);

	if (err < 0)
		return err;

	return 0;
}

static int dp83867_config_intr(struct phy_device *phydev)
{
	int micr_status;

	if (phydev->interrupts == PHY_INTERRUPT_ENABLED) {
		micr_status = phy_read(phydev, MII_DP83867_MICR);
		if (micr_status < 0)
			return micr_status;

		micr_status |=
			(MII_DP83867_MICR_AN_ERR_INT_EN |
			MII_DP83867_MICR_SPEED_CHNG_INT_EN |
			MII_DP83867_MICR_AUTONEG_COMP_INT_EN |
			MII_DP83867_MICR_LINK_STS_CHNG_INT_EN |
			MII_DP83867_MICR_DUP_MODE_CHNG_INT_EN |
			MII_DP83867_MICR_SLEEP_MODE_CHNG_INT_EN);

		return phy_write(phydev, MII_DP83867_MICR, micr_status);
	}

	micr_status = 0x0;
	return phy_write(phydev, MII_DP83867_MICR, micr_status);
}

static int dp83867_config_port_mirroring(struct phy_device *phydev)
{
	struct dp83867_private *dp83867 =
		(struct dp83867_private *)phydev->priv;

	if (dp83867->port_mirroring == DP83867_PORT_MIRROING_EN)
		phy_set_bits_mmd(phydev, DP83867_DEVADDR, DP83867_CFG4,
				 DP83867_CFG4_PORT_MIRROR_EN);
	else
		phy_clear_bits_mmd(phydev, DP83867_DEVADDR, DP83867_CFG4,
				   DP83867_CFG4_PORT_MIRROR_EN);
	return 0;
}

#ifdef CONFIG_OF_MDIO
static int dp83867_of_init(struct phy_device *phydev)
{
	struct dp83867_private *dp83867 = phydev->priv;
	struct device *dev = &phydev->mdio.dev;
	struct device_node *of_node = dev->of_node;
	int ret;

	if (!of_node)
		return -ENODEV;

	/* Optional configuration */
	ret = of_property_read_u32(of_node, "ti,clk-output-sel",
				   &dp83867->clk_output_sel);
	/* If not set, keep default */
	if (!ret) {
		dp83867->set_clk_output = true;
		/* Valid values are 0 to DP83867_CLK_O_SEL_REF_CLK or
		 * DP83867_CLK_O_SEL_OFF.
		 */
		if (dp83867->clk_output_sel > DP83867_CLK_O_SEL_REF_CLK &&
		    dp83867->clk_output_sel != DP83867_CLK_O_SEL_OFF) {
			phydev_err(phydev, "ti,clk-output-sel value %u out of range\n",
				   dp83867->clk_output_sel);
			return -EINVAL;
		}
	}

	if (of_property_read_bool(of_node, "ti,max-output-impedance"))
		dp83867->io_impedance = DP83867_IO_MUX_CFG_IO_IMPEDANCE_MAX;
	else if (of_property_read_bool(of_node, "ti,min-output-impedance"))
		dp83867->io_impedance = DP83867_IO_MUX_CFG_IO_IMPEDANCE_MIN;
	else
		dp83867->io_impedance = -1; /* leave at default */

	dp83867->rxctrl_strap_quirk = of_property_read_bool(of_node,
					"ti,dp83867-rxctrl-strap-quirk");

	dp83867->sgmii_ref_clk_en = of_property_read_bool(of_node,
					"ti,sgmii-ref-clock-output-enable");

	/* Existing behavior was to use default pin strapping delay in rgmii
	 * mode, but rgmii should have meant no delay.  Warn existing users.
	 */
	if (phydev->interface == PHY_INTERFACE_MODE_RGMII) {
		const u16 val = phy_read_mmd(phydev, DP83867_DEVADDR, DP83867_STRAP_STS2);
		const u16 txskew = (val & DP83867_STRAP_STS2_CLK_SKEW_TX_MASK) >>
				   DP83867_STRAP_STS2_CLK_SKEW_TX_SHIFT;
		const u16 rxskew = (val & DP83867_STRAP_STS2_CLK_SKEW_RX_MASK) >>
				   DP83867_STRAP_STS2_CLK_SKEW_RX_SHIFT;

		if (txskew != DP83867_STRAP_STS2_CLK_SKEW_NONE ||
		    rxskew != DP83867_STRAP_STS2_CLK_SKEW_NONE)
			phydev_warn(phydev,
				    "PHY has delays via pin strapping, but phy-mode = 'rgmii'\n"
				    "Should be 'rgmii-id' to use internal delays\n");
	}

	/* RX delay *must* be specified if internal delay of RX is used. */
	if (phydev->interface == PHY_INTERFACE_MODE_RGMII_ID ||
	    phydev->interface == PHY_INTERFACE_MODE_RGMII_RXID) {
		ret = of_property_read_u32(of_node, "ti,rx-internal-delay",
					   &dp83867->rx_id_delay);
		if (ret) {
			phydev_err(phydev, "ti,rx-internal-delay must be specified\n");
			return ret;
		}
		if (dp83867->rx_id_delay > DP83867_RGMII_RX_CLK_DELAY_MAX) {
			phydev_err(phydev,
				   "ti,rx-internal-delay value of %u out of range\n",
				   dp83867->rx_id_delay);
			return -EINVAL;
		}
	}

	/* TX delay *must* be specified if internal delay of RX is used. */
	if (phydev->interface == PHY_INTERFACE_MODE_RGMII_ID ||
	    phydev->interface == PHY_INTERFACE_MODE_RGMII_TXID) {
		ret = of_property_read_u32(of_node, "ti,tx-internal-delay",
					   &dp83867->tx_id_delay);
		if (ret) {
			phydev_err(phydev, "ti,tx-internal-delay must be specified\n");
			return ret;
		}
		if (dp83867->tx_id_delay > DP83867_RGMII_TX_CLK_DELAY_MAX) {
			phydev_err(phydev,
				   "ti,tx-internal-delay value of %u out of range\n",
				   dp83867->tx_id_delay);
			return -EINVAL;
		}
	}

	if (of_property_read_bool(of_node, "enet-phy-lane-swap"))
		dp83867->port_mirroring = DP83867_PORT_MIRROING_EN;

	if (of_property_read_bool(of_node, "enet-phy-lane-no-swap"))
		dp83867->port_mirroring = DP83867_PORT_MIRROING_DIS;

	ret = of_property_read_u32(of_node, "ti,fifo-depth",
				   &dp83867->fifo_depth);
	if (ret) {
		phydev_err(phydev,
			   "ti,fifo-depth property is required\n");
		return ret;
	}
	if (dp83867->fifo_depth > DP83867_PHYCR_FIFO_DEPTH_MAX) {
		phydev_err(phydev,
			   "ti,fifo-depth value %u out of range\n",
			   dp83867->fifo_depth);
		return -EINVAL;
	}
	return 0;
}
#else
static int dp83867_of_init(struct phy_device *phydev)
{
	return 0;
}
#endif /* CONFIG_OF_MDIO */

static int dp83867_probe(struct phy_device *phydev)
{
	struct dp83867_private *dp83867;

	dp83867 = devm_kzalloc(&phydev->mdio.dev, sizeof(*dp83867),
			       GFP_KERNEL);
	if (!dp83867)
		return -ENOMEM;

	phydev->priv = dp83867;

	return 0;
}

static int dp83867_config_init(struct phy_device *phydev)
{
	struct dp83867_private *dp83867 = phydev->priv;
	int ret, val, bs;
	u16 delay;

	ret = dp83867_of_init(phydev);
	if (ret)
		return ret;

	/* RX_DV/RX_CTRL strapped in mode 1 or mode 2 workaround */
	if (dp83867->rxctrl_strap_quirk)
		phy_clear_bits_mmd(phydev, DP83867_DEVADDR, DP83867_CFG4,
				   BIT(7));

	bs = phy_read_mmd(phydev, DP83867_DEVADDR, DP83867_STRAP_STS2);
	if (bs & DP83867_STRAP_STS2_STRAP_FLD) {
		/* When using strap to enable FLD, the ENERGY_LOST_FLD_THR will
		 * be set to 0x2. This may causes the PHY link to be unstable -
		 * the default value 0x1 need to be restored.
		 */
<<<<<<< HEAD
		val = phy_read_mmd(phydev, DP83867_DEVADDR,
				   DP83867_FLD_THR_CFG);
		if ((val & DP83867_FLD_THR_CFG_ENERGY_LOST_THR_MASK) == 0x2) {
			val &= ~DP83867_FLD_THR_CFG_ENERGY_LOST_THR_MASK;
			val |= 0x1;
			phy_write_mmd(phydev, DP83867_DEVADDR,
				      DP83867_FLD_THR_CFG, val);
		}
=======
		ret = phy_modify_mmd(phydev, DP83867_DEVADDR,
				     DP83867_FLD_THR_CFG,
				     DP83867_FLD_THR_CFG_ENERGY_LOST_THR_MASK,
				     0x1);
		if (ret)
			return ret;
>>>>>>> 6ccc74c0
	}

	if (phy_interface_is_rgmii(phydev)) {
		val = phy_read(phydev, MII_DP83867_PHYCTRL);
		if (val < 0)
			return val;
		val &= ~DP83867_PHYCR_FIFO_DEPTH_MASK;
		val |= (dp83867->fifo_depth << DP83867_PHYCR_FIFO_DEPTH_SHIFT);

		/* The code below checks if "port mirroring" N/A MODE4 has been
		 * enabled during power on bootstrap.
		 *
		 * Such N/A mode enabled by mistake can put PHY IC in some
		 * internal testing mode and disable RGMII transmission.
		 *
		 * In this particular case one needs to check STRAP_STS1
		 * register's bit 11 (marked as RESERVED).
		 */

		bs = phy_read_mmd(phydev, DP83867_DEVADDR, DP83867_STRAP_STS1);
		if (bs & DP83867_STRAP_STS1_RESERVED)
			val &= ~DP83867_PHYCR_RESERVED_MASK;

		ret = phy_write(phydev, MII_DP83867_PHYCTRL, val);
		if (ret)
			return ret;

		/* If rgmii mode with no internal delay is selected, we do NOT use
		 * aligned mode as one might expect.  Instead we use the PHY's default
		 * based on pin strapping.  And the "mode 0" default is to *use*
		 * internal delay with a value of 7 (2.00 ns).
		 *
		 * Set up RGMII delays
		 */
		val = phy_read_mmd(phydev, DP83867_DEVADDR, DP83867_RGMIICTL);

		val &= ~(DP83867_RGMII_TX_CLK_DELAY_EN | DP83867_RGMII_RX_CLK_DELAY_EN);
		if (phydev->interface == PHY_INTERFACE_MODE_RGMII_ID)
			val |= (DP83867_RGMII_TX_CLK_DELAY_EN | DP83867_RGMII_RX_CLK_DELAY_EN);

		if (phydev->interface == PHY_INTERFACE_MODE_RGMII_TXID)
			val |= DP83867_RGMII_TX_CLK_DELAY_EN;

		if (phydev->interface == PHY_INTERFACE_MODE_RGMII_RXID)
			val |= DP83867_RGMII_RX_CLK_DELAY_EN;

		phy_write_mmd(phydev, DP83867_DEVADDR, DP83867_RGMIICTL, val);

		delay = (dp83867->rx_id_delay |
			(dp83867->tx_id_delay << DP83867_RGMII_TX_CLK_DELAY_SHIFT));

		phy_write_mmd(phydev, DP83867_DEVADDR, DP83867_RGMIIDCTL,
			      delay);
	}

	/* If specified, set io impedance */
	if (dp83867->io_impedance >= 0)
		phy_modify_mmd(phydev, DP83867_DEVADDR, DP83867_IO_MUX_CFG,
			       DP83867_IO_MUX_CFG_IO_IMPEDANCE_MASK,
			       dp83867->io_impedance);

	if (phydev->interface == PHY_INTERFACE_MODE_SGMII) {
		/* For support SPEED_10 in SGMII mode
		 * DP83867_10M_SGMII_RATE_ADAPT bit
		 * has to be cleared by software. That
		 * does not affect SPEED_100 and
		 * SPEED_1000.
		 */
		ret = phy_modify_mmd(phydev, DP83867_DEVADDR,
				     DP83867_10M_SGMII_CFG,
				     DP83867_10M_SGMII_RATE_ADAPT_MASK,
				     0);
		if (ret)
			return ret;

		/* After reset SGMII Autoneg timer is set to 2us (bits 6 and 5
		 * are 01). That is not enough to finalize autoneg on some
		 * devices. Increase this timer duration to maximum 16ms.
		 */
		ret = phy_modify_mmd(phydev, DP83867_DEVADDR,
				     DP83867_CFG4,
				     DP83867_CFG4_SGMII_ANEG_MASK,
				     DP83867_CFG4_SGMII_ANEG_TIMER_16MS);

		if (ret)
			return ret;

		val = phy_read_mmd(phydev, DP83867_DEVADDR, DP83867_SGMIICTL);
		/* SGMII type is set to 4-wire mode by default.
		 * If we place appropriate property in dts (see above)
		 * switch on 6-wire mode.
		 */
		if (dp83867->sgmii_ref_clk_en)
			val |= DP83867_SGMII_TYPE;
		else
			val &= ~DP83867_SGMII_TYPE;
		phy_write_mmd(phydev, DP83867_DEVADDR, DP83867_SGMIICTL, val);
	}

	val = phy_read(phydev, DP83867_CFG3);
	/* Enable Interrupt output INT_OE in CFG3 register */
	if (phy_interrupt_is_valid(phydev))
		val |= DP83867_CFG3_INT_OE;

	val |= DP83867_CFG3_ROBUST_AUTO_MDIX;
	phy_write(phydev, DP83867_CFG3, val);

	if (dp83867->port_mirroring != DP83867_PORT_MIRROING_KEEP)
		dp83867_config_port_mirroring(phydev);

	/* Clock output selection if muxing property is set */
	if (dp83867->set_clk_output) {
		u16 mask = DP83867_IO_MUX_CFG_CLK_O_DISABLE;

		if (dp83867->clk_output_sel == DP83867_CLK_O_SEL_OFF) {
			val = DP83867_IO_MUX_CFG_CLK_O_DISABLE;
		} else {
			mask |= DP83867_IO_MUX_CFG_CLK_O_SEL_MASK;
			val = dp83867->clk_output_sel <<
			      DP83867_IO_MUX_CFG_CLK_O_SEL_SHIFT;
		}

		phy_modify_mmd(phydev, DP83867_DEVADDR, DP83867_IO_MUX_CFG,
			       mask, val);
	}

	return 0;
}

static int dp83867_phy_reset(struct phy_device *phydev)
{
	int err;

	err = phy_write(phydev, DP83867_CTRL, DP83867_SW_RESET);
	if (err < 0)
		return err;

	usleep_range(10, 20);

	/* After reset FORCE_LINK_GOOD bit is set. Although the
	 * default value should be unset. Disable FORCE_LINK_GOOD
	 * for the phy to work properly.
	 */
	err = phy_modify(phydev, MII_DP83867_PHYCTRL,
			 DP83867_PHYCR_FORCE_LINK_GOOD, 0);
	if (err < 0)
		return err;

	phy_write_mmd(phydev, DP83867_DEVADDR, DP83867_DSP_FFE_CFG, 0x0E81);

	err = phy_write(phydev, DP83867_CTRL, DP83867_SW_RESTART);
	if (err < 0)
		return err;

	usleep_range(10, 20);

	return 0;
}

static struct phy_driver dp83867_driver[] = {
	{
		.phy_id		= DP83867_PHY_ID,
		.phy_id_mask	= 0xfffffff0,
		.name		= "TI DP83867",
		/* PHY_GBIT_FEATURES */

		.probe          = dp83867_probe,
		.config_init	= dp83867_config_init,
		.soft_reset	= dp83867_phy_reset,

		/* IRQ related */
		.ack_interrupt	= dp83867_ack_interrupt,
		.config_intr	= dp83867_config_intr,

		.suspend	= genphy_suspend,
		.resume		= genphy_resume,
	},
};
module_phy_driver(dp83867_driver);

static struct mdio_device_id __maybe_unused dp83867_tbl[] = {
	{ DP83867_PHY_ID, 0xfffffff0 },
	{ }
};

MODULE_DEVICE_TABLE(mdio, dp83867_tbl);

MODULE_DESCRIPTION("Texas Instruments DP83867 PHY driver");
MODULE_AUTHOR("Dan Murphy <dmurphy@ti.com");
MODULE_LICENSE("GPL v2");<|MERGE_RESOLUTION|>--- conflicted
+++ resolved
@@ -26,11 +26,8 @@
 
 /* Extended Registers */
 #define DP83867_FLD_THR_CFG	0x002e
-<<<<<<< HEAD
-#define DP83867_CFG4            0x0031
-=======
 #define DP83867_CFG4		0x0031
->>>>>>> 6ccc74c0
+
 #define DP83867_CFG4_SGMII_ANEG_MASK (BIT(5) | BIT(6))
 #define DP83867_CFG4_SGMII_ANEG_TIMER_11MS   (3 << 5)
 #define DP83867_CFG4_SGMII_ANEG_TIMER_800US  (2 << 5)
@@ -334,23 +331,12 @@
 		 * be set to 0x2. This may causes the PHY link to be unstable -
 		 * the default value 0x1 need to be restored.
 		 */
-<<<<<<< HEAD
-		val = phy_read_mmd(phydev, DP83867_DEVADDR,
-				   DP83867_FLD_THR_CFG);
-		if ((val & DP83867_FLD_THR_CFG_ENERGY_LOST_THR_MASK) == 0x2) {
-			val &= ~DP83867_FLD_THR_CFG_ENERGY_LOST_THR_MASK;
-			val |= 0x1;
-			phy_write_mmd(phydev, DP83867_DEVADDR,
-				      DP83867_FLD_THR_CFG, val);
-		}
-=======
 		ret = phy_modify_mmd(phydev, DP83867_DEVADDR,
 				     DP83867_FLD_THR_CFG,
 				     DP83867_FLD_THR_CFG_ENERGY_LOST_THR_MASK,
 				     0x1);
 		if (ret)
 			return ret;
->>>>>>> 6ccc74c0
 	}
 
 	if (phy_interface_is_rgmii(phydev)) {
