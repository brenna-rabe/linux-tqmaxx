--- conflicted
+++ resolved
@@ -93,10 +93,7 @@
 #define SVC_I3C_MINTMASKED   0x098
 #define SVC_I3C_MERRWARN     0x09C
 #define   SVC_I3C_MERRWARN_NACK BIT(2)
-<<<<<<< HEAD
-=======
 #define   SVC_I3C_MERRWARN_TIMEOUT BIT(20)
->>>>>>> 6ac30d74
 #define SVC_I3C_MDMACTRL     0x0A0
 #define SVC_I3C_MDATACTRL    0x0AC
 #define   SVC_I3C_MDATACTRL_FLUSHTB BIT(0)
