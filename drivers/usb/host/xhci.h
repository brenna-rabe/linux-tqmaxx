
/*
 * xHCI host controller driver
 *
 * Copyright (C) 2008 Intel Corp.
 *
 * Author: Sarah Sharp
 * Some code borrowed from the Linux EHCI driver.
 *
 * This program is free software; you can redistribute it and/or modify
 * it under the terms of the GNU General Public License version 2 as
 * published by the Free Software Foundation.
 *
 * This program is distributed in the hope that it will be useful, but
 * WITHOUT ANY WARRANTY; without even the implied warranty of MERCHANTABILITY
 * or FITNESS FOR A PARTICULAR PURPOSE.  See the GNU General Public License
 * for more details.
 *
 * You should have received a copy of the GNU General Public License
 * along with this program; if not, write to the Free Software Foundation,
 * Inc., 675 Mass Ave, Cambridge, MA 02139, USA.
 */

#ifndef __LINUX_XHCI_HCD_H
#define __LINUX_XHCI_HCD_H

#include <linux/usb.h>
#include <linux/timer.h>
#include <linux/kernel.h>
#include <linux/usb/hcd.h>
#include <linux/io-64-nonatomic-lo-hi.h>

/* Code sharing between pci-quirks and xhci hcd */
#include	"xhci-ext-caps.h"
#include "pci-quirks.h"

/* xHCI PCI Configuration Registers */
#define XHCI_SBRN_OFFSET	(0x60)

/* Max number of USB devices for any host controller - limit in section 6.1 */
#define MAX_HC_SLOTS		256
/* Section 5.3.3 - MaxPorts */
#define MAX_HC_PORTS		127

/*
 * xHCI register interface.
 * This corresponds to the eXtensible Host Controller Interface (xHCI)
 * Revision 0.95 specification
 */

/**
 * struct xhci_cap_regs - xHCI Host Controller Capability Registers.
 * @hc_capbase:		length of the capabilities register and HC version number
 * @hcs_params1:	HCSPARAMS1 - Structural Parameters 1
 * @hcs_params2:	HCSPARAMS2 - Structural Parameters 2
 * @hcs_params3:	HCSPARAMS3 - Structural Parameters 3
 * @hcc_params:		HCCPARAMS - Capability Parameters
 * @db_off:		DBOFF - Doorbell array offset
 * @run_regs_off:	RTSOFF - Runtime register space offset
 * @hcc_params2:	HCCPARAMS2 Capability Parameters 2, xhci 1.1 only
 */
struct xhci_cap_regs {
	__le32	hc_capbase;
	__le32	hcs_params1;
	__le32	hcs_params2;
	__le32	hcs_params3;
	__le32	hcc_params;
	__le32	db_off;
	__le32	run_regs_off;
	__le32	hcc_params2; /* xhci 1.1 */
	/* Reserved up to (CAPLENGTH - 0x1C) */
};

/* hc_capbase bitmasks */
/* bits 7:0 - how long is the Capabilities register */
#define HC_LENGTH(p)		XHCI_HC_LENGTH(p)
/* bits 31:16	*/
#define HC_VERSION(p)		(((p) >> 16) & 0xffff)

/* HCSPARAMS1 - hcs_params1 - bitmasks */
/* bits 0:7, Max Device Slots */
#define HCS_MAX_SLOTS(p)	(((p) >> 0) & 0xff)
#define HCS_SLOTS_MASK		0xff
/* bits 8:18, Max Interrupters */
#define HCS_MAX_INTRS(p)	(((p) >> 8) & 0x7ff)
/* bits 24:31, Max Ports - max value is 0x7F = 127 ports */
#define HCS_MAX_PORTS(p)	(((p) >> 24) & 0x7f)

/* HCSPARAMS2 - hcs_params2 - bitmasks */
/* bits 0:3, frames or uframes that SW needs to queue transactions
 * ahead of the HW to meet periodic deadlines */
#define HCS_IST(p)		(((p) >> 0) & 0xf)
/* bits 4:7, max number of Event Ring segments */
#define HCS_ERST_MAX(p)		(((p) >> 4) & 0xf)
/* bits 21:25 Hi 5 bits of Scratchpad buffers SW must allocate for the HW */
/* bit 26 Scratchpad restore - for save/restore HW state - not used yet */
/* bits 27:31 Lo 5 bits of Scratchpad buffers SW must allocate for the HW */
#define HCS_MAX_SCRATCHPAD(p)   ((((p) >> 16) & 0x3e0) | (((p) >> 27) & 0x1f))

/* HCSPARAMS3 - hcs_params3 - bitmasks */
/* bits 0:7, Max U1 to U0 latency for the roothub ports */
#define HCS_U1_LATENCY(p)	(((p) >> 0) & 0xff)
/* bits 16:31, Max U2 to U0 latency for the roothub ports */
#define HCS_U2_LATENCY(p)	(((p) >> 16) & 0xffff)

/* HCCPARAMS - hcc_params - bitmasks */
/* true: HC can use 64-bit address pointers */
#define HCC_64BIT_ADDR(p)	((p) & (1 << 0))
/* true: HC can do bandwidth negotiation */
#define HCC_BANDWIDTH_NEG(p)	((p) & (1 << 1))
/* true: HC uses 64-byte Device Context structures
 * FIXME 64-byte context structures aren't supported yet.
 */
#define HCC_64BYTE_CONTEXT(p)	((p) & (1 << 2))
/* true: HC has port power switches */
#define HCC_PPC(p)		((p) & (1 << 3))
/* true: HC has port indicators */
#define HCS_INDICATOR(p)	((p) & (1 << 4))
/* true: HC has Light HC Reset Capability */
#define HCC_LIGHT_RESET(p)	((p) & (1 << 5))
/* true: HC supports latency tolerance messaging */
#define HCC_LTC(p)		((p) & (1 << 6))
/* true: no secondary Stream ID Support */
#define HCC_NSS(p)		((p) & (1 << 7))
/* true: HC supports Stopped - Short Packet */
#define HCC_SPC(p)		((p) & (1 << 9))
/* true: HC has Contiguous Frame ID Capability */
#define HCC_CFC(p)		((p) & (1 << 11))
/* Max size for Primary Stream Arrays - 2^(n+1), where n is bits 12:15 */
#define HCC_MAX_PSA(p)		(1 << ((((p) >> 12) & 0xf) + 1))
/* Extended Capabilities pointer from PCI base - section 5.3.6 */
#define HCC_EXT_CAPS(p)		XHCI_HCC_EXT_CAPS(p)

/* db_off bitmask - bits 0:1 reserved */
#define	DBOFF_MASK	(~0x3)

/* run_regs_off bitmask - bits 0:4 reserved */
#define	RTSOFF_MASK	(~0x1f)

/* HCCPARAMS2 - hcc_params2 - bitmasks */
/* true: HC supports U3 entry Capability */
#define	HCC2_U3C(p)		((p) & (1 << 0))
/* true: HC supports Configure endpoint command Max exit latency too large */
#define	HCC2_CMC(p)		((p) & (1 << 1))
/* true: HC supports Force Save context Capability */
#define	HCC2_FSC(p)		((p) & (1 << 2))
/* true: HC supports Compliance Transition Capability */
#define	HCC2_CTC(p)		((p) & (1 << 3))
/* true: HC support Large ESIT payload Capability > 48k */
#define	HCC2_LEC(p)		((p) & (1 << 4))
/* true: HC support Configuration Information Capability */
#define	HCC2_CIC(p)		((p) & (1 << 5))
/* true: HC support Extended TBC Capability, Isoc burst count > 65535 */
#define	HCC2_ETC(p)		((p) & (1 << 6))

/* Number of registers per port */
#define	NUM_PORT_REGS	4

#define PORTSC		0
#define PORTPMSC	1
#define PORTLI		2
#define PORTHLPMC	3

/**
 * struct xhci_op_regs - xHCI Host Controller Operational Registers.
 * @command:		USBCMD - xHC command register
 * @status:		USBSTS - xHC status register
 * @page_size:		This indicates the page size that the host controller
 * 			supports.  If bit n is set, the HC supports a page size
 * 			of 2^(n+12), up to a 128MB page size.
 * 			4K is the minimum page size.
 * @cmd_ring:		CRP - 64-bit Command Ring Pointer
 * @dcbaa_ptr:		DCBAAP - 64-bit Device Context Base Address Array Pointer
 * @config_reg:		CONFIG - Configure Register
 * @port_status_base:	PORTSCn - base address for Port Status and Control
 * 			Each port has a Port Status and Control register,
 * 			followed by a Port Power Management Status and Control
 * 			register, a Port Link Info register, and a reserved
 * 			register.
 * @port_power_base:	PORTPMSCn - base address for
 * 			Port Power Management Status and Control
 * @port_link_base:	PORTLIn - base address for Port Link Info (current
 * 			Link PM state and control) for USB 2.1 and USB 3.0
 * 			devices.
 */
struct xhci_op_regs {
	__le32	command;
	__le32	status;
	__le32	page_size;
	__le32	reserved1;
	__le32	reserved2;
	__le32	dev_notification;
	__le64	cmd_ring;
	/* rsvd: offset 0x20-2F */
	__le32	reserved3[4];
	__le64	dcbaa_ptr;
	__le32	config_reg;
	/* rsvd: offset 0x3C-3FF */
	__le32	reserved4[241];
	/* port 1 registers, which serve as a base address for other ports */
	__le32	port_status_base;
	__le32	port_power_base;
	__le32	port_link_base;
	__le32	reserved5;
	/* registers for ports 2-255 */
	__le32	reserved6[NUM_PORT_REGS*254];
};

/* USBCMD - USB command - command bitmasks */
/* start/stop HC execution - do not write unless HC is halted*/
#define CMD_RUN		XHCI_CMD_RUN
/* Reset HC - resets internal HC state machine and all registers (except
 * PCI config regs).  HC does NOT drive a USB reset on the downstream ports.
 * The xHCI driver must reinitialize the xHC after setting this bit.
 */
#define CMD_RESET	(1 << 1)
/* Event Interrupt Enable - a '1' allows interrupts from the host controller */
#define CMD_EIE		XHCI_CMD_EIE
/* Host System Error Interrupt Enable - get out-of-band signal for HC errors */
#define CMD_HSEIE	XHCI_CMD_HSEIE
/* bits 4:6 are reserved (and should be preserved on writes). */
/* light reset (port status stays unchanged) - reset completed when this is 0 */
#define CMD_LRESET	(1 << 7)
/* host controller save/restore state. */
#define CMD_CSS		(1 << 8)
#define CMD_CRS		(1 << 9)
/* Enable Wrap Event - '1' means xHC generates an event when MFINDEX wraps. */
#define CMD_EWE		XHCI_CMD_EWE
/* MFINDEX power management - '1' means xHC can stop MFINDEX counter if all root
 * hubs are in U3 (selective suspend), disconnect, disabled, or powered-off.
 * '0' means the xHC can power it off if all ports are in the disconnect,
 * disabled, or powered-off state.
 */
#define CMD_PM_INDEX	(1 << 11)
/* bit 14 Extended TBC Enable, changes Isoc TRB fields to support larger TBC */
#define CMD_ETE		(1 << 14)
/* bits 15:31 are reserved (and should be preserved on writes). */

/* IMAN - Interrupt Management Register */
#define IMAN_IE		(1 << 1)
#define IMAN_IP		(1 << 0)

/* USBSTS - USB status - status bitmasks */
/* HC not running - set to 1 when run/stop bit is cleared. */
#define STS_HALT	XHCI_STS_HALT
/* serious error, e.g. PCI parity error.  The HC will clear the run/stop bit. */
#define STS_FATAL	(1 << 2)
/* event interrupt - clear this prior to clearing any IP flags in IR set*/
#define STS_EINT	(1 << 3)
/* port change detect */
#define STS_PORT	(1 << 4)
/* bits 5:7 reserved and zeroed */
/* save state status - '1' means xHC is saving state */
#define STS_SAVE	(1 << 8)
/* restore state status - '1' means xHC is restoring state */
#define STS_RESTORE	(1 << 9)
/* true: save or restore error */
#define STS_SRE		(1 << 10)
/* true: Controller Not Ready to accept doorbell or op reg writes after reset */
#define STS_CNR		XHCI_STS_CNR
/* true: internal Host Controller Error - SW needs to reset and reinitialize */
#define STS_HCE		(1 << 12)
/* bits 13:31 reserved and should be preserved */

/*
 * DNCTRL - Device Notification Control Register - dev_notification bitmasks
 * Generate a device notification event when the HC sees a transaction with a
 * notification type that matches a bit set in this bit field.
 */
#define	DEV_NOTE_MASK		(0xffff)
#define ENABLE_DEV_NOTE(x)	(1 << (x))
/* Most of the device notification types should only be used for debug.
 * SW does need to pay attention to function wake notifications.
 */
#define	DEV_NOTE_FWAKE		ENABLE_DEV_NOTE(1)

/* CRCR - Command Ring Control Register - cmd_ring bitmasks */
/* bit 0 is the command ring cycle state */
/* stop ring operation after completion of the currently executing command */
#define CMD_RING_PAUSE		(1 << 1)
/* stop ring immediately - abort the currently executing command */
#define CMD_RING_ABORT		(1 << 2)
/* true: command ring is running */
#define CMD_RING_RUNNING	(1 << 3)
/* bits 4:5 reserved and should be preserved */
/* Command Ring pointer - bit mask for the lower 32 bits. */
#define CMD_RING_RSVD_BITS	(0x3f)

/* CONFIG - Configure Register - config_reg bitmasks */
/* bits 0:7 - maximum number of device slots enabled (NumSlotsEn) */
#define MAX_DEVS(p)	((p) & 0xff)
/* bit 8: U3 Entry Enabled, assert PLC when root port enters U3, xhci 1.1 */
#define CONFIG_U3E		(1 << 8)
/* bit 9: Configuration Information Enable, xhci 1.1 */
#define CONFIG_CIE		(1 << 9)
/* bits 10:31 - reserved and should be preserved */

/* PORTSC - Port Status and Control Register - port_status_base bitmasks */
/* true: device connected */
#define PORT_CONNECT	(1 << 0)
/* true: port enabled */
#define PORT_PE		(1 << 1)
/* bit 2 reserved and zeroed */
/* true: port has an over-current condition */
#define PORT_OC		(1 << 3)
/* true: port reset signaling asserted */
#define PORT_RESET	(1 << 4)
/* Port Link State - bits 5:8
 * A read gives the current link PM state of the port,
 * a write with Link State Write Strobe set sets the link state.
 */
#define PORT_PLS_MASK	(0xf << 5)
#define XDEV_U0		(0x0 << 5)
#define XDEV_U1		(0x1 << 5)
#define XDEV_U2		(0x2 << 5)
#define XDEV_U3		(0x3 << 5)
#define XDEV_DISABLED	(0x4 << 5)
#define XDEV_RXDETECT	(0x5 << 5)
#define XDEV_INACTIVE	(0x6 << 5)
#define XDEV_POLLING	(0x7 << 5)
#define XDEV_RECOVERY	(0x8 << 5)
#define XDEV_HOT_RESET	(0x9 << 5)
#define XDEV_COMP_MODE	(0xa << 5)
#define XDEV_TEST_MODE	(0xb << 5)
#define XDEV_RESUME	(0xf << 5)

/* true: port has power (see HCC_PPC) */
#define PORT_POWER	(1 << 9)
/* bits 10:13 indicate device speed:
 * 0 - undefined speed - port hasn't be initialized by a reset yet
 * 1 - full speed
 * 2 - low speed
 * 3 - high speed
 * 4 - super speed
 * 5-15 reserved
 */
#define DEV_SPEED_MASK		(0xf << 10)
#define	XDEV_FS			(0x1 << 10)
#define	XDEV_LS			(0x2 << 10)
#define	XDEV_HS			(0x3 << 10)
#define	XDEV_SS			(0x4 << 10)
#define	XDEV_SSP		(0x5 << 10)
#define DEV_UNDEFSPEED(p)	(((p) & DEV_SPEED_MASK) == (0x0<<10))
#define DEV_FULLSPEED(p)	(((p) & DEV_SPEED_MASK) == XDEV_FS)
#define DEV_LOWSPEED(p)		(((p) & DEV_SPEED_MASK) == XDEV_LS)
#define DEV_HIGHSPEED(p)	(((p) & DEV_SPEED_MASK) == XDEV_HS)
#define DEV_SUPERSPEED(p)	(((p) & DEV_SPEED_MASK) == XDEV_SS)
#define DEV_SUPERSPEEDPLUS(p)	(((p) & DEV_SPEED_MASK) == XDEV_SSP)
#define DEV_SUPERSPEED_ANY(p)	(((p) & DEV_SPEED_MASK) >= XDEV_SS)
#define DEV_PORT_SPEED(p)	(((p) >> 10) & 0x0f)

/* Bits 20:23 in the Slot Context are the speed for the device */
#define	SLOT_SPEED_FS		(XDEV_FS << 10)
#define	SLOT_SPEED_LS		(XDEV_LS << 10)
#define	SLOT_SPEED_HS		(XDEV_HS << 10)
#define	SLOT_SPEED_SS		(XDEV_SS << 10)
#define	SLOT_SPEED_SSP		(XDEV_SSP << 10)
/* Port Indicator Control */
#define PORT_LED_OFF	(0 << 14)
#define PORT_LED_AMBER	(1 << 14)
#define PORT_LED_GREEN	(2 << 14)
#define PORT_LED_MASK	(3 << 14)
/* Port Link State Write Strobe - set this when changing link state */
#define PORT_LINK_STROBE	(1 << 16)
/* true: connect status change */
#define PORT_CSC	(1 << 17)
/* true: port enable change */
#define PORT_PEC	(1 << 18)
/* true: warm reset for a USB 3.0 device is done.  A "hot" reset puts the port
 * into an enabled state, and the device into the default state.  A "warm" reset
 * also resets the link, forcing the device through the link training sequence.
 * SW can also look at the Port Reset register to see when warm reset is done.
 */
#define PORT_WRC	(1 << 19)
/* true: over-current change */
#define PORT_OCC	(1 << 20)
/* true: reset change - 1 to 0 transition of PORT_RESET */
#define PORT_RC		(1 << 21)
/* port link status change - set on some port link state transitions:
 *  Transition				Reason
 *  ------------------------------------------------------------------------------
 *  - U3 to Resume			Wakeup signaling from a device
 *  - Resume to Recovery to U0		USB 3.0 device resume
 *  - Resume to U0			USB 2.0 device resume
 *  - U3 to Recovery to U0		Software resume of USB 3.0 device complete
 *  - U3 to U0				Software resume of USB 2.0 device complete
 *  - U2 to U0				L1 resume of USB 2.1 device complete
 *  - U0 to U0 (???)			L1 entry rejection by USB 2.1 device
 *  - U0 to disabled			L1 entry error with USB 2.1 device
 *  - Any state to inactive		Error on USB 3.0 port
 */
#define PORT_PLC	(1 << 22)
/* port configure error change - port failed to configure its link partner */
#define PORT_CEC	(1 << 23)
/* Cold Attach Status - xHC can set this bit to report device attached during
 * Sx state. Warm port reset should be perfomed to clear this bit and move port
 * to connected state.
 */
#define PORT_CAS	(1 << 24)
/* wake on connect (enable) */
#define PORT_WKCONN_E	(1 << 25)
/* wake on disconnect (enable) */
#define PORT_WKDISC_E	(1 << 26)
/* wake on over-current (enable) */
#define PORT_WKOC_E	(1 << 27)
/* bits 28:29 reserved */
/* true: device is non-removable - for USB 3.0 roothub emulation */
#define PORT_DEV_REMOVE	(1 << 30)
/* Initiate a warm port reset - complete when PORT_WRC is '1' */
#define PORT_WR		(1 << 31)

/* We mark duplicate entries with -1 */
#define DUPLICATE_ENTRY ((u8)(-1))

/* Port Power Management Status and Control - port_power_base bitmasks */
/* Inactivity timer value for transitions into U1, in microseconds.
 * Timeout can be up to 127us.  0xFF means an infinite timeout.
 */
#define PORT_U1_TIMEOUT(p)	((p) & 0xff)
#define PORT_U1_TIMEOUT_MASK	0xff
/* Inactivity timer value for transitions into U2 */
#define PORT_U2_TIMEOUT(p)	(((p) & 0xff) << 8)
#define PORT_U2_TIMEOUT_MASK	(0xff << 8)
/* Bits 24:31 for port testing */

/* USB2 Protocol PORTSPMSC */
#define	PORT_L1S_MASK		7
#define	PORT_L1S_SUCCESS	1
#define	PORT_RWE		(1 << 3)
#define	PORT_HIRD(p)		(((p) & 0xf) << 4)
#define	PORT_HIRD_MASK		(0xf << 4)
#define	PORT_L1DS_MASK		(0xff << 8)
#define	PORT_L1DS(p)		(((p) & 0xff) << 8)
#define	PORT_HLE		(1 << 16)
#define PORT_TEST_MODE_SHIFT	28

/* USB3 Protocol PORTLI  Port Link Information */
#define PORT_RX_LANES(p)	(((p) >> 16) & 0xf)
#define PORT_TX_LANES(p)	(((p) >> 20) & 0xf)

/* USB2 Protocol PORTHLPMC */
#define PORT_HIRDM(p)((p) & 3)
#define PORT_L1_TIMEOUT(p)(((p) & 0xff) << 2)
#define PORT_BESLD(p)(((p) & 0xf) << 10)

/* use 512 microseconds as USB2 LPM L1 default timeout. */
#define XHCI_L1_TIMEOUT		512

/* Set default HIRD/BESL value to 4 (350/400us) for USB2 L1 LPM resume latency.
 * Safe to use with mixed HIRD and BESL systems (host and device) and is used
 * by other operating systems.
 *
 * XHCI 1.0 errata 8/14/12 Table 13 notes:
 * "Software should choose xHC BESL/BESLD field values that do not violate a
 * device's resume latency requirements,
 * e.g. not program values > '4' if BLC = '1' and a HIRD device is attached,
 * or not program values < '4' if BLC = '0' and a BESL device is attached.
 */
#define XHCI_DEFAULT_BESL	4

/**
 * struct xhci_intr_reg - Interrupt Register Set
 * @irq_pending:	IMAN - Interrupt Management Register.  Used to enable
 *			interrupts and check for pending interrupts.
 * @irq_control:	IMOD - Interrupt Moderation Register.
 * 			Used to throttle interrupts.
 * @erst_size:		Number of segments in the Event Ring Segment Table (ERST).
 * @erst_base:		ERST base address.
 * @erst_dequeue:	Event ring dequeue pointer.
 *
 * Each interrupter (defined by a MSI-X vector) has an event ring and an Event
 * Ring Segment Table (ERST) associated with it.  The event ring is comprised of
 * multiple segments of the same size.  The HC places events on the ring and
 * "updates the Cycle bit in the TRBs to indicate to software the current
 * position of the Enqueue Pointer." The HCD (Linux) processes those events and
 * updates the dequeue pointer.
 */
struct xhci_intr_reg {
	__le32	irq_pending;
	__le32	irq_control;
	__le32	erst_size;
	__le32	rsvd;
	__le64	erst_base;
	__le64	erst_dequeue;
};

/* irq_pending bitmasks */
#define	ER_IRQ_PENDING(p)	((p) & 0x1)
/* bits 2:31 need to be preserved */
/* THIS IS BUGGY - FIXME - IP IS WRITE 1 TO CLEAR */
#define	ER_IRQ_CLEAR(p)		((p) & 0xfffffffe)
#define	ER_IRQ_ENABLE(p)	((ER_IRQ_CLEAR(p)) | 0x2)
#define	ER_IRQ_DISABLE(p)	((ER_IRQ_CLEAR(p)) & ~(0x2))

/* irq_control bitmasks */
/* Minimum interval between interrupts (in 250ns intervals).  The interval
 * between interrupts will be longer if there are no events on the event ring.
 * Default is 4000 (1 ms).
 */
#define ER_IRQ_INTERVAL_MASK	(0xffff)
/* Counter used to count down the time to the next interrupt - HW use only */
#define ER_IRQ_COUNTER_MASK	(0xffff << 16)

/* erst_size bitmasks */
/* Preserve bits 16:31 of erst_size */
#define	ERST_SIZE_MASK		(0xffff << 16)

/* erst_dequeue bitmasks */
/* Dequeue ERST Segment Index (DESI) - Segment number (or alias)
 * where the current dequeue pointer lies.  This is an optional HW hint.
 */
#define ERST_DESI_MASK		(0x7)
/* Event Handler Busy (EHB) - is the event ring scheduled to be serviced by
 * a work queue (or delayed service routine)?
 */
#define ERST_EHB		(1 << 3)
#define ERST_PTR_MASK		(0xf)

/**
 * struct xhci_run_regs
 * @microframe_index:
 * 		MFINDEX - current microframe number
 *
 * Section 5.5 Host Controller Runtime Registers:
 * "Software should read and write these registers using only Dword (32 bit)
 * or larger accesses"
 */
struct xhci_run_regs {
	__le32			microframe_index;
	__le32			rsvd[7];
	struct xhci_intr_reg	ir_set[128];
};

/**
 * struct doorbell_array
 *
 * Bits  0 -  7: Endpoint target
 * Bits  8 - 15: RsvdZ
 * Bits 16 - 31: Stream ID
 *
 * Section 5.6
 */
struct xhci_doorbell_array {
	__le32	doorbell[256];
};

#define DB_VALUE(ep, stream)	((((ep) + 1) & 0xff) | ((stream) << 16))
#define DB_VALUE_HOST		0x00000000

/**
 * struct xhci_protocol_caps
 * @revision:		major revision, minor revision, capability ID,
 *			and next capability pointer.
 * @name_string:	Four ASCII characters to say which spec this xHC
 *			follows, typically "USB ".
 * @port_info:		Port offset, count, and protocol-defined information.
 */
struct xhci_protocol_caps {
	u32	revision;
	u32	name_string;
	u32	port_info;
};

#define	XHCI_EXT_PORT_MAJOR(x)	(((x) >> 24) & 0xff)
#define	XHCI_EXT_PORT_MINOR(x)	(((x) >> 16) & 0xff)
#define	XHCI_EXT_PORT_PSIC(x)	(((x) >> 28) & 0x0f)
#define	XHCI_EXT_PORT_OFF(x)	((x) & 0xff)
#define	XHCI_EXT_PORT_COUNT(x)	(((x) >> 8) & 0xff)

#define	XHCI_EXT_PORT_PSIV(x)	(((x) >> 0) & 0x0f)
#define	XHCI_EXT_PORT_PSIE(x)	(((x) >> 4) & 0x03)
#define	XHCI_EXT_PORT_PLT(x)	(((x) >> 6) & 0x03)
#define	XHCI_EXT_PORT_PFD(x)	(((x) >> 8) & 0x01)
#define	XHCI_EXT_PORT_LP(x)	(((x) >> 14) & 0x03)
#define	XHCI_EXT_PORT_PSIM(x)	(((x) >> 16) & 0xffff)

#define PLT_MASK        (0x03 << 6)
#define PLT_SYM         (0x00 << 6)
#define PLT_ASYM_RX     (0x02 << 6)
#define PLT_ASYM_TX     (0x03 << 6)

/**
 * struct xhci_container_ctx
 * @type: Type of context.  Used to calculated offsets to contained contexts.
 * @size: Size of the context data
 * @bytes: The raw context data given to HW
 * @dma: dma address of the bytes
 *
 * Represents either a Device or Input context.  Holds a pointer to the raw
 * memory used for the context (bytes) and dma address of it (dma).
 */
struct xhci_container_ctx {
	unsigned type;
#define XHCI_CTX_TYPE_DEVICE  0x1
#define XHCI_CTX_TYPE_INPUT   0x2

	int size;

	u8 *bytes;
	dma_addr_t dma;
};

/**
 * struct xhci_slot_ctx
 * @dev_info:	Route string, device speed, hub info, and last valid endpoint
 * @dev_info2:	Max exit latency for device number, root hub port number
 * @tt_info:	tt_info is used to construct split transaction tokens
 * @dev_state:	slot state and device address
 *
 * Slot Context - section 6.2.1.1.  This assumes the HC uses 32-byte context
 * structures.  If the HC uses 64-byte contexts, there is an additional 32 bytes
 * reserved at the end of the slot context for HC internal use.
 */
struct xhci_slot_ctx {
	__le32	dev_info;
	__le32	dev_info2;
	__le32	tt_info;
	__le32	dev_state;
	/* offset 0x10 to 0x1f reserved for HC internal use */
	__le32	reserved[4];
};

/* dev_info bitmasks */
/* Route String - 0:19 */
#define ROUTE_STRING_MASK	(0xfffff)
/* Device speed - values defined by PORTSC Device Speed field - 20:23 */
#define DEV_SPEED	(0xf << 20)
#define GET_DEV_SPEED(n) (((n) & DEV_SPEED) >> 20)
/* bit 24 reserved */
/* Is this LS/FS device connected through a HS hub? - bit 25 */
#define DEV_MTT		(0x1 << 25)
/* Set if the device is a hub - bit 26 */
#define DEV_HUB		(0x1 << 26)
/* Index of the last valid endpoint context in this device context - 27:31 */
#define LAST_CTX_MASK	(0x1f << 27)
#define LAST_CTX(p)	((p) << 27)
#define LAST_CTX_TO_EP_NUM(p)	(((p) >> 27) - 1)
#define SLOT_FLAG	(1 << 0)
#define EP0_FLAG	(1 << 1)

/* dev_info2 bitmasks */
/* Max Exit Latency (ms) - worst case time to wake up all links in dev path */
#define MAX_EXIT	(0xffff)
/* Root hub port number that is needed to access the USB device */
#define ROOT_HUB_PORT(p)	(((p) & 0xff) << 16)
#define DEVINFO_TO_ROOT_HUB_PORT(p)	(((p) >> 16) & 0xff)
/* Maximum number of ports under a hub device */
#define XHCI_MAX_PORTS(p)	(((p) & 0xff) << 24)
#define DEVINFO_TO_MAX_PORTS(p)	(((p) & (0xff << 24)) >> 24)

/* tt_info bitmasks */
/*
 * TT Hub Slot ID - for low or full speed devices attached to a high-speed hub
 * The Slot ID of the hub that isolates the high speed signaling from
 * this low or full-speed device.  '0' if attached to root hub port.
 */
#define TT_SLOT		(0xff)
/*
 * The number of the downstream facing port of the high-speed hub
 * '0' if the device is not low or full speed.
 */
#define TT_PORT		(0xff << 8)
#define TT_THINK_TIME(p)	(((p) & 0x3) << 16)
#define GET_TT_THINK_TIME(p)	(((p) & (0x3 << 16)) >> 16)

/* dev_state bitmasks */
/* USB device address - assigned by the HC */
#define DEV_ADDR_MASK	(0xff)
/* bits 8:26 reserved */
/* Slot state */
#define SLOT_STATE	(0x1f << 27)
#define GET_SLOT_STATE(p)	(((p) & (0x1f << 27)) >> 27)

#define SLOT_STATE_DISABLED	0
#define SLOT_STATE_ENABLED	SLOT_STATE_DISABLED
#define SLOT_STATE_DEFAULT	1
#define SLOT_STATE_ADDRESSED	2
#define SLOT_STATE_CONFIGURED	3

/**
 * struct xhci_ep_ctx
 * @ep_info:	endpoint state, streams, mult, and interval information.
 * @ep_info2:	information on endpoint type, max packet size, max burst size,
 * 		error count, and whether the HC will force an event for all
 * 		transactions.
 * @deq:	64-bit ring dequeue pointer address.  If the endpoint only
 * 		defines one stream, this points to the endpoint transfer ring.
 * 		Otherwise, it points to a stream context array, which has a
 * 		ring pointer for each flow.
 * @tx_info:
 * 		Average TRB lengths for the endpoint ring and
 * 		max payload within an Endpoint Service Interval Time (ESIT).
 *
 * Endpoint Context - section 6.2.1.2.  This assumes the HC uses 32-byte context
 * structures.  If the HC uses 64-byte contexts, there is an additional 32 bytes
 * reserved at the end of the endpoint context for HC internal use.
 */
struct xhci_ep_ctx {
	__le32	ep_info;
	__le32	ep_info2;
	__le64	deq;
	__le32	tx_info;
	/* offset 0x14 - 0x1f reserved for HC internal use */
	__le32	reserved[3];
};

/* ep_info bitmasks */
/*
 * Endpoint State - bits 0:2
 * 0 - disabled
 * 1 - running
 * 2 - halted due to halt condition - ok to manipulate endpoint ring
 * 3 - stopped
 * 4 - TRB error
 * 5-7 - reserved
 */
#define EP_STATE_MASK		(0xf)
#define EP_STATE_DISABLED	0
#define EP_STATE_RUNNING	1
#define EP_STATE_HALTED		2
#define EP_STATE_STOPPED	3
#define EP_STATE_ERROR		4
#define GET_EP_CTX_STATE(ctx)	(le32_to_cpu((ctx)->ep_info) & EP_STATE_MASK)

/* Mult - Max number of burtst within an interval, in EP companion desc. */
#define EP_MULT(p)		(((p) & 0x3) << 8)
#define CTX_TO_EP_MULT(p)	(((p) >> 8) & 0x3)
/* bits 10:14 are Max Primary Streams */
/* bit 15 is Linear Stream Array */
/* Interval - period between requests to an endpoint - 125u increments. */
#define EP_INTERVAL(p)			(((p) & 0xff) << 16)
#define EP_INTERVAL_TO_UFRAMES(p)	(1 << (((p) >> 16) & 0xff))
#define CTX_TO_EP_INTERVAL(p)		(((p) >> 16) & 0xff)
#define EP_MAXPSTREAMS_MASK		(0x1f << 10)
#define EP_MAXPSTREAMS(p)		(((p) << 10) & EP_MAXPSTREAMS_MASK)
#define CTX_TO_EP_MAXPSTREAMS(p)	(((p) & EP_MAXPSTREAMS_MASK) >> 10)
/* Endpoint is set up with a Linear Stream Array (vs. Secondary Stream Array) */
#define	EP_HAS_LSA		(1 << 15)
/* hosts with LEC=1 use bits 31:24 as ESIT high bits. */
#define CTX_TO_MAX_ESIT_PAYLOAD_HI(p)	(((p) >> 24) & 0xff)

/* ep_info2 bitmasks */
/*
 * Force Event - generate transfer events for all TRBs for this endpoint
 * This will tell the HC to ignore the IOC and ISP flags (for debugging only).
 */
#define	FORCE_EVENT	(0x1)
#define ERROR_COUNT(p)	(((p) & 0x3) << 1)
#define CTX_TO_EP_TYPE(p)	(((p) >> 3) & 0x7)
#define EP_TYPE(p)	((p) << 3)
#define ISOC_OUT_EP	1
#define BULK_OUT_EP	2
#define INT_OUT_EP	3
#define CTRL_EP		4
#define ISOC_IN_EP	5
#define BULK_IN_EP	6
#define INT_IN_EP	7
/* bit 6 reserved */
/* bit 7 is Host Initiate Disable - for disabling stream selection */
#define MAX_BURST(p)	(((p)&0xff) << 8)
#define CTX_TO_MAX_BURST(p)	(((p) >> 8) & 0xff)
#define MAX_PACKET(p)	(((p)&0xffff) << 16)
#define MAX_PACKET_MASK		(0xffff << 16)
#define MAX_PACKET_DECODED(p)	(((p) >> 16) & 0xffff)

/* tx_info bitmasks */
#define EP_AVG_TRB_LENGTH(p)		((p) & 0xffff)
#define EP_MAX_ESIT_PAYLOAD_LO(p)	(((p) & 0xffff) << 16)
#define EP_MAX_ESIT_PAYLOAD_HI(p)	((((p) >> 16) & 0xff) << 24)
#define CTX_TO_MAX_ESIT_PAYLOAD(p)	(((p) >> 16) & 0xffff)

/* deq bitmasks */
#define EP_CTX_CYCLE_MASK		(1 << 0)
#define SCTX_DEQ_MASK			(~0xfL)


/**
 * struct xhci_input_control_context
 * Input control context; see section 6.2.5.
 *
 * @drop_context:	set the bit of the endpoint context you want to disable
 * @add_context:	set the bit of the endpoint context you want to enable
 */
struct xhci_input_control_ctx {
	__le32	drop_flags;
	__le32	add_flags;
	__le32	rsvd2[6];
};

#define	EP_IS_ADDED(ctrl_ctx, i) \
	(le32_to_cpu(ctrl_ctx->add_flags) & (1 << (i + 1)))
#define	EP_IS_DROPPED(ctrl_ctx, i)       \
	(le32_to_cpu(ctrl_ctx->drop_flags) & (1 << (i + 1)))

/* Represents everything that is needed to issue a command on the command ring.
 * It's useful to pre-allocate these for commands that cannot fail due to
 * out-of-memory errors, like freeing streams.
 */
struct xhci_command {
	/* Input context for changing device state */
	struct xhci_container_ctx	*in_ctx;
	u32				status;
	int				slot_id;
	/* If completion is null, no one is waiting on this command
	 * and the structure can be freed after the command completes.
	 */
	struct completion		*completion;
	union xhci_trb			*command_trb;
	struct list_head		cmd_list;
};

/* drop context bitmasks */
#define	DROP_EP(x)	(0x1 << x)
/* add context bitmasks */
#define	ADD_EP(x)	(0x1 << x)

struct xhci_stream_ctx {
	/* 64-bit stream ring address, cycle state, and stream type */
	__le64	stream_ring;
	/* offset 0x14 - 0x1f reserved for HC internal use */
	__le32	reserved[2];
};

/* Stream Context Types (section 6.4.1) - bits 3:1 of stream ctx deq ptr */
#define	SCT_FOR_CTX(p)		(((p) & 0x7) << 1)
/* Secondary stream array type, dequeue pointer is to a transfer ring */
#define	SCT_SEC_TR		0
/* Primary stream array type, dequeue pointer is to a transfer ring */
#define	SCT_PRI_TR		1
/* Dequeue pointer is for a secondary stream array (SSA) with 8 entries */
#define SCT_SSA_8		2
#define SCT_SSA_16		3
#define SCT_SSA_32		4
#define SCT_SSA_64		5
#define SCT_SSA_128		6
#define SCT_SSA_256		7

/* Assume no secondary streams for now */
struct xhci_stream_info {
	struct xhci_ring		**stream_rings;
	/* Number of streams, including stream 0 (which drivers can't use) */
	unsigned int			num_streams;
	/* The stream context array may be bigger than
	 * the number of streams the driver asked for
	 */
	struct xhci_stream_ctx		*stream_ctx_array;
	unsigned int			num_stream_ctxs;
	dma_addr_t			ctx_array_dma;
	/* For mapping physical TRB addresses to segments in stream rings */
	struct radix_tree_root		trb_address_map;
	struct xhci_command		*free_streams_command;
};

#define	SMALL_STREAM_ARRAY_SIZE		256
#define	MEDIUM_STREAM_ARRAY_SIZE	1024

/* Some Intel xHCI host controllers need software to keep track of the bus
 * bandwidth.  Keep track of endpoint info here.  Each root port is allocated
 * the full bus bandwidth.  We must also treat TTs (including each port under a
 * multi-TT hub) as a separate bandwidth domain.  The direct memory interface
 * (DMI) also limits the total bandwidth (across all domains) that can be used.
 */
struct xhci_bw_info {
	/* ep_interval is zero-based */
	unsigned int		ep_interval;
	/* mult and num_packets are one-based */
	unsigned int		mult;
	unsigned int		num_packets;
	unsigned int		max_packet_size;
	unsigned int		max_esit_payload;
	unsigned int		type;
};

/* "Block" sizes in bytes the hardware uses for different device speeds.
 * The logic in this part of the hardware limits the number of bits the hardware
 * can use, so must represent bandwidth in a less precise manner to mimic what
 * the scheduler hardware computes.
 */
#define	FS_BLOCK	1
#define	HS_BLOCK	4
#define	SS_BLOCK	16
#define	DMI_BLOCK	32

/* Each device speed has a protocol overhead (CRC, bit stuffing, etc) associated
 * with each byte transferred.  SuperSpeed devices have an initial overhead to
 * set up bursts.  These are in blocks, see above.  LS overhead has already been
 * translated into FS blocks.
 */
#define DMI_OVERHEAD 8
#define DMI_OVERHEAD_BURST 4
#define SS_OVERHEAD 8
#define SS_OVERHEAD_BURST 32
#define HS_OVERHEAD 26
#define FS_OVERHEAD 20
#define LS_OVERHEAD 128
/* The TTs need to claim roughly twice as much bandwidth (94 bytes per
 * microframe ~= 24Mbps) of the HS bus as the devices can actually use because
 * of overhead associated with split transfers crossing microframe boundaries.
 * 31 blocks is pure protocol overhead.
 */
#define TT_HS_OVERHEAD (31 + 94)
#define TT_DMI_OVERHEAD (25 + 12)

/* Bandwidth limits in blocks */
#define FS_BW_LIMIT		1285
#define TT_BW_LIMIT		1320
#define HS_BW_LIMIT		1607
#define SS_BW_LIMIT_IN		3906
#define DMI_BW_LIMIT_IN		3906
#define SS_BW_LIMIT_OUT		3906
#define DMI_BW_LIMIT_OUT	3906

/* Percentage of bus bandwidth reserved for non-periodic transfers */
#define FS_BW_RESERVED		10
#define HS_BW_RESERVED		20
#define SS_BW_RESERVED		10

struct xhci_virt_ep {
	struct xhci_ring		*ring;
	/* Related to endpoints that are configured to use stream IDs only */
	struct xhci_stream_info		*stream_info;
	/* Temporary storage in case the configure endpoint command fails and we
	 * have to restore the device state to the previous state
	 */
	struct xhci_ring		*new_ring;
	unsigned int			ep_state;
#define SET_DEQ_PENDING		(1 << 0)
#define EP_HALTED		(1 << 1)	/* For stall handling */
#define EP_STOP_CMD_PENDING	(1 << 2)	/* For URB cancellation */
/* Transitioning the endpoint to using streams, don't enqueue URBs */
#define EP_GETTING_STREAMS	(1 << 3)
#define EP_HAS_STREAMS		(1 << 4)
/* Transitioning the endpoint to not using streams, don't enqueue URBs */
#define EP_GETTING_NO_STREAMS	(1 << 5)
	/* ----  Related to URB cancellation ---- */
	struct list_head	cancelled_td_list;
	/* Watchdog timer for stop endpoint command to cancel URBs */
	struct timer_list	stop_cmd_timer;
	struct xhci_hcd		*xhci;
	/* Dequeue pointer and dequeue segment for a submitted Set TR Dequeue
	 * command.  We'll need to update the ring's dequeue segment and dequeue
	 * pointer after the command completes.
	 */
	struct xhci_segment	*queued_deq_seg;
	union xhci_trb		*queued_deq_ptr;
	/*
	 * Sometimes the xHC can not process isochronous endpoint ring quickly
	 * enough, and it will miss some isoc tds on the ring and generate
	 * a Missed Service Error Event.
	 * Set skip flag when receive a Missed Service Error Event and
	 * process the missed tds on the endpoint ring.
	 */
	bool			skip;
	/* Bandwidth checking storage */
	struct xhci_bw_info	bw_info;
	struct list_head	bw_endpoint_list;
	/* Isoch Frame ID checking storage */
	int			next_frame_id;
	/* Use new Isoch TRB layout needed for extended TBC support */
	bool			use_extended_tbc;
};

enum xhci_overhead_type {
	LS_OVERHEAD_TYPE = 0,
	FS_OVERHEAD_TYPE,
	HS_OVERHEAD_TYPE,
};

struct xhci_interval_bw {
	unsigned int		num_packets;
	/* Sorted by max packet size.
	 * Head of the list is the greatest max packet size.
	 */
	struct list_head	endpoints;
	/* How many endpoints of each speed are present. */
	unsigned int		overhead[3];
};

#define	XHCI_MAX_INTERVAL	16

struct xhci_interval_bw_table {
	unsigned int		interval0_esit_payload;
	struct xhci_interval_bw	interval_bw[XHCI_MAX_INTERVAL];
	/* Includes reserved bandwidth for async endpoints */
	unsigned int		bw_used;
	unsigned int		ss_bw_in;
	unsigned int		ss_bw_out;
};


struct xhci_virt_device {
	struct usb_device		*udev;
	/*
	 * Commands to the hardware are passed an "input context" that
	 * tells the hardware what to change in its data structures.
	 * The hardware will return changes in an "output context" that
	 * software must allocate for the hardware.  We need to keep
	 * track of input and output contexts separately because
	 * these commands might fail and we don't trust the hardware.
	 */
	struct xhci_container_ctx       *out_ctx;
	/* Used for addressing devices and configuration changes */
	struct xhci_container_ctx       *in_ctx;
	struct xhci_virt_ep		eps[31];
	u8				fake_port;
	u8				real_port;
	struct xhci_interval_bw_table	*bw_table;
	struct xhci_tt_bw_info		*tt_info;
	/* The current max exit latency for the enabled USB3 link states. */
	u16				current_mel;
};

/*
 * For each roothub, keep track of the bandwidth information for each periodic
 * interval.
 *
 * If a high speed hub is attached to the roothub, each TT associated with that
 * hub is a separate bandwidth domain.  The interval information for the
 * endpoints on the devices under that TT will appear in the TT structure.
 */
struct xhci_root_port_bw_info {
	struct list_head		tts;
	unsigned int			num_active_tts;
	struct xhci_interval_bw_table	bw_table;
};

struct xhci_tt_bw_info {
	struct list_head		tt_list;
	int				slot_id;
	int				ttport;
	struct xhci_interval_bw_table	bw_table;
	int				active_eps;
};


/**
 * struct xhci_device_context_array
 * @dev_context_ptr	array of 64-bit DMA addresses for device contexts
 */
struct xhci_device_context_array {
	/* 64-bit device addresses; we only write 32-bit addresses */
	__le64			dev_context_ptrs[MAX_HC_SLOTS];
	/* private xHCD pointers */
	dma_addr_t	dma;
};
/* TODO: write function to set the 64-bit device DMA address */
/*
 * TODO: change this to be dynamically sized at HC mem init time since the HC
 * might not be able to handle the maximum number of devices possible.
 */


struct xhci_transfer_event {
	/* 64-bit buffer address, or immediate data */
	__le64	buffer;
	__le32	transfer_len;
	/* This field is interpreted differently based on the type of TRB */
	__le32	flags;
};

/* Transfer event TRB length bit mask */
/* bits 0:23 */
#define	EVENT_TRB_LEN(p)		((p) & 0xffffff)

/** Transfer Event bit fields **/
#define	TRB_TO_EP_ID(p)	(((p) >> 16) & 0x1f)

/* Completion Code - only applicable for some types of TRBs */
#define	COMP_CODE_MASK		(0xff << 24)
#define GET_COMP_CODE(p)	(((p) & COMP_CODE_MASK) >> 24)
#define COMP_INVALID				0
#define COMP_SUCCESS				1
#define COMP_DATA_BUFFER_ERROR			2
#define COMP_BABBLE_DETECTED_ERROR		3
#define COMP_USB_TRANSACTION_ERROR		4
#define COMP_TRB_ERROR				5
#define COMP_STALL_ERROR			6
#define COMP_RESOURCE_ERROR			7
#define COMP_BANDWIDTH_ERROR			8
#define COMP_NO_SLOTS_AVAILABLE_ERROR		9
#define COMP_INVALID_STREAM_TYPE_ERROR		10
#define COMP_SLOT_NOT_ENABLED_ERROR		11
#define COMP_ENDPOINT_NOT_ENABLED_ERROR		12
#define COMP_SHORT_PACKET			13
#define COMP_RING_UNDERRUN			14
#define COMP_RING_OVERRUN			15
#define COMP_VF_EVENT_RING_FULL_ERROR		16
#define COMP_PARAMETER_ERROR			17
#define COMP_BANDWIDTH_OVERRUN_ERROR		18
#define COMP_CONTEXT_STATE_ERROR		19
#define COMP_NO_PING_RESPONSE_ERROR		20
#define COMP_EVENT_RING_FULL_ERROR		21
#define COMP_INCOMPATIBLE_DEVICE_ERROR		22
#define COMP_MISSED_SERVICE_ERROR		23
#define COMP_COMMAND_RING_STOPPED		24
#define COMP_COMMAND_ABORTED			25
#define COMP_STOPPED				26
#define COMP_STOPPED_LENGTH_INVALID		27
#define COMP_STOPPED_SHORT_PACKET		28
#define COMP_MAX_EXIT_LATENCY_TOO_LARGE_ERROR	29
#define COMP_ISOCH_BUFFER_OVERRUN		31
#define COMP_EVENT_LOST_ERROR			32
#define COMP_UNDEFINED_ERROR			33
#define COMP_INVALID_STREAM_ID_ERROR		34
#define COMP_SECONDARY_BANDWIDTH_ERROR		35
#define COMP_SPLIT_TRANSACTION_ERROR		36

static inline const char *xhci_trb_comp_code_string(u8 status)
{
	switch (status) {
	case COMP_INVALID:
		return "Invalid";
	case COMP_SUCCESS:
		return "Success";
	case COMP_DATA_BUFFER_ERROR:
		return "Data Buffer Error";
	case COMP_BABBLE_DETECTED_ERROR:
		return "Babble Detected";
	case COMP_USB_TRANSACTION_ERROR:
		return "USB Transaction Error";
	case COMP_TRB_ERROR:
		return "TRB Error";
	case COMP_STALL_ERROR:
		return "Stall Error";
	case COMP_RESOURCE_ERROR:
		return "Resource Error";
	case COMP_BANDWIDTH_ERROR:
		return "Bandwidth Error";
	case COMP_NO_SLOTS_AVAILABLE_ERROR:
		return "No Slots Available Error";
	case COMP_INVALID_STREAM_TYPE_ERROR:
		return "Invalid Stream Type Error";
	case COMP_SLOT_NOT_ENABLED_ERROR:
		return "Slot Not Enabled Error";
	case COMP_ENDPOINT_NOT_ENABLED_ERROR:
		return "Endpoint Not Enabled Error";
	case COMP_SHORT_PACKET:
		return "Short Packet";
	case COMP_RING_UNDERRUN:
		return "Ring Underrun";
	case COMP_RING_OVERRUN:
		return "Ring Overrun";
	case COMP_VF_EVENT_RING_FULL_ERROR:
		return "VF Event Ring Full Error";
	case COMP_PARAMETER_ERROR:
		return "Parameter Error";
	case COMP_BANDWIDTH_OVERRUN_ERROR:
		return "Bandwidth Overrun Error";
	case COMP_CONTEXT_STATE_ERROR:
		return "Context State Error";
	case COMP_NO_PING_RESPONSE_ERROR:
		return "No Ping Response Error";
	case COMP_EVENT_RING_FULL_ERROR:
		return "Event Ring Full Error";
	case COMP_INCOMPATIBLE_DEVICE_ERROR:
		return "Incompatible Device Error";
	case COMP_MISSED_SERVICE_ERROR:
		return "Missed Service Error";
	case COMP_COMMAND_RING_STOPPED:
		return "Command Ring Stopped";
	case COMP_COMMAND_ABORTED:
		return "Command Aborted";
	case COMP_STOPPED:
		return "Stopped";
	case COMP_STOPPED_LENGTH_INVALID:
		return "Stopped - Length Invalid";
	case COMP_STOPPED_SHORT_PACKET:
		return "Stopped - Short Packet";
	case COMP_MAX_EXIT_LATENCY_TOO_LARGE_ERROR:
		return "Max Exit Latency Too Large Error";
	case COMP_ISOCH_BUFFER_OVERRUN:
		return "Isoch Buffer Overrun";
	case COMP_EVENT_LOST_ERROR:
		return "Event Lost Error";
	case COMP_UNDEFINED_ERROR:
		return "Undefined Error";
	case COMP_INVALID_STREAM_ID_ERROR:
		return "Invalid Stream ID Error";
	case COMP_SECONDARY_BANDWIDTH_ERROR:
		return "Secondary Bandwidth Error";
	case COMP_SPLIT_TRANSACTION_ERROR:
		return "Split Transaction Error";
	default:
		return "Unknown!!";
	}
}

struct xhci_link_trb {
	/* 64-bit segment pointer*/
	__le64 segment_ptr;
	__le32 intr_target;
	__le32 control;
};

/* control bitfields */
#define LINK_TOGGLE	(0x1<<1)

/* Command completion event TRB */
struct xhci_event_cmd {
	/* Pointer to command TRB, or the value passed by the event data trb */
	__le64 cmd_trb;
	__le32 status;
	__le32 flags;
};

/* flags bitmasks */

/* Address device - disable SetAddress */
#define TRB_BSR		(1<<9)

/* Configure Endpoint - Deconfigure */
#define TRB_DC		(1<<9)

/* Stop Ring - Transfer State Preserve */
#define TRB_TSP		(1<<9)

enum xhci_ep_reset_type {
	EP_HARD_RESET,
	EP_SOFT_RESET,
};

/* Force Event */
#define TRB_TO_VF_INTR_TARGET(p)	(((p) & (0x3ff << 22)) >> 22)
#define TRB_TO_VF_ID(p)			(((p) & (0xff << 16)) >> 16)

/* Set Latency Tolerance Value */
#define TRB_TO_BELT(p)			(((p) & (0xfff << 16)) >> 16)

/* Get Port Bandwidth */
#define TRB_TO_DEV_SPEED(p)		(((p) & (0xf << 16)) >> 16)

/* Force Header */
#define TRB_TO_PACKET_TYPE(p)		((p) & 0x1f)
#define TRB_TO_ROOTHUB_PORT(p)		(((p) & (0xff << 24)) >> 24)

enum xhci_setup_dev {
	SETUP_CONTEXT_ONLY,
	SETUP_CONTEXT_ADDRESS,
};

/* bits 16:23 are the virtual function ID */
/* bits 24:31 are the slot ID */
#define TRB_TO_SLOT_ID(p)	(((p) & (0xff<<24)) >> 24)
#define SLOT_ID_FOR_TRB(p)	(((p) & 0xff) << 24)

/* Stop Endpoint TRB - ep_index to endpoint ID for this TRB */
#define TRB_TO_EP_INDEX(p)		((((p) & (0x1f << 16)) >> 16) - 1)
#define	EP_ID_FOR_TRB(p)		((((p) + 1) & 0x1f) << 16)

#define SUSPEND_PORT_FOR_TRB(p)		(((p) & 1) << 23)
#define TRB_TO_SUSPEND_PORT(p)		(((p) & (1 << 23)) >> 23)
#define LAST_EP_INDEX			30

/* Set TR Dequeue Pointer command TRB fields, 6.4.3.9 */
#define TRB_TO_STREAM_ID(p)		((((p) & (0xffff << 16)) >> 16))
#define STREAM_ID_FOR_TRB(p)		((((p)) & 0xffff) << 16)
#define SCT_FOR_TRB(p)			(((p) << 1) & 0x7)

/* Link TRB specific fields */
#define TRB_TC			(1<<1)

/* Port Status Change Event TRB fields */
/* Port ID - bits 31:24 */
#define GET_PORT_ID(p)		(((p) & (0xff << 24)) >> 24)

#define EVENT_DATA		(1 << 2)

/* Normal TRB fields */
/* transfer_len bitmasks - bits 0:16 */
#define	TRB_LEN(p)		((p) & 0x1ffff)
/* TD Size, packets remaining in this TD, bits 21:17 (5 bits, so max 31) */
#define TRB_TD_SIZE(p)          (min((p), (u32)31) << 17)
#define GET_TD_SIZE(p)		(((p) & 0x3e0000) >> 17)
/* xhci 1.1 uses the TD_SIZE field for TBC if Extended TBC is enabled (ETE) */
#define TRB_TD_SIZE_TBC(p)      (min((p), (u32)31) << 17)
/* Interrupter Target - which MSI-X vector to target the completion event at */
#define TRB_INTR_TARGET(p)	(((p) & 0x3ff) << 22)
#define GET_INTR_TARGET(p)	(((p) >> 22) & 0x3ff)
/* Total burst count field, Rsvdz on xhci 1.1 with Extended TBC enabled (ETE) */
#define TRB_TBC(p)		(((p) & 0x3) << 7)
#define TRB_TLBPC(p)		(((p) & 0xf) << 16)

/* Cycle bit - indicates TRB ownership by HC or HCD */
#define TRB_CYCLE		(1<<0)
/*
 * Force next event data TRB to be evaluated before task switch.
 * Used to pass OS data back after a TD completes.
 */
#define TRB_ENT			(1<<1)
/* Interrupt on short packet */
#define TRB_ISP			(1<<2)
/* Set PCIe no snoop attribute */
#define TRB_NO_SNOOP		(1<<3)
/* Chain multiple TRBs into a TD */
#define TRB_CHAIN		(1<<4)
/* Interrupt on completion */
#define TRB_IOC			(1<<5)
/* The buffer pointer contains immediate data */
#define TRB_IDT			(1<<6)

/* Block Event Interrupt */
#define	TRB_BEI			(1<<9)

/* Control transfer TRB specific fields */
#define TRB_DIR_IN		(1<<16)
#define	TRB_TX_TYPE(p)		((p) << 16)
#define	TRB_DATA_OUT		2
#define	TRB_DATA_IN		3

/* Isochronous TRB specific fields */
#define TRB_SIA			(1<<31)
#define TRB_FRAME_ID(p)		(((p) & 0x7ff) << 20)

struct xhci_generic_trb {
	__le32 field[4];
};

union xhci_trb {
	struct xhci_link_trb		link;
	struct xhci_transfer_event	trans_event;
	struct xhci_event_cmd		event_cmd;
	struct xhci_generic_trb		generic;
};

/* TRB bit mask */
#define	TRB_TYPE_BITMASK	(0xfc00)
#define TRB_TYPE(p)		((p) << 10)
#define TRB_FIELD_TO_TYPE(p)	(((p) & TRB_TYPE_BITMASK) >> 10)
/* TRB type IDs */
/* bulk, interrupt, isoc scatter/gather, and control data stage */
#define TRB_NORMAL		1
/* setup stage for control transfers */
#define TRB_SETUP		2
/* data stage for control transfers */
#define TRB_DATA		3
/* status stage for control transfers */
#define TRB_STATUS		4
/* isoc transfers */
#define TRB_ISOC		5
/* TRB for linking ring segments */
#define TRB_LINK		6
#define TRB_EVENT_DATA		7
/* Transfer Ring No-op (not for the command ring) */
#define TRB_TR_NOOP		8
/* Command TRBs */
/* Enable Slot Command */
#define TRB_ENABLE_SLOT		9
/* Disable Slot Command */
#define TRB_DISABLE_SLOT	10
/* Address Device Command */
#define TRB_ADDR_DEV		11
/* Configure Endpoint Command */
#define TRB_CONFIG_EP		12
/* Evaluate Context Command */
#define TRB_EVAL_CONTEXT	13
/* Reset Endpoint Command */
#define TRB_RESET_EP		14
/* Stop Transfer Ring Command */
#define TRB_STOP_RING		15
/* Set Transfer Ring Dequeue Pointer Command */
#define TRB_SET_DEQ		16
/* Reset Device Command */
#define TRB_RESET_DEV		17
/* Force Event Command (opt) */
#define TRB_FORCE_EVENT		18
/* Negotiate Bandwidth Command (opt) */
#define TRB_NEG_BANDWIDTH	19
/* Set Latency Tolerance Value Command (opt) */
#define TRB_SET_LT		20
/* Get port bandwidth Command */
#define TRB_GET_BW		21
/* Force Header Command - generate a transaction or link management packet */
#define TRB_FORCE_HEADER	22
/* No-op Command - not for transfer rings */
#define TRB_CMD_NOOP		23
/* TRB IDs 24-31 reserved */
/* Event TRBS */
/* Transfer Event */
#define TRB_TRANSFER		32
/* Command Completion Event */
#define TRB_COMPLETION		33
/* Port Status Change Event */
#define TRB_PORT_STATUS		34
/* Bandwidth Request Event (opt) */
#define TRB_BANDWIDTH_EVENT	35
/* Doorbell Event (opt) */
#define TRB_DOORBELL		36
/* Host Controller Event */
#define TRB_HC_EVENT		37
/* Device Notification Event - device sent function wake notification */
#define TRB_DEV_NOTE		38
/* MFINDEX Wrap Event - microframe counter wrapped */
#define TRB_MFINDEX_WRAP	39
/* TRB IDs 40-47 reserved, 48-63 is vendor-defined */

/* Nec vendor-specific command completion event. */
#define	TRB_NEC_CMD_COMP	48
/* Get NEC firmware revision. */
#define	TRB_NEC_GET_FW		49

static inline const char *xhci_trb_type_string(u8 type)
{
	switch (type) {
	case TRB_NORMAL:
		return "Normal";
	case TRB_SETUP:
		return "Setup Stage";
	case TRB_DATA:
		return "Data Stage";
	case TRB_STATUS:
		return "Status Stage";
	case TRB_ISOC:
		return "Isoch";
	case TRB_LINK:
		return "Link";
	case TRB_EVENT_DATA:
		return "Event Data";
	case TRB_TR_NOOP:
		return "No-Op";
	case TRB_ENABLE_SLOT:
		return "Enable Slot Command";
	case TRB_DISABLE_SLOT:
		return "Disable Slot Command";
	case TRB_ADDR_DEV:
		return "Address Device Command";
	case TRB_CONFIG_EP:
		return "Configure Endpoint Command";
	case TRB_EVAL_CONTEXT:
		return "Evaluate Context Command";
	case TRB_RESET_EP:
		return "Reset Endpoint Command";
	case TRB_STOP_RING:
		return "Stop Ring Command";
	case TRB_SET_DEQ:
		return "Set TR Dequeue Pointer Command";
	case TRB_RESET_DEV:
		return "Reset Device Command";
	case TRB_FORCE_EVENT:
		return "Force Event Command";
	case TRB_NEG_BANDWIDTH:
		return "Negotiate Bandwidth Command";
	case TRB_SET_LT:
		return "Set Latency Tolerance Value Command";
	case TRB_GET_BW:
		return "Get Port Bandwidth Command";
	case TRB_FORCE_HEADER:
		return "Force Header Command";
	case TRB_CMD_NOOP:
		return "No-Op Command";
	case TRB_TRANSFER:
		return "Transfer Event";
	case TRB_COMPLETION:
		return "Command Completion Event";
	case TRB_PORT_STATUS:
		return "Port Status Change Event";
	case TRB_BANDWIDTH_EVENT:
		return "Bandwidth Request Event";
	case TRB_DOORBELL:
		return "Doorbell Event";
	case TRB_HC_EVENT:
		return "Host Controller Event";
	case TRB_DEV_NOTE:
		return "Device Notification Event";
	case TRB_MFINDEX_WRAP:
		return "MFINDEX Wrap Event";
	case TRB_NEC_CMD_COMP:
		return "NEC Command Completion Event";
	case TRB_NEC_GET_FW:
		return "NET Get Firmware Revision Command";
	default:
		return "UNKNOWN";
	}
}

#define TRB_TYPE_LINK(x)	(((x) & TRB_TYPE_BITMASK) == TRB_TYPE(TRB_LINK))
/* Above, but for __le32 types -- can avoid work by swapping constants: */
#define TRB_TYPE_LINK_LE32(x)	(((x) & cpu_to_le32(TRB_TYPE_BITMASK)) == \
				 cpu_to_le32(TRB_TYPE(TRB_LINK)))
#define TRB_TYPE_NOOP_LE32(x)	(((x) & cpu_to_le32(TRB_TYPE_BITMASK)) == \
				 cpu_to_le32(TRB_TYPE(TRB_TR_NOOP)))

#define NEC_FW_MINOR(p)		(((p) >> 0) & 0xff)
#define NEC_FW_MAJOR(p)		(((p) >> 8) & 0xff)

/*
 * TRBS_PER_SEGMENT must be a multiple of 4,
 * since the command ring is 64-byte aligned.
 * It must also be greater than 16.
 */
#define TRBS_PER_SEGMENT	256
/* Allow two commands + a link TRB, along with any reserved command TRBs */
#define MAX_RSVD_CMD_TRBS	(TRBS_PER_SEGMENT - 3)
#define TRB_SEGMENT_SIZE	(TRBS_PER_SEGMENT*16)
#define TRB_SEGMENT_SHIFT	(ilog2(TRB_SEGMENT_SIZE))
/* TRB buffer pointers can't cross 64KB boundaries */
#define TRB_MAX_BUFF_SHIFT		16
#define TRB_MAX_BUFF_SIZE	(1 << TRB_MAX_BUFF_SHIFT)
/* How much data is left before the 64KB boundary? */
#define TRB_BUFF_LEN_UP_TO_BOUNDARY(addr)	(TRB_MAX_BUFF_SIZE - \
					(addr & (TRB_MAX_BUFF_SIZE - 1)))

struct xhci_segment {
	union xhci_trb		*trbs;
	/* private to HCD */
	struct xhci_segment	*next;
	dma_addr_t		dma;
	/* Max packet sized bounce buffer for td-fragmant alignment */
	dma_addr_t		bounce_dma;
	void			*bounce_buf;
	unsigned int		bounce_offs;
	unsigned int		bounce_len;
};

struct xhci_td {
	struct list_head	td_list;
	struct list_head	cancelled_td_list;
	struct urb		*urb;
	struct xhci_segment	*start_seg;
	union xhci_trb		*first_trb;
	union xhci_trb		*last_trb;
	struct xhci_segment	*bounce_seg;
	/* actual_length of the URB has already been set */
	bool			urb_length_set;
};

/* xHCI command default timeout value */
#define XHCI_CMD_DEFAULT_TIMEOUT	(5 * HZ)

/* command descriptor */
struct xhci_cd {
	struct xhci_command	*command;
	union xhci_trb		*cmd_trb;
};

struct xhci_dequeue_state {
	struct xhci_segment *new_deq_seg;
	union xhci_trb *new_deq_ptr;
	int new_cycle_state;
	unsigned int stream_id;
};

enum xhci_ring_type {
	TYPE_CTRL = 0,
	TYPE_ISOC,
	TYPE_BULK,
	TYPE_INTR,
	TYPE_STREAM,
	TYPE_COMMAND,
	TYPE_EVENT,
};

static inline const char *xhci_ring_type_string(enum xhci_ring_type type)
{
	switch (type) {
	case TYPE_CTRL:
		return "CTRL";
	case TYPE_ISOC:
		return "ISOC";
	case TYPE_BULK:
		return "BULK";
	case TYPE_INTR:
		return "INTR";
	case TYPE_STREAM:
		return "STREAM";
	case TYPE_COMMAND:
		return "CMD";
	case TYPE_EVENT:
		return "EVENT";
	}

	return "UNKNOWN";
}

struct xhci_ring {
	struct xhci_segment	*first_seg;
	struct xhci_segment	*last_seg;
	union  xhci_trb		*enqueue;
	struct xhci_segment	*enq_seg;
	union  xhci_trb		*dequeue;
	struct xhci_segment	*deq_seg;
	struct list_head	td_list;
	/*
	 * Write the cycle state into the TRB cycle field to give ownership of
	 * the TRB to the host controller (if we are the producer), or to check
	 * if we own the TRB (if we are the consumer).  See section 4.9.1.
	 */
	u32			cycle_state;
	unsigned int		stream_id;
	unsigned int		num_segs;
	unsigned int		num_trbs_free;
	unsigned int		num_trbs_free_temp;
	unsigned int		bounce_buf_len;
	enum xhci_ring_type	type;
	bool			last_td_was_short;
	struct radix_tree_root	*trb_address_map;
};

struct xhci_erst_entry {
	/* 64-bit event ring segment address */
	__le64	seg_addr;
	__le32	seg_size;
	/* Set to zero */
	__le32	rsvd;
};

struct xhci_erst {
	struct xhci_erst_entry	*entries;
	unsigned int		num_entries;
	/* xhci->event_ring keeps track of segment dma addresses */
	dma_addr_t		erst_dma_addr;
	/* Num entries the ERST can contain */
	unsigned int		erst_size;
};

struct xhci_scratchpad {
	u64 *sp_array;
	dma_addr_t sp_dma;
	void **sp_buffers;
};

struct urb_priv {
	int	num_tds;
	int	num_tds_done;
	struct	xhci_td	td[0];
};

/*
 * Each segment table entry is 4*32bits long.  1K seems like an ok size:
 * (1K bytes * 8bytes/bit) / (4*32 bits) = 64 segment entries in the table,
 * meaning 64 ring segments.
 * Initial allocated size of the ERST, in number of entries */
#define	ERST_NUM_SEGS	1
/* Initial allocated size of the ERST, in number of entries */
#define	ERST_SIZE	64
/* Initial number of event segment rings allocated */
#define	ERST_ENTRIES	1
/* Poll every 60 seconds */
#define	POLL_TIMEOUT	60
/* Stop endpoint command timeout (secs) for URB cancellation watchdog timer */
#define XHCI_STOP_EP_CMD_TIMEOUT	5
/* XXX: Make these module parameters */

struct s3_save {
	u32	command;
	u32	dev_nt;
	u64	dcbaa_ptr;
	u32	config_reg;
	u32	irq_pending;
	u32	irq_control;
	u32	erst_size;
	u64	erst_base;
	u64	erst_dequeue;
};

/* Use for lpm */
struct dev_info {
	u32			dev_id;
	struct	list_head	list;
};

struct xhci_bus_state {
	unsigned long		bus_suspended;
	unsigned long		next_statechange;

	/* Port suspend arrays are indexed by the portnum of the fake roothub */
	/* ports suspend status arrays - max 31 ports for USB2, 15 for USB3 */
	u32			port_c_suspend;
	u32			suspended_ports;
	u32			port_remote_wakeup;
	unsigned long		resume_done[USB_MAXCHILDREN];
	/* which ports have started to resume */
	unsigned long		resuming_ports;
	/* Which ports are waiting on RExit to U0 transition. */
	unsigned long		rexit_ports;
	struct completion	rexit_done[USB_MAXCHILDREN];
};


/*
 * It can take up to 20 ms to transition from RExit to U0 on the
 * Intel Lynx Point LP xHCI host.
 */
#define	XHCI_MAX_REXIT_TIMEOUT	(20 * 1000)

static inline unsigned int hcd_index(struct usb_hcd *hcd)
{
	if (hcd->speed >= HCD_USB3)
		return 0;
	else
		return 1;
}

struct xhci_hub {
	u8	maj_rev;
	u8	min_rev;
	u32	*psi;		/* array of protocol speed ID entries */
	u8	psi_count;
	u8	psi_uid_count;
};

/* There is one xhci_hcd structure per controller */
struct xhci_hcd {
	struct usb_hcd *main_hcd;
	struct usb_hcd *shared_hcd;
	/* glue to PCI and HCD framework */
	struct xhci_cap_regs __iomem *cap_regs;
	struct xhci_op_regs __iomem *op_regs;
	struct xhci_run_regs __iomem *run_regs;
	struct xhci_doorbell_array __iomem *dba;
	/* Our HCD's current interrupter register set */
	struct	xhci_intr_reg __iomem *ir_set;

	/* Cached register copies of read-only HC data */
	__u32		hcs_params1;
	__u32		hcs_params2;
	__u32		hcs_params3;
	__u32		hcc_params;
	__u32		hcc_params2;

	spinlock_t	lock;

	/* packed release number */
	u8		sbrn;
	u16		hci_version;
	u8		max_slots;
	u8		max_interrupters;
	u8		max_ports;
	u8		isoc_threshold;
	int		event_ring_max;
	/* 4KB min, 128MB max */
	int		page_size;
	/* Valid values are 12 to 20, inclusive */
	int		page_shift;
	/* msi-x vectors */
	int		msix_count;
	/* optional clock */
	struct clk		*clk;
	/* data structures */
	struct xhci_device_context_array *dcbaa;
	struct xhci_ring	*cmd_ring;
	unsigned int            cmd_ring_state;
#define CMD_RING_STATE_RUNNING         (1 << 0)
#define CMD_RING_STATE_ABORTED         (1 << 1)
#define CMD_RING_STATE_STOPPED         (1 << 2)
	struct list_head        cmd_list;
	unsigned int		cmd_ring_reserved_trbs;
	struct delayed_work	cmd_timer;
	struct completion	cmd_ring_stop_completion;
	struct xhci_command	*current_cmd;
	struct xhci_ring	*event_ring;
	struct xhci_erst	erst;
	/* Scratchpad */
	struct xhci_scratchpad  *scratchpad;
	/* Store LPM test failed devices' information */
	struct list_head	lpm_failed_devs;

	/* slot enabling and address device helpers */
	/* these are not thread safe so use mutex */
	struct mutex mutex;
	/* For USB 3.0 LPM enable/disable. */
	struct xhci_command		*lpm_command;
	/* Internal mirror of the HW's dcbaa */
	struct xhci_virt_device	*devs[MAX_HC_SLOTS];
	/* For keeping track of bandwidth domains per roothub. */
	struct xhci_root_port_bw_info	*rh_bw;

	/* DMA pools */
	struct dma_pool	*device_pool;
	struct dma_pool	*segment_pool;
	struct dma_pool	*small_streams_pool;
	struct dma_pool	*medium_streams_pool;

	/* Host controller watchdog timer structures */
	unsigned int		xhc_state;

	u32			command;
	struct s3_save		s3;
/* Host controller is dying - not responding to commands. "I'm not dead yet!"
 *
 * xHC interrupts have been disabled and a watchdog timer will (or has already)
 * halt the xHCI host, and complete all URBs with an -ESHUTDOWN code.  Any code
 * that sees this status (other than the timer that set it) should stop touching
 * hardware immediately.  Interrupt handlers should return immediately when
 * they see this status (any time they drop and re-acquire xhci->lock).
 * xhci_urb_dequeue() should call usb_hcd_check_unlink_urb() and return without
 * putting the TD on the canceled list, etc.
 *
 * There are no reports of xHCI host controllers that display this issue.
 */
#define XHCI_STATE_DYING	(1 << 0)
#define XHCI_STATE_HALTED	(1 << 1)
#define XHCI_STATE_REMOVING	(1 << 2)
	u64		quirks;
#define	XHCI_LINK_TRB_QUIRK	(1 << 0)
#define XHCI_RESET_EP_QUIRK	(1 << 1)
#define XHCI_NEC_HOST		(1 << 2)
#define XHCI_AMD_PLL_FIX	(1 << 3)
#define XHCI_SPURIOUS_SUCCESS	(1 << 4)
/*
 * Certain Intel host controllers have a limit to the number of endpoint
 * contexts they can handle.  Ideally, they would signal that they can't handle
 * anymore endpoint contexts by returning a Resource Error for the Configure
 * Endpoint command, but they don't.  Instead they expect software to keep track
 * of the number of active endpoints for them, across configure endpoint
 * commands, reset device commands, disable slot commands, and address device
 * commands.
 */
#define XHCI_EP_LIMIT_QUIRK	(1 << 5)
#define XHCI_BROKEN_MSI		(1 << 6)
#define XHCI_RESET_ON_RESUME	(1 << 7)
#define	XHCI_SW_BW_CHECKING	(1 << 8)
#define XHCI_AMD_0x96_HOST	(1 << 9)
#define XHCI_TRUST_TX_LENGTH	(1 << 10)
#define XHCI_LPM_SUPPORT	(1 << 11)
#define XHCI_INTEL_HOST		(1 << 12)
#define XHCI_SPURIOUS_REBOOT	(1 << 13)
#define XHCI_COMP_MODE_QUIRK	(1 << 14)
#define XHCI_AVOID_BEI		(1 << 15)
#define XHCI_PLAT		(1 << 16)
#define XHCI_SLOW_SUSPEND	(1 << 17)
#define XHCI_SPURIOUS_WAKEUP	(1 << 18)
/* For controllers with a broken beyond repair streams implementation */
#define XHCI_BROKEN_STREAMS	(1 << 19)
#define XHCI_PME_STUCK_QUIRK	(1 << 20)
#define XHCI_MTK_HOST		(1 << 21)
#define XHCI_SSIC_PORT_UNUSED	(1 << 22)
#define XHCI_NO_64BIT_SUPPORT	(1 << 23)
#define XHCI_MISSING_CAS	(1 << 24)
#define XHCI_REVERSE_IN_OUT     BIT(32)
#define XHCI_STOP_TRANSFER_IN_BLOCK   BIT(33)
#define XHCI_STOP_EP_IN_U1     BIT(34)
/* For controller with a broken Port Disable implementation */
#define XHCI_BROKEN_PORT_PED	(1 << 25)
#define XHCI_LIMIT_ENDPOINT_INTERVAL_7	(1 << 26)
/* Reserved. It was XHCI_U2_DISABLE_WAKE */
#define XHCI_ASMEDIA_MODIFY_FLOWCONTROL	(1 << 28)
<<<<<<< HEAD
#define XHCI_DIS_U1U2_WHEN_U3 (1 << 30)
=======
#define XHCI_SUSPEND_DELAY	(1 << 30)
>>>>>>> b867b7a7

	unsigned int		num_active_eps;
	unsigned int		limit_active_eps;
	/* There are two roothubs to keep track of bus suspend info for */
	struct xhci_bus_state   bus_state[2];
	/* Is each xHCI roothub port a USB 3.0, USB 2.0, or USB 1.1 port? */
	u8			*port_array;
	/* Array of pointers to USB 3.0 PORTSC registers */
	__le32 __iomem		**usb3_ports;
	unsigned int		num_usb3_ports;
	/* Array of pointers to USB 2.0 PORTSC registers */
	__le32 __iomem		**usb2_ports;
	struct xhci_hub		usb2_rhub;
	struct xhci_hub		usb3_rhub;
	unsigned int		num_usb2_ports;
	/* support xHCI 0.96 spec USB2 software LPM */
	unsigned		sw_lpm_support:1;
	/* support xHCI 1.0 spec USB2 hardware LPM */
	unsigned		hw_lpm_support:1;
	/* cached usb2 extened protocol capabilites */
	u32                     *ext_caps;
	unsigned int            num_ext_caps;
	/* Compliance Mode Recovery Data */
	struct timer_list	comp_mode_recovery_timer;
	u32			port_status_u0;
	u16			test_mode;
/* Compliance Mode Timer Triggered every 2 seconds */
#define COMP_MODE_RCVRY_MSECS 2000

	/* platform-specific data -- must come last */
	unsigned long		priv[0] __aligned(sizeof(s64));
};

/* Platform specific overrides to generic XHCI hc_driver ops */
struct xhci_driver_overrides {
	size_t extra_priv_size;
	int (*reset)(struct usb_hcd *hcd);
	int (*start)(struct usb_hcd *hcd);
};

#define	XHCI_CFC_DELAY		10

/* convert between an HCD pointer and the corresponding EHCI_HCD */
static inline struct xhci_hcd *hcd_to_xhci(struct usb_hcd *hcd)
{
	struct usb_hcd *primary_hcd;

	if (usb_hcd_is_primary_hcd(hcd))
		primary_hcd = hcd;
	else
		primary_hcd = hcd->primary_hcd;

	return (struct xhci_hcd *) (primary_hcd->hcd_priv);
}

static inline struct usb_hcd *xhci_to_hcd(struct xhci_hcd *xhci)
{
	return xhci->main_hcd;
}

#define xhci_dbg(xhci, fmt, args...) \
	dev_dbg(xhci_to_hcd(xhci)->self.controller , fmt , ## args)
#define xhci_err(xhci, fmt, args...) \
	dev_err(xhci_to_hcd(xhci)->self.controller , fmt , ## args)
#define xhci_warn(xhci, fmt, args...) \
	dev_warn(xhci_to_hcd(xhci)->self.controller , fmt , ## args)
#define xhci_warn_ratelimited(xhci, fmt, args...) \
	dev_warn_ratelimited(xhci_to_hcd(xhci)->self.controller , fmt , ## args)
#define xhci_info(xhci, fmt, args...) \
	dev_info(xhci_to_hcd(xhci)->self.controller , fmt , ## args)

/*
 * Registers should always be accessed with double word or quad word accesses.
 *
 * Some xHCI implementations may support 64-bit address pointers.  Registers
 * with 64-bit address pointers should be written to with dword accesses by
 * writing the low dword first (ptr[0]), then the high dword (ptr[1]) second.
 * xHCI implementations that do not support 64-bit address pointers will ignore
 * the high dword, and write order is irrelevant.
 */
static inline u64 xhci_read_64(const struct xhci_hcd *xhci,
		__le64 __iomem *regs)
{
	return lo_hi_readq(regs);
}
static inline void xhci_write_64(struct xhci_hcd *xhci,
				 const u64 val, __le64 __iomem *regs)
{
	lo_hi_writeq(val, regs);
}

static inline int xhci_link_trb_quirk(struct xhci_hcd *xhci)
{
	return xhci->quirks & XHCI_LINK_TRB_QUIRK;
}

/* xHCI debugging */
void xhci_print_ir_set(struct xhci_hcd *xhci, int set_num);
void xhci_print_registers(struct xhci_hcd *xhci);
void xhci_dbg_regs(struct xhci_hcd *xhci);
void xhci_print_run_regs(struct xhci_hcd *xhci);
void xhci_dbg_erst(struct xhci_hcd *xhci, struct xhci_erst *erst);
void xhci_dbg_cmd_ptrs(struct xhci_hcd *xhci);
char *xhci_get_slot_state(struct xhci_hcd *xhci,
		struct xhci_container_ctx *ctx);
void xhci_dbg_trace(struct xhci_hcd *xhci, void (*trace)(struct va_format *),
			const char *fmt, ...);

/* xHCI memory management */
void xhci_mem_cleanup(struct xhci_hcd *xhci);
int xhci_mem_init(struct xhci_hcd *xhci, gfp_t flags);
void xhci_free_virt_device(struct xhci_hcd *xhci, int slot_id);
int xhci_alloc_virt_device(struct xhci_hcd *xhci, int slot_id, struct usb_device *udev, gfp_t flags);
int xhci_setup_addressable_virt_dev(struct xhci_hcd *xhci, struct usb_device *udev);
void xhci_copy_ep0_dequeue_into_input_ctx(struct xhci_hcd *xhci,
		struct usb_device *udev);
unsigned int xhci_get_endpoint_index(struct usb_endpoint_descriptor *desc);
unsigned int xhci_get_endpoint_address(unsigned int ep_index);
unsigned int xhci_last_valid_endpoint(u32 added_ctxs);
void xhci_endpoint_zero(struct xhci_hcd *xhci, struct xhci_virt_device *virt_dev, struct usb_host_endpoint *ep);
void xhci_update_tt_active_eps(struct xhci_hcd *xhci,
		struct xhci_virt_device *virt_dev,
		int old_active_eps);
void xhci_clear_endpoint_bw_info(struct xhci_bw_info *bw_info);
void xhci_update_bw_info(struct xhci_hcd *xhci,
		struct xhci_container_ctx *in_ctx,
		struct xhci_input_control_ctx *ctrl_ctx,
		struct xhci_virt_device *virt_dev);
void xhci_endpoint_copy(struct xhci_hcd *xhci,
		struct xhci_container_ctx *in_ctx,
		struct xhci_container_ctx *out_ctx,
		unsigned int ep_index);
void xhci_slot_copy(struct xhci_hcd *xhci,
		struct xhci_container_ctx *in_ctx,
		struct xhci_container_ctx *out_ctx);
int xhci_endpoint_init(struct xhci_hcd *xhci, struct xhci_virt_device *virt_dev,
		struct usb_device *udev, struct usb_host_endpoint *ep,
		gfp_t mem_flags);
void xhci_ring_free(struct xhci_hcd *xhci, struct xhci_ring *ring);
int xhci_ring_expansion(struct xhci_hcd *xhci, struct xhci_ring *ring,
				unsigned int num_trbs, gfp_t flags);
void xhci_free_endpoint_ring(struct xhci_hcd *xhci,
		struct xhci_virt_device *virt_dev,
		unsigned int ep_index);
struct xhci_stream_info *xhci_alloc_stream_info(struct xhci_hcd *xhci,
		unsigned int num_stream_ctxs,
		unsigned int num_streams,
		unsigned int max_packet, gfp_t flags);
void xhci_free_stream_info(struct xhci_hcd *xhci,
		struct xhci_stream_info *stream_info);
void xhci_setup_streams_ep_input_ctx(struct xhci_hcd *xhci,
		struct xhci_ep_ctx *ep_ctx,
		struct xhci_stream_info *stream_info);
void xhci_setup_no_streams_ep_input_ctx(struct xhci_ep_ctx *ep_ctx,
		struct xhci_virt_ep *ep);
void xhci_free_device_endpoint_resources(struct xhci_hcd *xhci,
	struct xhci_virt_device *virt_dev, bool drop_control_ep);
struct xhci_ring *xhci_dma_to_transfer_ring(
		struct xhci_virt_ep *ep,
		u64 address);
struct xhci_ring *xhci_stream_id_to_ring(
		struct xhci_virt_device *dev,
		unsigned int ep_index,
		unsigned int stream_id);
struct xhci_command *xhci_alloc_command(struct xhci_hcd *xhci,
		bool allocate_in_ctx, bool allocate_completion,
		gfp_t mem_flags);
void xhci_urb_free_priv(struct urb_priv *urb_priv);
void xhci_free_command(struct xhci_hcd *xhci,
		struct xhci_command *command);

/* xHCI host controller glue */
typedef void (*xhci_get_quirks_t)(struct device *, struct xhci_hcd *);
int xhci_handshake(void __iomem *ptr, u32 mask, u32 done, int usec);
void xhci_quiesce(struct xhci_hcd *xhci);
int xhci_halt(struct xhci_hcd *xhci);
int xhci_start(struct xhci_hcd *xhci);
int xhci_reset(struct xhci_hcd *xhci);
int xhci_run(struct usb_hcd *hcd);
int xhci_gen_setup(struct usb_hcd *hcd, xhci_get_quirks_t get_quirks);
void xhci_init_driver(struct hc_driver *drv,
		      const struct xhci_driver_overrides *over);
int xhci_disable_slot(struct xhci_hcd *xhci, u32 slot_id);

int xhci_suspend(struct xhci_hcd *xhci, bool do_wakeup);
int xhci_resume(struct xhci_hcd *xhci, bool hibernated);

irqreturn_t xhci_irq(struct usb_hcd *hcd);
irqreturn_t xhci_msi_irq(int irq, void *hcd);
int xhci_alloc_dev(struct usb_hcd *hcd, struct usb_device *udev);
int xhci_alloc_tt_info(struct xhci_hcd *xhci,
		struct xhci_virt_device *virt_dev,
		struct usb_device *hdev,
		struct usb_tt *tt, gfp_t mem_flags);

/* xHCI ring, segment, TRB, and TD functions */
dma_addr_t xhci_trb_virt_to_dma(struct xhci_segment *seg, union xhci_trb *trb);
struct xhci_segment *trb_in_td(struct xhci_hcd *xhci,
		struct xhci_segment *start_seg, union xhci_trb *start_trb,
		union xhci_trb *end_trb, dma_addr_t suspect_dma, bool debug);
int xhci_is_vendor_info_code(struct xhci_hcd *xhci, unsigned int trb_comp_code);
void xhci_ring_cmd_db(struct xhci_hcd *xhci);
int xhci_queue_slot_control(struct xhci_hcd *xhci, struct xhci_command *cmd,
		u32 trb_type, u32 slot_id);
int xhci_queue_address_device(struct xhci_hcd *xhci, struct xhci_command *cmd,
		dma_addr_t in_ctx_ptr, u32 slot_id, enum xhci_setup_dev);
int xhci_queue_vendor_command(struct xhci_hcd *xhci, struct xhci_command *cmd,
		u32 field1, u32 field2, u32 field3, u32 field4);
int xhci_queue_stop_endpoint(struct xhci_hcd *xhci, struct xhci_command *cmd,
		int slot_id, unsigned int ep_index, int suspend);
int xhci_queue_ctrl_tx(struct xhci_hcd *xhci, gfp_t mem_flags, struct urb *urb,
		int slot_id, unsigned int ep_index);
int xhci_queue_bulk_tx(struct xhci_hcd *xhci, gfp_t mem_flags, struct urb *urb,
		int slot_id, unsigned int ep_index);
int xhci_queue_intr_tx(struct xhci_hcd *xhci, gfp_t mem_flags, struct urb *urb,
		int slot_id, unsigned int ep_index);
int xhci_queue_isoc_tx_prepare(struct xhci_hcd *xhci, gfp_t mem_flags,
		struct urb *urb, int slot_id, unsigned int ep_index);
int xhci_queue_configure_endpoint(struct xhci_hcd *xhci,
		struct xhci_command *cmd, dma_addr_t in_ctx_ptr, u32 slot_id,
		bool command_must_succeed);
int xhci_queue_evaluate_context(struct xhci_hcd *xhci, struct xhci_command *cmd,
		dma_addr_t in_ctx_ptr, u32 slot_id, bool command_must_succeed);
int xhci_queue_reset_ep(struct xhci_hcd *xhci, struct xhci_command *cmd,
		int slot_id, unsigned int ep_index,
		enum xhci_ep_reset_type reset_type);
int xhci_queue_reset_device(struct xhci_hcd *xhci, struct xhci_command *cmd,
		u32 slot_id);
void xhci_find_new_dequeue_state(struct xhci_hcd *xhci,
		unsigned int slot_id, unsigned int ep_index,
		unsigned int stream_id, struct xhci_td *cur_td,
		struct xhci_dequeue_state *state);
void xhci_queue_new_dequeue_state(struct xhci_hcd *xhci,
		unsigned int slot_id, unsigned int ep_index,
		struct xhci_dequeue_state *deq_state);
void xhci_cleanup_stalled_ring(struct xhci_hcd *xhci, unsigned int ep_index,
		unsigned int stream_id, struct xhci_td *td);
void xhci_stop_endpoint_command_watchdog(unsigned long arg);
void xhci_handle_command_timeout(struct work_struct *work);

void xhci_ring_ep_doorbell(struct xhci_hcd *xhci, unsigned int slot_id,
		unsigned int ep_index, unsigned int stream_id);
void xhci_cleanup_command_queue(struct xhci_hcd *xhci);

/* xHCI roothub code */
void xhci_set_link_state(struct xhci_hcd *xhci, __le32 __iomem **port_array,
				int port_id, u32 link_state);
void xhci_test_and_clear_bit(struct xhci_hcd *xhci, __le32 __iomem **port_array,
				int port_id, u32 port_bit);
int xhci_hub_control(struct usb_hcd *hcd, u16 typeReq, u16 wValue, u16 wIndex,
		char *buf, u16 wLength);
int xhci_hub_status_data(struct usb_hcd *hcd, char *buf);
int xhci_find_raw_port_number(struct usb_hcd *hcd, int port1);
void xhci_hc_died(struct xhci_hcd *xhci);

#ifdef CONFIG_PM
int xhci_bus_suspend(struct usb_hcd *hcd);
int xhci_bus_resume(struct usb_hcd *hcd);
#else
#define	xhci_bus_suspend	NULL
#define	xhci_bus_resume		NULL
#endif	/* CONFIG_PM */

u32 xhci_port_state_to_neutral(u32 state);
int xhci_find_slot_id_by_port(struct usb_hcd *hcd, struct xhci_hcd *xhci,
		u16 port);
void xhci_ring_device(struct xhci_hcd *xhci, int slot_id);

/* xHCI contexts */
struct xhci_input_control_ctx *xhci_get_input_control_ctx(struct xhci_container_ctx *ctx);
struct xhci_slot_ctx *xhci_get_slot_ctx(struct xhci_hcd *xhci, struct xhci_container_ctx *ctx);
struct xhci_ep_ctx *xhci_get_ep_ctx(struct xhci_hcd *xhci, struct xhci_container_ctx *ctx, unsigned int ep_index);

struct xhci_ring *xhci_triad_to_transfer_ring(struct xhci_hcd *xhci,
		unsigned int slot_id, unsigned int ep_index,
		unsigned int stream_id);
static inline struct xhci_ring *xhci_urb_to_transfer_ring(struct xhci_hcd *xhci,
								struct urb *urb)
{
	return xhci_triad_to_transfer_ring(xhci, urb->dev->slot_id,
					xhci_get_endpoint_index(&urb->ep->desc),
					urb->stream_id);
}

static inline char *xhci_slot_state_string(u32 state)
{
	switch (state) {
	case SLOT_STATE_ENABLED:
		return "enabled/disabled";
	case SLOT_STATE_DEFAULT:
		return "default";
	case SLOT_STATE_ADDRESSED:
		return "addressed";
	case SLOT_STATE_CONFIGURED:
		return "configured";
	default:
		return "reserved";
	}
}

static inline const char *xhci_decode_trb(u32 field0, u32 field1, u32 field2,
		u32 field3)
{
	static char str[256];
	int type = TRB_FIELD_TO_TYPE(field3);

	switch (type) {
	case TRB_LINK:
		sprintf(str,
			"LINK %08x%08x intr %d type '%s' flags %c:%c:%c:%c",
			field1, field0, GET_INTR_TARGET(field2),
			xhci_trb_type_string(type),
			field3 & TRB_IOC ? 'I' : 'i',
			field3 & TRB_CHAIN ? 'C' : 'c',
			field3 & TRB_TC ? 'T' : 't',
			field3 & TRB_CYCLE ? 'C' : 'c');
		break;
	case TRB_TRANSFER:
	case TRB_COMPLETION:
	case TRB_PORT_STATUS:
	case TRB_BANDWIDTH_EVENT:
	case TRB_DOORBELL:
	case TRB_HC_EVENT:
	case TRB_DEV_NOTE:
	case TRB_MFINDEX_WRAP:
		sprintf(str,
			"TRB %08x%08x status '%s' len %d slot %d ep %d type '%s' flags %c:%c",
			field1, field0,
			xhci_trb_comp_code_string(GET_COMP_CODE(field2)),
			EVENT_TRB_LEN(field2), TRB_TO_SLOT_ID(field3),
			/* Macro decrements 1, maybe it shouldn't?!? */
			TRB_TO_EP_INDEX(field3) + 1,
			xhci_trb_type_string(type),
			field3 & EVENT_DATA ? 'E' : 'e',
			field3 & TRB_CYCLE ? 'C' : 'c');

		break;
	case TRB_SETUP:
		sprintf(str, "bRequestType %02x bRequest %02x wValue %02x%02x wIndex %02x%02x wLength %d length %d TD size %d intr %d type '%s' flags %c:%c:%c",
				field0 & 0xff,
				(field0 & 0xff00) >> 8,
				(field0 & 0xff000000) >> 24,
				(field0 & 0xff0000) >> 16,
				(field1 & 0xff00) >> 8,
				field1 & 0xff,
				(field1 & 0xff000000) >> 16 |
				(field1 & 0xff0000) >> 16,
				TRB_LEN(field2), GET_TD_SIZE(field2),
				GET_INTR_TARGET(field2),
				xhci_trb_type_string(type),
				field3 & TRB_IDT ? 'I' : 'i',
				field3 & TRB_IOC ? 'I' : 'i',
				field3 & TRB_CYCLE ? 'C' : 'c');
		break;
	case TRB_DATA:
		sprintf(str, "Buffer %08x%08x length %d TD size %d intr %d type '%s' flags %c:%c:%c:%c:%c:%c:%c",
				field1, field0, TRB_LEN(field2), GET_TD_SIZE(field2),
				GET_INTR_TARGET(field2),
				xhci_trb_type_string(type),
				field3 & TRB_IDT ? 'I' : 'i',
				field3 & TRB_IOC ? 'I' : 'i',
				field3 & TRB_CHAIN ? 'C' : 'c',
				field3 & TRB_NO_SNOOP ? 'S' : 's',
				field3 & TRB_ISP ? 'I' : 'i',
				field3 & TRB_ENT ? 'E' : 'e',
				field3 & TRB_CYCLE ? 'C' : 'c');
		break;
	case TRB_STATUS:
		sprintf(str, "Buffer %08x%08x length %d TD size %d intr %d type '%s' flags %c:%c:%c:%c",
				field1, field0, TRB_LEN(field2), GET_TD_SIZE(field2),
				GET_INTR_TARGET(field2),
				xhci_trb_type_string(type),
				field3 & TRB_IOC ? 'I' : 'i',
				field3 & TRB_CHAIN ? 'C' : 'c',
				field3 & TRB_ENT ? 'E' : 'e',
				field3 & TRB_CYCLE ? 'C' : 'c');
		break;
	case TRB_NORMAL:
	case TRB_ISOC:
	case TRB_EVENT_DATA:
	case TRB_TR_NOOP:
		sprintf(str,
			"Buffer %08x%08x length %d TD size %d intr %d type '%s' flags %c:%c:%c:%c:%c:%c:%c:%c",
			field1, field0, TRB_LEN(field2), GET_TD_SIZE(field2),
			GET_INTR_TARGET(field2),
			xhci_trb_type_string(type),
			field3 & TRB_BEI ? 'B' : 'b',
			field3 & TRB_IDT ? 'I' : 'i',
			field3 & TRB_IOC ? 'I' : 'i',
			field3 & TRB_CHAIN ? 'C' : 'c',
			field3 & TRB_NO_SNOOP ? 'S' : 's',
			field3 & TRB_ISP ? 'I' : 'i',
			field3 & TRB_ENT ? 'E' : 'e',
			field3 & TRB_CYCLE ? 'C' : 'c');
		break;

	case TRB_CMD_NOOP:
	case TRB_ENABLE_SLOT:
		sprintf(str,
			"%s: flags %c",
			xhci_trb_type_string(type),
			field3 & TRB_CYCLE ? 'C' : 'c');
		break;
	case TRB_DISABLE_SLOT:
	case TRB_NEG_BANDWIDTH:
		sprintf(str,
			"%s: slot %d flags %c",
			xhci_trb_type_string(type),
			TRB_TO_SLOT_ID(field3),
			field3 & TRB_CYCLE ? 'C' : 'c');
		break;
	case TRB_ADDR_DEV:
		sprintf(str,
			"%s: ctx %08x%08x slot %d flags %c:%c",
			xhci_trb_type_string(type),
			field1, field0,
			TRB_TO_SLOT_ID(field3),
			field3 & TRB_BSR ? 'B' : 'b',
			field3 & TRB_CYCLE ? 'C' : 'c');
		break;
	case TRB_CONFIG_EP:
		sprintf(str,
			"%s: ctx %08x%08x slot %d flags %c:%c",
			xhci_trb_type_string(type),
			field1, field0,
			TRB_TO_SLOT_ID(field3),
			field3 & TRB_DC ? 'D' : 'd',
			field3 & TRB_CYCLE ? 'C' : 'c');
		break;
	case TRB_EVAL_CONTEXT:
		sprintf(str,
			"%s: ctx %08x%08x slot %d flags %c",
			xhci_trb_type_string(type),
			field1, field0,
			TRB_TO_SLOT_ID(field3),
			field3 & TRB_CYCLE ? 'C' : 'c');
		break;
	case TRB_RESET_EP:
		sprintf(str,
			"%s: ctx %08x%08x slot %d ep %d flags %c",
			xhci_trb_type_string(type),
			field1, field0,
			TRB_TO_SLOT_ID(field3),
			/* Macro decrements 1, maybe it shouldn't?!? */
			TRB_TO_EP_INDEX(field3) + 1,
			field3 & TRB_CYCLE ? 'C' : 'c');
		break;
	case TRB_STOP_RING:
		sprintf(str,
			"%s: slot %d sp %d ep %d flags %c",
			xhci_trb_type_string(type),
			TRB_TO_SLOT_ID(field3),
			TRB_TO_SUSPEND_PORT(field3),
			/* Macro decrements 1, maybe it shouldn't?!? */
			TRB_TO_EP_INDEX(field3) + 1,
			field3 & TRB_CYCLE ? 'C' : 'c');
		break;
	case TRB_SET_DEQ:
		sprintf(str,
			"%s: deq %08x%08x stream %d slot %d ep %d flags %c",
			xhci_trb_type_string(type),
			field1, field0,
			TRB_TO_STREAM_ID(field2),
			TRB_TO_SLOT_ID(field3),
			/* Macro decrements 1, maybe it shouldn't?!? */
			TRB_TO_EP_INDEX(field3) + 1,
			field3 & TRB_CYCLE ? 'C' : 'c');
		break;
	case TRB_RESET_DEV:
		sprintf(str,
			"%s: slot %d flags %c",
			xhci_trb_type_string(type),
			TRB_TO_SLOT_ID(field3),
			field3 & TRB_CYCLE ? 'C' : 'c');
		break;
	case TRB_FORCE_EVENT:
		sprintf(str,
			"%s: event %08x%08x vf intr %d vf id %d flags %c",
			xhci_trb_type_string(type),
			field1, field0,
			TRB_TO_VF_INTR_TARGET(field2),
			TRB_TO_VF_ID(field3),
			field3 & TRB_CYCLE ? 'C' : 'c');
		break;
	case TRB_SET_LT:
		sprintf(str,
			"%s: belt %d flags %c",
			xhci_trb_type_string(type),
			TRB_TO_BELT(field3),
			field3 & TRB_CYCLE ? 'C' : 'c');
		break;
	case TRB_GET_BW:
		sprintf(str,
			"%s: ctx %08x%08x slot %d speed %d flags %c",
			xhci_trb_type_string(type),
			field1, field0,
			TRB_TO_SLOT_ID(field3),
			TRB_TO_DEV_SPEED(field3),
			field3 & TRB_CYCLE ? 'C' : 'c');
		break;
	case TRB_FORCE_HEADER:
		sprintf(str,
			"%s: info %08x%08x%08x pkt type %d roothub port %d flags %c",
			xhci_trb_type_string(type),
			field2, field1, field0 & 0xffffffe0,
			TRB_TO_PACKET_TYPE(field0),
			TRB_TO_ROOTHUB_PORT(field3),
			field3 & TRB_CYCLE ? 'C' : 'c');
		break;
	default:
		sprintf(str,
			"type '%s' -> raw %08x %08x %08x %08x",
			xhci_trb_type_string(type),
			field0, field1, field2, field3);
	}

	return str;
}

static inline const char *xhci_decode_slot_context(u32 info, u32 info2,
		u32 tt_info, u32 state)
{
	static char str[1024];
	u32 speed;
	u32 hub;
	u32 mtt;
	int ret = 0;

	speed = info & DEV_SPEED;
	hub = info & DEV_HUB;
	mtt = info & DEV_MTT;

	ret = sprintf(str, "RS %05x %s%s%s Ctx Entries %d MEL %d us Port# %d/%d",
			info & ROUTE_STRING_MASK,
			({ char *s;
			switch (speed) {
			case SLOT_SPEED_FS:
				s = "full-speed";
				break;
			case SLOT_SPEED_LS:
				s = "low-speed";
				break;
			case SLOT_SPEED_HS:
				s = "high-speed";
				break;
			case SLOT_SPEED_SS:
				s = "super-speed";
				break;
			case SLOT_SPEED_SSP:
				s = "super-speed plus";
				break;
			default:
				s = "UNKNOWN speed";
			} s; }),
			mtt ? " multi-TT" : "",
			hub ? " Hub" : "",
			(info & LAST_CTX_MASK) >> 27,
			info2 & MAX_EXIT,
			DEVINFO_TO_ROOT_HUB_PORT(info2),
			DEVINFO_TO_MAX_PORTS(info2));

	ret += sprintf(str + ret, " [TT Slot %d Port# %d TTT %d Intr %d] Addr %d State %s",
			tt_info & TT_SLOT, (tt_info & TT_PORT) >> 8,
			GET_TT_THINK_TIME(tt_info), GET_INTR_TARGET(tt_info),
			state & DEV_ADDR_MASK,
			xhci_slot_state_string(GET_SLOT_STATE(state)));

	return str;
}


static inline const char *xhci_portsc_link_state_string(u32 portsc)
{
	switch (portsc & PORT_PLS_MASK) {
	case XDEV_U0:
		return "U0";
	case XDEV_U1:
		return "U1";
	case XDEV_U2:
		return "U2";
	case XDEV_U3:
		return "U3";
	case XDEV_DISABLED:
		return "Disabled";
	case XDEV_RXDETECT:
		return "RxDetect";
	case XDEV_INACTIVE:
		return "Inactive";
	case XDEV_POLLING:
		return "Polling";
	case XDEV_RECOVERY:
		return "Recovery";
	case XDEV_HOT_RESET:
		return "Hot Reset";
	case XDEV_COMP_MODE:
		return "Compliance mode";
	case XDEV_TEST_MODE:
		return "Test mode";
	case XDEV_RESUME:
		return "Resume";
	default:
		break;
	}
	return "Unknown";
}

static inline const char *xhci_decode_portsc(u32 portsc)
{
	static char str[256];
	int ret;

	ret = sprintf(str, "%s %s %s Link:%s ",
		      portsc & PORT_POWER	? "Powered" : "Powered-off",
		      portsc & PORT_CONNECT	? "Connected" : "Not-connected",
		      portsc & PORT_PE		? "Enabled" : "Disabled",
		      xhci_portsc_link_state_string(portsc));

	if (portsc & PORT_OC)
		ret += sprintf(str + ret, "OverCurrent ");
	if (portsc & PORT_RESET)
		ret += sprintf(str + ret, "In-Reset ");

	ret += sprintf(str + ret, "Change: ");
	if (portsc & PORT_CSC)
		ret += sprintf(str + ret, "CSC ");
	if (portsc & PORT_PEC)
		ret += sprintf(str + ret, "PEC ");
	if (portsc & PORT_WRC)
		ret += sprintf(str + ret, "WRC ");
	if (portsc & PORT_OCC)
		ret += sprintf(str + ret, "OCC ");
	if (portsc & PORT_RC)
		ret += sprintf(str + ret, "PRC ");
	if (portsc & PORT_PLC)
		ret += sprintf(str + ret, "PLC ");
	if (portsc & PORT_CEC)
		ret += sprintf(str + ret, "CEC ");
	if (portsc & PORT_CAS)
		ret += sprintf(str + ret, "CAS ");

	ret += sprintf(str + ret, "Wake: ");
	if (portsc & PORT_WKCONN_E)
		ret += sprintf(str + ret, "WCE ");
	if (portsc & PORT_WKDISC_E)
		ret += sprintf(str + ret, "WDE ");
	if (portsc & PORT_WKOC_E)
		ret += sprintf(str + ret, "WOE ");

	return str;
}

static inline const char *xhci_ep_state_string(u8 state)
{
	switch (state) {
	case EP_STATE_DISABLED:
		return "disabled";
	case EP_STATE_RUNNING:
		return "running";
	case EP_STATE_HALTED:
		return "halted";
	case EP_STATE_STOPPED:
		return "stopped";
	case EP_STATE_ERROR:
		return "error";
	default:
		return "INVALID";
	}
}

static inline const char *xhci_ep_type_string(u8 type)
{
	switch (type) {
	case ISOC_OUT_EP:
		return "Isoc OUT";
	case BULK_OUT_EP:
		return "Bulk OUT";
	case INT_OUT_EP:
		return "Int OUT";
	case CTRL_EP:
		return "Ctrl";
	case ISOC_IN_EP:
		return "Isoc IN";
	case BULK_IN_EP:
		return "Bulk IN";
	case INT_IN_EP:
		return "Int IN";
	default:
		return "INVALID";
	}
}

static inline const char *xhci_decode_ep_context(u32 info, u32 info2, u64 deq,
		u32 tx_info)
{
	static char str[1024];
	int ret;

	u32 esit;
	u16 maxp;
	u16 avg;

	u8 max_pstr;
	u8 ep_state;
	u8 interval;
	u8 ep_type;
	u8 burst;
	u8 cerr;
	u8 mult;

	bool lsa;
	bool hid;

	esit = CTX_TO_MAX_ESIT_PAYLOAD_HI(info) << 16 |
		CTX_TO_MAX_ESIT_PAYLOAD(tx_info);

	ep_state = info & EP_STATE_MASK;
	max_pstr = CTX_TO_EP_MAXPSTREAMS(info);
	interval = CTX_TO_EP_INTERVAL(info);
	mult = CTX_TO_EP_MULT(info) + 1;
	lsa = !!(info & EP_HAS_LSA);

	cerr = (info2 & (3 << 1)) >> 1;
	ep_type = CTX_TO_EP_TYPE(info2);
	hid = !!(info2 & (1 << 7));
	burst = CTX_TO_MAX_BURST(info2);
	maxp = MAX_PACKET_DECODED(info2);

	avg = EP_AVG_TRB_LENGTH(tx_info);

	ret = sprintf(str, "State %s mult %d max P. Streams %d %s",
			xhci_ep_state_string(ep_state), mult,
			max_pstr, lsa ? "LSA " : "");

	ret += sprintf(str + ret, "interval %d us max ESIT payload %d CErr %d ",
			(1 << interval) * 125, esit, cerr);

	ret += sprintf(str + ret, "Type %s %sburst %d maxp %d deq %016llx ",
			xhci_ep_type_string(ep_type), hid ? "HID" : "",
			burst, maxp, deq);

	ret += sprintf(str + ret, "avg trb len %d", avg);

	return str;
}

#endif /* __LINUX_XHCI_HCD_H */<|MERGE_RESOLUTION|>--- conflicted
+++ resolved
@@ -1834,11 +1834,8 @@
 #define XHCI_LIMIT_ENDPOINT_INTERVAL_7	(1 << 26)
 /* Reserved. It was XHCI_U2_DISABLE_WAKE */
 #define XHCI_ASMEDIA_MODIFY_FLOWCONTROL	(1 << 28)
-<<<<<<< HEAD
-#define XHCI_DIS_U1U2_WHEN_U3 (1 << 30)
-=======
+#define XHCI_DIS_U1U2_WHEN_U3 (1 << 29)
 #define XHCI_SUSPEND_DELAY	(1 << 30)
->>>>>>> b867b7a7
 
 	unsigned int		num_active_eps;
 	unsigned int		limit_active_eps;
