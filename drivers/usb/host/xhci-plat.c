--- conflicted
+++ resolved
@@ -44,16 +44,6 @@
 		priv->plat_start(hcd);
 }
 
-static int xhci_priv_plat_setup(struct usb_hcd *hcd)
-{
-	struct xhci_plat_priv *priv = hcd_to_xhci_priv(hcd);
-
-	if (!priv->plat_setup)
-		return 0;
-
-	return priv->plat_setup(hcd);
-}
-
 static int xhci_priv_init_quirk(struct usb_hcd *hcd)
 {
 	struct xhci_plat_priv *priv = hcd_to_xhci_priv(hcd);
@@ -111,7 +101,6 @@
 };
 
 static const struct xhci_plat_priv xhci_plat_marvell_armada3700 = {
-	.plat_setup = xhci_mvebu_a3700_plat_setup,
 	.init_quirk = xhci_mvebu_a3700_init_quirk,
 };
 
@@ -319,18 +308,7 @@
 
 	hcd->tpl_support = of_usb_host_tpl_support(sysdev->of_node);
 	xhci->shared_hcd->tpl_support = hcd->tpl_support;
-<<<<<<< HEAD
-
-	if (priv) {
-		ret = xhci_priv_plat_setup(hcd);
-		if (ret)
-			goto disable_usb_phy;
-	}
-
-	if ((xhci->quirks & XHCI_SKIP_PHY_INIT) || (priv && (priv->quirks & XHCI_SKIP_PHY_INIT)))
-=======
 	if (priv && (priv->quirks & XHCI_SKIP_PHY_INIT))
->>>>>>> bb288555
 		hcd->skip_phy_initialization = 1;
 
 	ret = usb_add_hcd(hcd, irq, IRQF_SHARED);
