--- conflicted
+++ resolved
@@ -1121,7 +1121,6 @@
 	}
 }
 
-<<<<<<< HEAD
 #ifdef CONFIG_OF
 struct dwc3_cache_type {
 	u8 transfer_type_datard;
@@ -1168,7 +1167,6 @@
 	}
 }
 #endif
-=======
 static void dwc3_config_threshold(struct dwc3 *dwc)
 {
 	u32 reg;
@@ -1273,7 +1271,6 @@
 		}
 	}
 }
->>>>>>> 6ac30d74
 
 /**
  * dwc3_core_init - Low-level initialization of DWC3 Core
