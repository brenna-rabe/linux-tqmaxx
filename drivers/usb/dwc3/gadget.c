--- conflicted
+++ resolved
@@ -1075,19 +1075,11 @@
 		/*
 		 * IOMMU driver is coalescing the list of sgs which shares a
 		 * page boundary into one and giving it to USB driver. With
-<<<<<<< HEAD
-		 * this the number of sgs mapped it not equal to the the number
-		 * of sgs passed. Mark the chain bit to false if it is the last
-		 * mapped sg.
-		 */
-		if ((i == remaining - 1))
-=======
 		 * this the number of sgs mapped is not equal to the number of
 		 * sgs passed. So mark the chain bit to false if it isthe last
 		 * mapped sg.
 		 */
 		if (i == remaining - 1)
->>>>>>> fd8cd8ac
 			chain = false;
 
 		if (rem && usb_endpoint_dir_out(dep->endpoint.desc) && !chain) {
@@ -2496,12 +2488,9 @@
 	for_each_sg(sg, s, pending, i) {
 		trb = &dep->trb_pool[dep->trb_dequeue];
 
-<<<<<<< HEAD
 		if (trb->ctrl & DWC3_TRB_CTRL_HWO && !req->skip_remain_trbs)
 			break;
 
-=======
->>>>>>> fd8cd8ac
 		req->sg = sg_next(s);
 		req->num_pending_sgs--;
 
