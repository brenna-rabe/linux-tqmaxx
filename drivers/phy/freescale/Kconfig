--- conflicted
+++ resolved
@@ -70,8 +70,6 @@
 	  Link training algorithm for copper backplane Ethernet (10GBase-KR,
 	  25GBase-KR, 40GBase-KR4) on the Lynx SerDes PHY.
 
-<<<<<<< HEAD
-=======
 config PHY_FSL_LYNX_10G
 	tristate "Freescale Layerscape Lynx 10G SerDes PHY support"
 	depends on OF
@@ -82,7 +80,6 @@
 	  Enable this to add support for the Lynx 10G SerDes PHY as found on
 	  NXP's Layerscape platform such as LS1088A or LS1028A.
 
->>>>>>> 770c5fe2
 config PHY_FSL_LYNX_28G
 	tristate "Freescale Layerscape Lynx 28G SerDes PHY support"
 	depends on OF
