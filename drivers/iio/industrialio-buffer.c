/* The industrial I/O core
 *
 * Copyright (c) 2008 Jonathan Cameron
 *
 * This program is free software; you can redistribute it and/or modify it
 * under the terms of the GNU General Public License version 2 as published by
 * the Free Software Foundation.
 *
 * Handling of buffer allocation / resizing.
 *
 *
 * Things to look at here.
 * - Better memory allocation techniques?
 * - Alternative access techniques?
 */
#include <linux/kernel.h>
#include <linux/export.h>
#include <linux/device.h>
#include <linux/fs.h>
#include <linux/cdev.h>
#include <linux/slab.h>
#include <linux/poll.h>
#include <linux/sched/signal.h>

#include <linux/iio/iio.h>
#include "iio_core.h"
#include <linux/iio/sysfs.h>
#include <linux/iio/buffer.h>
#include <linux/iio/buffer_impl.h>

static const char * const iio_endian_prefix[] = {
	[IIO_BE] = "be",
	[IIO_LE] = "le",
};

static bool iio_buffer_is_active(struct iio_buffer *buf)
{
	return !list_empty(&buf->buffer_list);
}

static size_t iio_buffer_data_available(struct iio_buffer *buf)
{
	return buf->access->data_available(buf);
}

static int iio_buffer_flush_hwfifo(struct iio_dev *indio_dev,
				   struct iio_buffer *buf, size_t required)
{
	if (!indio_dev->info->hwfifo_flush_to_buffer)
		return -ENODEV;

	return indio_dev->info->hwfifo_flush_to_buffer(indio_dev, required);
}

static bool iio_buffer_ready(struct iio_dev *indio_dev, struct iio_buffer *buf,
			     size_t to_wait, int to_flush)
{
	size_t avail;
	int flushed = 0;

	/* wakeup if the device was unregistered */
	if (!indio_dev->info)
		return true;

	/* drain the buffer if it was disabled */
	if (!iio_buffer_is_active(buf)) {
		to_wait = min_t(size_t, to_wait, 1);
		to_flush = 0;
	}

	avail = iio_buffer_data_available(buf);

	if (avail >= to_wait) {
		/* force a flush for non-blocking reads */
		if (!to_wait && avail < to_flush)
			iio_buffer_flush_hwfifo(indio_dev, buf,
						to_flush - avail);
		return true;
	}

	if (to_flush)
		flushed = iio_buffer_flush_hwfifo(indio_dev, buf,
						  to_wait - avail);
	if (flushed <= 0)
		return false;

	if (avail + flushed >= to_wait)
		return true;

	return false;
}

/**
 * iio_buffer_read_first_n_outer() - chrdev read for buffer access
 * @filp:	File structure pointer for the char device
 * @buf:	Destination buffer for iio buffer read
 * @n:		First n bytes to read
 * @f_ps:	Long offset provided by the user as a seek position
 *
 * This function relies on all buffer implementations having an
 * iio_buffer as their first element.
 *
 * Return: negative values corresponding to error codes or ret != 0
 *	   for ending the reading activity
 **/
ssize_t iio_buffer_read_first_n_outer(struct file *filp, char __user *buf,
				      size_t n, loff_t *f_ps)
{
	struct iio_dev *indio_dev = filp->private_data;
	struct iio_buffer *rb = indio_dev->buffer;
	DEFINE_WAIT_FUNC(wait, woken_wake_function);
	size_t datum_size;
	size_t to_wait;
	int ret = 0;

	if (!indio_dev->info)
		return -ENODEV;

	if (!rb || !rb->access->read_first_n)
		return -EINVAL;

	datum_size = rb->bytes_per_datum;

	/*
	 * If datum_size is 0 there will never be anything to read from the
	 * buffer, so signal end of file now.
	 */
	if (!datum_size)
		return 0;

	if (filp->f_flags & O_NONBLOCK)
		to_wait = 0;
	else
		to_wait = min_t(size_t, n / datum_size, rb->watermark);

	add_wait_queue(&rb->pollq, &wait);
	do {
		if (!indio_dev->info) {
			ret = -ENODEV;
			break;
		}

		if (!iio_buffer_ready(indio_dev, rb, to_wait, n / datum_size)) {
			if (signal_pending(current)) {
				ret = -ERESTARTSYS;
				break;
			}

			wait_woken(&wait, TASK_INTERRUPTIBLE,
				   MAX_SCHEDULE_TIMEOUT);
			continue;
		}

		ret = rb->access->read_first_n(rb, n, buf);
		if (ret == 0 && (filp->f_flags & O_NONBLOCK))
			ret = -EAGAIN;
	} while (ret == 0);
	remove_wait_queue(&rb->pollq, &wait);

	return ret;
}

/**
 * iio_buffer_poll() - poll the buffer to find out if it has data
 * @filp:	File structure pointer for device access
 * @wait:	Poll table structure pointer for which the driver adds
 *		a wait queue
 *
 * Return: (EPOLLIN | EPOLLRDNORM) if data is available for reading
 *	   or 0 for other cases
 */
__poll_t iio_buffer_poll(struct file *filp,
			     struct poll_table_struct *wait)
{
	struct iio_dev *indio_dev = filp->private_data;
	struct iio_buffer *rb = indio_dev->buffer;

	if (!indio_dev->info || rb == NULL)
		return 0;

	poll_wait(filp, &rb->pollq, wait);
	if (iio_buffer_ready(indio_dev, rb, rb->watermark, 0))
		return EPOLLIN | EPOLLRDNORM;
	return 0;
}

/**
 * iio_buffer_wakeup_poll - Wakes up the buffer waitqueue
 * @indio_dev: The IIO device
 *
 * Wakes up the event waitqueue used for poll(). Should usually
 * be called when the device is unregistered.
 */
void iio_buffer_wakeup_poll(struct iio_dev *indio_dev)
{
	if (!indio_dev->buffer)
		return;

	wake_up(&indio_dev->buffer->pollq);
}

void iio_buffer_init(struct iio_buffer *buffer)
{
	INIT_LIST_HEAD(&buffer->demux_list);
	INIT_LIST_HEAD(&buffer->buffer_list);
	init_waitqueue_head(&buffer->pollq);
	kref_init(&buffer->ref);
	if (!buffer->watermark)
		buffer->watermark = 1;
}
EXPORT_SYMBOL(iio_buffer_init);

/**
 * iio_buffer_set_attrs - Set buffer specific attributes
 * @buffer: The buffer for which we are setting attributes
 * @attrs: Pointer to a null terminated list of pointers to attributes
 */
void iio_buffer_set_attrs(struct iio_buffer *buffer,
			 const struct attribute **attrs)
{
	buffer->attrs = attrs;
}
EXPORT_SYMBOL_GPL(iio_buffer_set_attrs);

static ssize_t iio_show_scan_index(struct device *dev,
				   struct device_attribute *attr,
				   char *buf)
{
	return sprintf(buf, "%u\n", to_iio_dev_attr(attr)->c->scan_index);
}

static ssize_t iio_show_fixed_type(struct device *dev,
				   struct device_attribute *attr,
				   char *buf)
{
	struct iio_dev_attr *this_attr = to_iio_dev_attr(attr);
	u8 type = this_attr->c->scan_type.endianness;

	if (type == IIO_CPU) {
#ifdef __LITTLE_ENDIAN
		type = IIO_LE;
#else
		type = IIO_BE;
#endif
	}
	if (this_attr->c->scan_type.repeat > 1)
		return sprintf(buf, "%s:%c%d/%dX%d>>%u\n",
		       iio_endian_prefix[type],
		       this_attr->c->scan_type.sign,
		       this_attr->c->scan_type.realbits,
		       this_attr->c->scan_type.storagebits,
		       this_attr->c->scan_type.repeat,
		       this_attr->c->scan_type.shift);
		else
			return sprintf(buf, "%s:%c%d/%d>>%u\n",
		       iio_endian_prefix[type],
		       this_attr->c->scan_type.sign,
		       this_attr->c->scan_type.realbits,
		       this_attr->c->scan_type.storagebits,
		       this_attr->c->scan_type.shift);
}

static ssize_t iio_scan_el_show(struct device *dev,
				struct device_attribute *attr,
				char *buf)
{
	int ret;
	struct iio_dev *indio_dev = dev_to_iio_dev(dev);

	/* Ensure ret is 0 or 1. */
	ret = !!test_bit(to_iio_dev_attr(attr)->address,
		       indio_dev->buffer->scan_mask);

	return sprintf(buf, "%d\n", ret);
}

/* Note NULL used as error indicator as it doesn't make sense. */
static const unsigned long *iio_scan_mask_match(const unsigned long *av_masks,
					  unsigned int masklength,
					  const unsigned long *mask,
					  bool strict)
{
	if (bitmap_empty(mask, masklength))
		return NULL;
	while (*av_masks) {
		if (strict) {
			if (bitmap_equal(mask, av_masks, masklength))
				return av_masks;
		} else {
			if (bitmap_subset(mask, av_masks, masklength))
				return av_masks;
		}
		av_masks += BITS_TO_LONGS(masklength);
	}
	return NULL;
}

static bool iio_validate_scan_mask(struct iio_dev *indio_dev,
	const unsigned long *mask)
{
	if (!indio_dev->setup_ops->validate_scan_mask)
		return true;

	return indio_dev->setup_ops->validate_scan_mask(indio_dev, mask);
}

/**
 * iio_scan_mask_set() - set particular bit in the scan mask
 * @indio_dev: the iio device
 * @buffer: the buffer whose scan mask we are interested in
 * @bit: the bit to be set.
 *
 * Note that at this point we have no way of knowing what other
 * buffers might request, hence this code only verifies that the
 * individual buffers request is plausible.
 */
static int iio_scan_mask_set(struct iio_dev *indio_dev,
		      struct iio_buffer *buffer, int bit)
{
	const unsigned long *mask;
	unsigned long *trialmask;

<<<<<<< HEAD
	trialmask = bitmap_alloc(indio_dev->masklength, GFP_KERNEL);
=======
	trialmask = kcalloc(BITS_TO_LONGS(indio_dev->masklength),
			    sizeof(*trialmask), GFP_KERNEL);
>>>>>>> 085b7755
	if (trialmask == NULL)
		return -ENOMEM;
	if (!indio_dev->masklength) {
		WARN(1, "Trying to set scanmask prior to registering buffer\n");
		goto err_invalid_mask;
	}
	bitmap_copy(trialmask, buffer->scan_mask, indio_dev->masklength);
	set_bit(bit, trialmask);

	if (!iio_validate_scan_mask(indio_dev, trialmask))
		goto err_invalid_mask;

	if (indio_dev->available_scan_masks) {
		mask = iio_scan_mask_match(indio_dev->available_scan_masks,
					   indio_dev->masklength,
					   trialmask, false);
		if (!mask)
			goto err_invalid_mask;
	}
	bitmap_copy(buffer->scan_mask, trialmask, indio_dev->masklength);

	bitmap_free(trialmask);

	return 0;

err_invalid_mask:
	bitmap_free(trialmask);
	return -EINVAL;
}

static int iio_scan_mask_clear(struct iio_buffer *buffer, int bit)
{
	clear_bit(bit, buffer->scan_mask);
	return 0;
}

static int iio_scan_mask_query(struct iio_dev *indio_dev,
			       struct iio_buffer *buffer, int bit)
{
	if (bit > indio_dev->masklength)
		return -EINVAL;

	if (!buffer->scan_mask)
		return 0;

	/* Ensure return value is 0 or 1. */
	return !!test_bit(bit, buffer->scan_mask);
};

static ssize_t iio_scan_el_store(struct device *dev,
				 struct device_attribute *attr,
				 const char *buf,
				 size_t len)
{
	int ret;
	bool state;
	struct iio_dev *indio_dev = dev_to_iio_dev(dev);
	struct iio_buffer *buffer = indio_dev->buffer;
	struct iio_dev_attr *this_attr = to_iio_dev_attr(attr);

	ret = strtobool(buf, &state);
	if (ret < 0)
		return ret;
	mutex_lock(&indio_dev->mlock);
	if (iio_buffer_is_active(indio_dev->buffer)) {
		ret = -EBUSY;
		goto error_ret;
	}
	ret = iio_scan_mask_query(indio_dev, buffer, this_attr->address);
	if (ret < 0)
		goto error_ret;
	if (!state && ret) {
		ret = iio_scan_mask_clear(buffer, this_attr->address);
		if (ret)
			goto error_ret;
	} else if (state && !ret) {
		ret = iio_scan_mask_set(indio_dev, buffer, this_attr->address);
		if (ret)
			goto error_ret;
	}

error_ret:
	mutex_unlock(&indio_dev->mlock);

	return ret < 0 ? ret : len;

}

static ssize_t iio_scan_el_ts_show(struct device *dev,
				   struct device_attribute *attr,
				   char *buf)
{
	struct iio_dev *indio_dev = dev_to_iio_dev(dev);
	return sprintf(buf, "%d\n", indio_dev->buffer->scan_timestamp);
}

static ssize_t iio_scan_el_ts_store(struct device *dev,
				    struct device_attribute *attr,
				    const char *buf,
				    size_t len)
{
	int ret;
	struct iio_dev *indio_dev = dev_to_iio_dev(dev);
	bool state;

	ret = strtobool(buf, &state);
	if (ret < 0)
		return ret;

	mutex_lock(&indio_dev->mlock);
	if (iio_buffer_is_active(indio_dev->buffer)) {
		ret = -EBUSY;
		goto error_ret;
	}
	indio_dev->buffer->scan_timestamp = state;
error_ret:
	mutex_unlock(&indio_dev->mlock);

	return ret ? ret : len;
}

static int iio_buffer_add_channel_sysfs(struct iio_dev *indio_dev,
					const struct iio_chan_spec *chan)
{
	int ret, attrcount = 0;
	struct iio_buffer *buffer = indio_dev->buffer;

	ret = __iio_add_chan_devattr("index",
				     chan,
				     &iio_show_scan_index,
				     NULL,
				     0,
				     IIO_SEPARATE,
				     &indio_dev->dev,
				     &buffer->scan_el_dev_attr_list);
	if (ret)
		return ret;
	attrcount++;
	ret = __iio_add_chan_devattr("type",
				     chan,
				     &iio_show_fixed_type,
				     NULL,
				     0,
				     0,
				     &indio_dev->dev,
				     &buffer->scan_el_dev_attr_list);
	if (ret)
		return ret;
	attrcount++;
	if (chan->type != IIO_TIMESTAMP)
		ret = __iio_add_chan_devattr("en",
					     chan,
					     &iio_scan_el_show,
					     &iio_scan_el_store,
					     chan->scan_index,
					     0,
					     &indio_dev->dev,
					     &buffer->scan_el_dev_attr_list);
	else
		ret = __iio_add_chan_devattr("en",
					     chan,
					     &iio_scan_el_ts_show,
					     &iio_scan_el_ts_store,
					     chan->scan_index,
					     0,
					     &indio_dev->dev,
					     &buffer->scan_el_dev_attr_list);
	if (ret)
		return ret;
	attrcount++;
	ret = attrcount;
	return ret;
}

static ssize_t iio_buffer_read_length(struct device *dev,
				      struct device_attribute *attr,
				      char *buf)
{
	struct iio_dev *indio_dev = dev_to_iio_dev(dev);
	struct iio_buffer *buffer = indio_dev->buffer;

	return sprintf(buf, "%d\n", buffer->length);
}

static ssize_t iio_buffer_write_length(struct device *dev,
				       struct device_attribute *attr,
				       const char *buf, size_t len)
{
	struct iio_dev *indio_dev = dev_to_iio_dev(dev);
	struct iio_buffer *buffer = indio_dev->buffer;
	unsigned int val;
	int ret;

	ret = kstrtouint(buf, 10, &val);
	if (ret)
		return ret;

	if (val == buffer->length)
		return len;

	mutex_lock(&indio_dev->mlock);
	if (iio_buffer_is_active(indio_dev->buffer)) {
		ret = -EBUSY;
	} else {
		buffer->access->set_length(buffer, val);
		ret = 0;
	}
	if (ret)
		goto out;
	if (buffer->length && buffer->length < buffer->watermark)
		buffer->watermark = buffer->length;
out:
	mutex_unlock(&indio_dev->mlock);

	return ret ? ret : len;
}

static ssize_t iio_buffer_show_enable(struct device *dev,
				      struct device_attribute *attr,
				      char *buf)
{
	struct iio_dev *indio_dev = dev_to_iio_dev(dev);
	return sprintf(buf, "%d\n", iio_buffer_is_active(indio_dev->buffer));
}

static unsigned int iio_storage_bytes_for_si(struct iio_dev *indio_dev,
					     unsigned int scan_index)
{
	const struct iio_chan_spec *ch;
	unsigned int bytes;

	ch = iio_find_channel_from_si(indio_dev, scan_index);
	bytes = ch->scan_type.storagebits / 8;
	if (ch->scan_type.repeat > 1)
		bytes *= ch->scan_type.repeat;
	return bytes;
}

static unsigned int iio_storage_bytes_for_timestamp(struct iio_dev *indio_dev)
{
	return iio_storage_bytes_for_si(indio_dev,
					indio_dev->scan_index_timestamp);
}

static int iio_compute_scan_bytes(struct iio_dev *indio_dev,
				const unsigned long *mask, bool timestamp)
{
	unsigned bytes = 0;
	int length, i;

	/* How much space will the demuxed element take? */
	for_each_set_bit(i, mask,
			 indio_dev->masklength) {
		length = iio_storage_bytes_for_si(indio_dev, i);
		bytes = ALIGN(bytes, length);
		bytes += length;
	}

	if (timestamp) {
		length = iio_storage_bytes_for_timestamp(indio_dev);
		bytes = ALIGN(bytes, length);
		bytes += length;
	}
	return bytes;
}

static void iio_buffer_activate(struct iio_dev *indio_dev,
	struct iio_buffer *buffer)
{
	iio_buffer_get(buffer);
	list_add(&buffer->buffer_list, &indio_dev->buffer_list);
}

static void iio_buffer_deactivate(struct iio_buffer *buffer)
{
	list_del_init(&buffer->buffer_list);
	wake_up_interruptible(&buffer->pollq);
	iio_buffer_put(buffer);
}

static void iio_buffer_deactivate_all(struct iio_dev *indio_dev)
{
	struct iio_buffer *buffer, *_buffer;

	list_for_each_entry_safe(buffer, _buffer,
			&indio_dev->buffer_list, buffer_list)
		iio_buffer_deactivate(buffer);
}

static int iio_buffer_enable(struct iio_buffer *buffer,
	struct iio_dev *indio_dev)
{
	if (!buffer->access->enable)
		return 0;
	return buffer->access->enable(buffer, indio_dev);
}

static int iio_buffer_disable(struct iio_buffer *buffer,
	struct iio_dev *indio_dev)
{
	if (!buffer->access->disable)
		return 0;
	return buffer->access->disable(buffer, indio_dev);
}

static void iio_buffer_update_bytes_per_datum(struct iio_dev *indio_dev,
	struct iio_buffer *buffer)
{
	unsigned int bytes;

	if (!buffer->access->set_bytes_per_datum)
		return;

	bytes = iio_compute_scan_bytes(indio_dev, buffer->scan_mask,
		buffer->scan_timestamp);

	buffer->access->set_bytes_per_datum(buffer, bytes);
}

static int iio_buffer_request_update(struct iio_dev *indio_dev,
	struct iio_buffer *buffer)
{
	int ret;

	iio_buffer_update_bytes_per_datum(indio_dev, buffer);
	if (buffer->access->request_update) {
		ret = buffer->access->request_update(buffer);
		if (ret) {
			dev_dbg(&indio_dev->dev,
			       "Buffer not started: buffer parameter update failed (%d)\n",
				ret);
			return ret;
		}
	}

	return 0;
}

static void iio_free_scan_mask(struct iio_dev *indio_dev,
	const unsigned long *mask)
{
	/* If the mask is dynamically allocated free it, otherwise do nothing */
	if (!indio_dev->available_scan_masks)
		bitmap_free(mask);
}

struct iio_device_config {
	unsigned int mode;
	unsigned int watermark;
	const unsigned long *scan_mask;
	unsigned int scan_bytes;
	bool scan_timestamp;
};

static int iio_verify_update(struct iio_dev *indio_dev,
	struct iio_buffer *insert_buffer, struct iio_buffer *remove_buffer,
	struct iio_device_config *config)
{
	unsigned long *compound_mask;
	const unsigned long *scan_mask;
	bool strict_scanmask = false;
	struct iio_buffer *buffer;
	bool scan_timestamp;
	unsigned int modes;

	memset(config, 0, sizeof(*config));
	config->watermark = ~0;

	/*
	 * If there is just one buffer and we are removing it there is nothing
	 * to verify.
	 */
	if (remove_buffer && !insert_buffer &&
		list_is_singular(&indio_dev->buffer_list))
			return 0;

	modes = indio_dev->modes;

	list_for_each_entry(buffer, &indio_dev->buffer_list, buffer_list) {
		if (buffer == remove_buffer)
			continue;
		modes &= buffer->access->modes;
		config->watermark = min(config->watermark, buffer->watermark);
	}

	if (insert_buffer) {
		modes &= insert_buffer->access->modes;
		config->watermark = min(config->watermark,
			insert_buffer->watermark);
	}

	/* Definitely possible for devices to support both of these. */
	if ((modes & INDIO_BUFFER_TRIGGERED) && indio_dev->trig) {
		config->mode = INDIO_BUFFER_TRIGGERED;
	} else if (modes & INDIO_BUFFER_HARDWARE) {
		/*
		 * Keep things simple for now and only allow a single buffer to
		 * be connected in hardware mode.
		 */
		if (insert_buffer && !list_empty(&indio_dev->buffer_list))
			return -EINVAL;
		config->mode = INDIO_BUFFER_HARDWARE;
		strict_scanmask = true;
	} else if (modes & INDIO_BUFFER_SOFTWARE) {
		config->mode = INDIO_BUFFER_SOFTWARE;
	} else {
		/* Can only occur on first buffer */
		if (indio_dev->modes & INDIO_BUFFER_TRIGGERED)
			dev_dbg(&indio_dev->dev, "Buffer not started: no trigger\n");
		return -EINVAL;
	}

	/* What scan mask do we actually have? */
	compound_mask = bitmap_zalloc(indio_dev->masklength, GFP_KERNEL);
	if (compound_mask == NULL)
		return -ENOMEM;

	scan_timestamp = false;

	list_for_each_entry(buffer, &indio_dev->buffer_list, buffer_list) {
		if (buffer == remove_buffer)
			continue;
		bitmap_or(compound_mask, compound_mask, buffer->scan_mask,
			  indio_dev->masklength);
		scan_timestamp |= buffer->scan_timestamp;
	}

	if (insert_buffer) {
		bitmap_or(compound_mask, compound_mask,
			  insert_buffer->scan_mask, indio_dev->masklength);
		scan_timestamp |= insert_buffer->scan_timestamp;
	}

	if (indio_dev->available_scan_masks) {
		scan_mask = iio_scan_mask_match(indio_dev->available_scan_masks,
				    indio_dev->masklength,
				    compound_mask,
				    strict_scanmask);
		bitmap_free(compound_mask);
		if (scan_mask == NULL)
			return -EINVAL;
	} else {
	    scan_mask = compound_mask;
	}

	config->scan_bytes = iio_compute_scan_bytes(indio_dev,
				    scan_mask, scan_timestamp);
	config->scan_mask = scan_mask;
	config->scan_timestamp = scan_timestamp;

	return 0;
}

/**
 * struct iio_demux_table - table describing demux memcpy ops
 * @from:	index to copy from
 * @to:		index to copy to
 * @length:	how many bytes to copy
 * @l:		list head used for management
 */
struct iio_demux_table {
	unsigned from;
	unsigned to;
	unsigned length;
	struct list_head l;
};

static void iio_buffer_demux_free(struct iio_buffer *buffer)
{
	struct iio_demux_table *p, *q;
	list_for_each_entry_safe(p, q, &buffer->demux_list, l) {
		list_del(&p->l);
		kfree(p);
	}
}

static int iio_buffer_add_demux(struct iio_buffer *buffer,
	struct iio_demux_table **p, unsigned int in_loc, unsigned int out_loc,
	unsigned int length)
{

	if (*p && (*p)->from + (*p)->length == in_loc &&
		(*p)->to + (*p)->length == out_loc) {
		(*p)->length += length;
	} else {
		*p = kmalloc(sizeof(**p), GFP_KERNEL);
		if (*p == NULL)
			return -ENOMEM;
		(*p)->from = in_loc;
		(*p)->to = out_loc;
		(*p)->length = length;
		list_add_tail(&(*p)->l, &buffer->demux_list);
	}

	return 0;
}

static int iio_buffer_update_demux(struct iio_dev *indio_dev,
				   struct iio_buffer *buffer)
{
	int ret, in_ind = -1, out_ind, length;
	unsigned in_loc = 0, out_loc = 0;
	struct iio_demux_table *p = NULL;

	/* Clear out any old demux */
	iio_buffer_demux_free(buffer);
	kfree(buffer->demux_bounce);
	buffer->demux_bounce = NULL;

	/* First work out which scan mode we will actually have */
	if (bitmap_equal(indio_dev->active_scan_mask,
			 buffer->scan_mask,
			 indio_dev->masklength))
		return 0;

	/* Now we have the two masks, work from least sig and build up sizes */
	for_each_set_bit(out_ind,
			 buffer->scan_mask,
			 indio_dev->masklength) {
		in_ind = find_next_bit(indio_dev->active_scan_mask,
				       indio_dev->masklength,
				       in_ind + 1);
		while (in_ind != out_ind) {
			in_ind = find_next_bit(indio_dev->active_scan_mask,
					       indio_dev->masklength,
					       in_ind + 1);
			length = iio_storage_bytes_for_si(indio_dev, in_ind);
			/* Make sure we are aligned */
			in_loc = roundup(in_loc, length) + length;
		}
		length = iio_storage_bytes_for_si(indio_dev, in_ind);
		out_loc = roundup(out_loc, length);
		in_loc = roundup(in_loc, length);
		ret = iio_buffer_add_demux(buffer, &p, in_loc, out_loc, length);
		if (ret)
			goto error_clear_mux_table;
		out_loc += length;
		in_loc += length;
	}
	/* Relies on scan_timestamp being last */
	if (buffer->scan_timestamp) {
		length = iio_storage_bytes_for_timestamp(indio_dev);
		out_loc = roundup(out_loc, length);
		in_loc = roundup(in_loc, length);
		ret = iio_buffer_add_demux(buffer, &p, in_loc, out_loc, length);
		if (ret)
			goto error_clear_mux_table;
		out_loc += length;
		in_loc += length;
	}
	buffer->demux_bounce = kzalloc(out_loc, GFP_KERNEL);
	if (buffer->demux_bounce == NULL) {
		ret = -ENOMEM;
		goto error_clear_mux_table;
	}
	return 0;

error_clear_mux_table:
	iio_buffer_demux_free(buffer);

	return ret;
}

static int iio_update_demux(struct iio_dev *indio_dev)
{
	struct iio_buffer *buffer;
	int ret;

	list_for_each_entry(buffer, &indio_dev->buffer_list, buffer_list) {
		ret = iio_buffer_update_demux(indio_dev, buffer);
		if (ret < 0)
			goto error_clear_mux_table;
	}
	return 0;

error_clear_mux_table:
	list_for_each_entry(buffer, &indio_dev->buffer_list, buffer_list)
		iio_buffer_demux_free(buffer);

	return ret;
}

static int iio_enable_buffers(struct iio_dev *indio_dev,
	struct iio_device_config *config)
{
	struct iio_buffer *buffer;
	int ret;

	indio_dev->active_scan_mask = config->scan_mask;
	indio_dev->scan_timestamp = config->scan_timestamp;
	indio_dev->scan_bytes = config->scan_bytes;

	iio_update_demux(indio_dev);

	/* Wind up again */
	if (indio_dev->setup_ops->preenable) {
		ret = indio_dev->setup_ops->preenable(indio_dev);
		if (ret) {
			dev_dbg(&indio_dev->dev,
			       "Buffer not started: buffer preenable failed (%d)\n", ret);
			goto err_undo_config;
		}
	}

	if (indio_dev->info->update_scan_mode) {
		ret = indio_dev->info
			->update_scan_mode(indio_dev,
					   indio_dev->active_scan_mask);
		if (ret < 0) {
			dev_dbg(&indio_dev->dev,
				"Buffer not started: update scan mode failed (%d)\n",
				ret);
			goto err_run_postdisable;
		}
	}

	if (indio_dev->info->hwfifo_set_watermark)
		indio_dev->info->hwfifo_set_watermark(indio_dev,
			config->watermark);

	list_for_each_entry(buffer, &indio_dev->buffer_list, buffer_list) {
		ret = iio_buffer_enable(buffer, indio_dev);
		if (ret)
			goto err_disable_buffers;
	}

	indio_dev->currentmode = config->mode;

	if (indio_dev->setup_ops->postenable) {
		ret = indio_dev->setup_ops->postenable(indio_dev);
		if (ret) {
			dev_dbg(&indio_dev->dev,
			       "Buffer not started: postenable failed (%d)\n", ret);
			goto err_disable_buffers;
		}
	}

	return 0;

err_disable_buffers:
	list_for_each_entry_continue_reverse(buffer, &indio_dev->buffer_list,
					     buffer_list)
		iio_buffer_disable(buffer, indio_dev);
err_run_postdisable:
	indio_dev->currentmode = INDIO_DIRECT_MODE;
	if (indio_dev->setup_ops->postdisable)
		indio_dev->setup_ops->postdisable(indio_dev);
err_undo_config:
	indio_dev->active_scan_mask = NULL;

	return ret;
}

static int iio_disable_buffers(struct iio_dev *indio_dev)
{
	struct iio_buffer *buffer;
	int ret = 0;
	int ret2;

	/* Wind down existing buffers - iff there are any */
	if (list_empty(&indio_dev->buffer_list))
		return 0;

	/*
	 * If things go wrong at some step in disable we still need to continue
	 * to perform the other steps, otherwise we leave the device in a
	 * inconsistent state. We return the error code for the first error we
	 * encountered.
	 */

	if (indio_dev->setup_ops->predisable) {
		ret2 = indio_dev->setup_ops->predisable(indio_dev);
		if (ret2 && !ret)
			ret = ret2;
	}

	list_for_each_entry(buffer, &indio_dev->buffer_list, buffer_list) {
		ret2 = iio_buffer_disable(buffer, indio_dev);
		if (ret2 && !ret)
			ret = ret2;
	}

	indio_dev->currentmode = INDIO_DIRECT_MODE;

	if (indio_dev->setup_ops->postdisable) {
		ret2 = indio_dev->setup_ops->postdisable(indio_dev);
		if (ret2 && !ret)
			ret = ret2;
	}

	iio_free_scan_mask(indio_dev, indio_dev->active_scan_mask);
	indio_dev->active_scan_mask = NULL;

	return ret;
}

static int __iio_update_buffers(struct iio_dev *indio_dev,
		       struct iio_buffer *insert_buffer,
		       struct iio_buffer *remove_buffer)
{
	struct iio_device_config new_config;
	int ret;

	ret = iio_verify_update(indio_dev, insert_buffer, remove_buffer,
		&new_config);
	if (ret)
		return ret;

	if (insert_buffer) {
		ret = iio_buffer_request_update(indio_dev, insert_buffer);
		if (ret)
			goto err_free_config;
	}

	ret = iio_disable_buffers(indio_dev);
	if (ret)
		goto err_deactivate_all;

	if (remove_buffer)
		iio_buffer_deactivate(remove_buffer);
	if (insert_buffer)
		iio_buffer_activate(indio_dev, insert_buffer);

	/* If no buffers in list, we are done */
	if (list_empty(&indio_dev->buffer_list))
		return 0;

	ret = iio_enable_buffers(indio_dev, &new_config);
	if (ret)
		goto err_deactivate_all;

	return 0;

err_deactivate_all:
	/*
	 * We've already verified that the config is valid earlier. If things go
	 * wrong in either enable or disable the most likely reason is an IO
	 * error from the device. In this case there is no good recovery
	 * strategy. Just make sure to disable everything and leave the device
	 * in a sane state.  With a bit of luck the device might come back to
	 * life again later and userspace can try again.
	 */
	iio_buffer_deactivate_all(indio_dev);

err_free_config:
	iio_free_scan_mask(indio_dev, new_config.scan_mask);
	return ret;
}

int iio_update_buffers(struct iio_dev *indio_dev,
		       struct iio_buffer *insert_buffer,
		       struct iio_buffer *remove_buffer)
{
	int ret;

	if (insert_buffer == remove_buffer)
		return 0;

	mutex_lock(&indio_dev->info_exist_lock);
	mutex_lock(&indio_dev->mlock);

	if (insert_buffer && iio_buffer_is_active(insert_buffer))
		insert_buffer = NULL;

	if (remove_buffer && !iio_buffer_is_active(remove_buffer))
		remove_buffer = NULL;

	if (!insert_buffer && !remove_buffer) {
		ret = 0;
		goto out_unlock;
	}

	if (indio_dev->info == NULL) {
		ret = -ENODEV;
		goto out_unlock;
	}

	ret = __iio_update_buffers(indio_dev, insert_buffer, remove_buffer);

out_unlock:
	mutex_unlock(&indio_dev->mlock);
	mutex_unlock(&indio_dev->info_exist_lock);

	return ret;
}
EXPORT_SYMBOL_GPL(iio_update_buffers);

void iio_disable_all_buffers(struct iio_dev *indio_dev)
{
	iio_disable_buffers(indio_dev);
	iio_buffer_deactivate_all(indio_dev);
}

static ssize_t iio_buffer_store_enable(struct device *dev,
				       struct device_attribute *attr,
				       const char *buf,
				       size_t len)
{
	int ret;
	bool requested_state;
	struct iio_dev *indio_dev = dev_to_iio_dev(dev);
	bool inlist;

	ret = strtobool(buf, &requested_state);
	if (ret < 0)
		return ret;

	mutex_lock(&indio_dev->mlock);

	/* Find out if it is in the list */
	inlist = iio_buffer_is_active(indio_dev->buffer);
	/* Already in desired state */
	if (inlist == requested_state)
		goto done;

	if (requested_state)
		ret = __iio_update_buffers(indio_dev,
					 indio_dev->buffer, NULL);
	else
		ret = __iio_update_buffers(indio_dev,
					 NULL, indio_dev->buffer);

done:
	mutex_unlock(&indio_dev->mlock);
	return (ret < 0) ? ret : len;
}

static const char * const iio_scan_elements_group_name = "scan_elements";

static ssize_t iio_buffer_show_watermark(struct device *dev,
					 struct device_attribute *attr,
					 char *buf)
{
	struct iio_dev *indio_dev = dev_to_iio_dev(dev);
	struct iio_buffer *buffer = indio_dev->buffer;

	return sprintf(buf, "%u\n", buffer->watermark);
}

static ssize_t iio_buffer_store_watermark(struct device *dev,
					  struct device_attribute *attr,
					  const char *buf,
					  size_t len)
{
	struct iio_dev *indio_dev = dev_to_iio_dev(dev);
	struct iio_buffer *buffer = indio_dev->buffer;
	unsigned int val;
	int ret;

	ret = kstrtouint(buf, 10, &val);
	if (ret)
		return ret;
	if (!val)
		return -EINVAL;

	mutex_lock(&indio_dev->mlock);

	if (val > buffer->length) {
		ret = -EINVAL;
		goto out;
	}

	if (iio_buffer_is_active(indio_dev->buffer)) {
		ret = -EBUSY;
		goto out;
	}

	buffer->watermark = val;
out:
	mutex_unlock(&indio_dev->mlock);

	return ret ? ret : len;
}

static ssize_t iio_dma_show_data_available(struct device *dev,
						struct device_attribute *attr,
						char *buf)
{
	struct iio_dev *indio_dev = dev_to_iio_dev(dev);
	size_t bytes;

	bytes = iio_buffer_data_available(indio_dev->buffer);

	return sprintf(buf, "%zu\n", bytes);
}

static DEVICE_ATTR(length, S_IRUGO | S_IWUSR, iio_buffer_read_length,
		   iio_buffer_write_length);
static struct device_attribute dev_attr_length_ro = __ATTR(length,
	S_IRUGO, iio_buffer_read_length, NULL);
static DEVICE_ATTR(enable, S_IRUGO | S_IWUSR,
		   iio_buffer_show_enable, iio_buffer_store_enable);
static DEVICE_ATTR(watermark, S_IRUGO | S_IWUSR,
		   iio_buffer_show_watermark, iio_buffer_store_watermark);
static struct device_attribute dev_attr_watermark_ro = __ATTR(watermark,
	S_IRUGO, iio_buffer_show_watermark, NULL);
static DEVICE_ATTR(data_available, S_IRUGO,
		iio_dma_show_data_available, NULL);

static struct attribute *iio_buffer_attrs[] = {
	&dev_attr_length.attr,
	&dev_attr_enable.attr,
	&dev_attr_watermark.attr,
	&dev_attr_data_available.attr,
};

int iio_buffer_alloc_sysfs_and_mask(struct iio_dev *indio_dev)
{
	struct iio_dev_attr *p;
	struct attribute **attr;
	struct iio_buffer *buffer = indio_dev->buffer;
	int ret, i, attrn, attrcount, attrcount_orig = 0;
	const struct iio_chan_spec *channels;

	channels = indio_dev->channels;
	if (channels) {
		int ml = indio_dev->masklength;

		for (i = 0; i < indio_dev->num_channels; i++)
			ml = max(ml, channels[i].scan_index + 1);
		indio_dev->masklength = ml;
	}

	if (!buffer)
		return 0;

	attrcount = 0;
	if (buffer->attrs) {
		while (buffer->attrs[attrcount] != NULL)
			attrcount++;
	}

	attr = kcalloc(attrcount + ARRAY_SIZE(iio_buffer_attrs) + 1,
		       sizeof(struct attribute *), GFP_KERNEL);
	if (!attr)
		return -ENOMEM;

	memcpy(attr, iio_buffer_attrs, sizeof(iio_buffer_attrs));
	if (!buffer->access->set_length)
		attr[0] = &dev_attr_length_ro.attr;

	if (buffer->access->flags & INDIO_BUFFER_FLAG_FIXED_WATERMARK)
		attr[2] = &dev_attr_watermark_ro.attr;

	if (buffer->attrs)
		memcpy(&attr[ARRAY_SIZE(iio_buffer_attrs)], buffer->attrs,
		       sizeof(struct attribute *) * attrcount);

	attr[attrcount + ARRAY_SIZE(iio_buffer_attrs)] = NULL;

	buffer->buffer_group.name = "buffer";
	buffer->buffer_group.attrs = attr;

	indio_dev->groups[indio_dev->groupcounter++] = &buffer->buffer_group;

	if (buffer->scan_el_attrs != NULL) {
		attr = buffer->scan_el_attrs->attrs;
		while (*attr++ != NULL)
			attrcount_orig++;
	}
	attrcount = attrcount_orig;
	INIT_LIST_HEAD(&buffer->scan_el_dev_attr_list);
	channels = indio_dev->channels;
	if (channels) {
		/* new magic */
		for (i = 0; i < indio_dev->num_channels; i++) {
			if (channels[i].scan_index < 0)
				continue;

			ret = iio_buffer_add_channel_sysfs(indio_dev,
							 &channels[i]);
			if (ret < 0)
				goto error_cleanup_dynamic;
			attrcount += ret;
			if (channels[i].type == IIO_TIMESTAMP)
				indio_dev->scan_index_timestamp =
					channels[i].scan_index;
		}
		if (indio_dev->masklength && buffer->scan_mask == NULL) {
			buffer->scan_mask = bitmap_zalloc(indio_dev->masklength,
							  GFP_KERNEL);
			if (buffer->scan_mask == NULL) {
				ret = -ENOMEM;
				goto error_cleanup_dynamic;
			}
		}
	}

	buffer->scan_el_group.name = iio_scan_elements_group_name;

	buffer->scan_el_group.attrs = kcalloc(attrcount + 1,
					      sizeof(buffer->scan_el_group.attrs[0]),
					      GFP_KERNEL);
	if (buffer->scan_el_group.attrs == NULL) {
		ret = -ENOMEM;
		goto error_free_scan_mask;
	}
	if (buffer->scan_el_attrs)
		memcpy(buffer->scan_el_group.attrs, buffer->scan_el_attrs,
		       sizeof(buffer->scan_el_group.attrs[0])*attrcount_orig);
	attrn = attrcount_orig;

	list_for_each_entry(p, &buffer->scan_el_dev_attr_list, l)
		buffer->scan_el_group.attrs[attrn++] = &p->dev_attr.attr;
	indio_dev->groups[indio_dev->groupcounter++] = &buffer->scan_el_group;

	return 0;

error_free_scan_mask:
	bitmap_free(buffer->scan_mask);
error_cleanup_dynamic:
	iio_free_chan_devattr_list(&buffer->scan_el_dev_attr_list);
	kfree(indio_dev->buffer->buffer_group.attrs);

	return ret;
}

void iio_buffer_free_sysfs_and_mask(struct iio_dev *indio_dev)
{
	if (!indio_dev->buffer)
		return;

	bitmap_free(indio_dev->buffer->scan_mask);
	kfree(indio_dev->buffer->buffer_group.attrs);
	kfree(indio_dev->buffer->scan_el_group.attrs);
	iio_free_chan_devattr_list(&indio_dev->buffer->scan_el_dev_attr_list);
}

/**
 * iio_validate_scan_mask_onehot() - Validates that exactly one channel is selected
 * @indio_dev: the iio device
 * @mask: scan mask to be checked
 *
 * Return true if exactly one bit is set in the scan mask, false otherwise. It
 * can be used for devices where only one channel can be active for sampling at
 * a time.
 */
bool iio_validate_scan_mask_onehot(struct iio_dev *indio_dev,
	const unsigned long *mask)
{
	return bitmap_weight(mask, indio_dev->masklength) == 1;
}
EXPORT_SYMBOL_GPL(iio_validate_scan_mask_onehot);

static const void *iio_demux(struct iio_buffer *buffer,
				 const void *datain)
{
	struct iio_demux_table *t;

	if (list_empty(&buffer->demux_list))
		return datain;
	list_for_each_entry(t, &buffer->demux_list, l)
		memcpy(buffer->demux_bounce + t->to,
		       datain + t->from, t->length);

	return buffer->demux_bounce;
}

static int iio_push_to_buffer(struct iio_buffer *buffer, const void *data)
{
	const void *dataout = iio_demux(buffer, data);
	int ret;

	ret = buffer->access->store_to(buffer, dataout);
	if (ret)
		return ret;

	/*
	 * We can't just test for watermark to decide if we wake the poll queue
	 * because read may request less samples than the watermark.
	 */
	wake_up_interruptible_poll(&buffer->pollq, EPOLLIN | EPOLLRDNORM);
	return 0;
}

/**
 * iio_push_to_buffers() - push to a registered buffer.
 * @indio_dev:		iio_dev structure for device.
 * @data:		Full scan.
 */
int iio_push_to_buffers(struct iio_dev *indio_dev, const void *data)
{
	int ret;
	struct iio_buffer *buf;

	list_for_each_entry(buf, &indio_dev->buffer_list, buffer_list) {
		ret = iio_push_to_buffer(buf, data);
		if (ret < 0)
			return ret;
	}

	return 0;
}
EXPORT_SYMBOL_GPL(iio_push_to_buffers);

/**
 * iio_buffer_release() - Free a buffer's resources
 * @ref: Pointer to the kref embedded in the iio_buffer struct
 *
 * This function is called when the last reference to the buffer has been
 * dropped. It will typically free all resources allocated by the buffer. Do not
 * call this function manually, always use iio_buffer_put() when done using a
 * buffer.
 */
static void iio_buffer_release(struct kref *ref)
{
	struct iio_buffer *buffer = container_of(ref, struct iio_buffer, ref);

	buffer->access->release(buffer);
}

/**
 * iio_buffer_get() - Grab a reference to the buffer
 * @buffer: The buffer to grab a reference for, may be NULL
 *
 * Returns the pointer to the buffer that was passed into the function.
 */
struct iio_buffer *iio_buffer_get(struct iio_buffer *buffer)
{
	if (buffer)
		kref_get(&buffer->ref);

	return buffer;
}
EXPORT_SYMBOL_GPL(iio_buffer_get);

/**
 * iio_buffer_put() - Release the reference to the buffer
 * @buffer: The buffer to release the reference for, may be NULL
 */
void iio_buffer_put(struct iio_buffer *buffer)
{
	if (buffer)
		kref_put(&buffer->ref, iio_buffer_release);
}
EXPORT_SYMBOL_GPL(iio_buffer_put);

/**
 * iio_device_attach_buffer - Attach a buffer to a IIO device
 * @indio_dev: The device the buffer should be attached to
 * @buffer: The buffer to attach to the device
 *
 * This function attaches a buffer to a IIO device. The buffer stays attached to
 * the device until the device is freed. The function should only be called at
 * most once per device.
 */
void iio_device_attach_buffer(struct iio_dev *indio_dev,
			      struct iio_buffer *buffer)
{
	indio_dev->buffer = iio_buffer_get(buffer);
}
EXPORT_SYMBOL_GPL(iio_device_attach_buffer);<|MERGE_RESOLUTION|>--- conflicted
+++ resolved
@@ -320,12 +320,8 @@
 	const unsigned long *mask;
 	unsigned long *trialmask;
 
-<<<<<<< HEAD
-	trialmask = bitmap_alloc(indio_dev->masklength, GFP_KERNEL);
-=======
 	trialmask = kcalloc(BITS_TO_LONGS(indio_dev->masklength),
 			    sizeof(*trialmask), GFP_KERNEL);
->>>>>>> 085b7755
 	if (trialmask == NULL)
 		return -ENOMEM;
 	if (!indio_dev->masklength) {
