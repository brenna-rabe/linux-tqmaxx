// SPDX-License-Identifier: GPL-2.0+
//
// MXC GPIO support. (c) 2008 Daniel Mack <daniel@caiaq.de>
// Copyright 2008 Juergen Beisert, kernel@pengutronix.de
//
// Based on code from Freescale Semiconductor,
// Authors: Daniel Mack, Juergen Beisert.
// Copyright (C) 2004-2010 Freescale Semiconductor, Inc. All Rights Reserved.

#include <linux/clk.h>
#include <linux/err.h>
#include <linux/init.h>
#include <linux/interrupt.h>
#include <linux/io.h>
#include <linux/irq.h>
#include <linux/irqdomain.h>
#include <linux/irqchip/chained_irq.h>
#include <linux/module.h>
#include <linux/platform_device.h>
#include <linux/pm_runtime.h>
#include <linux/slab.h>
#include <linux/spinlock.h>
#include <linux/syscore_ops.h>
#include <linux/gpio/driver.h>
#include <linux/of.h>
#include <linux/of_device.h>
#include <linux/bug.h>

#define IMX_SCU_WAKEUP_OFF		0
#define IMX_SCU_WAKEUP_LOW_LVL		4
#define IMX_SCU_WAKEUP_FALL_EDGE	5
#define IMX_SCU_WAKEUP_RISE_EDGE	6
#define IMX_SCU_WAKEUP_HIGH_LVL		7

/* device type dependent stuff */
struct mxc_gpio_hwdata {
	unsigned dr_reg;
	unsigned gdir_reg;
	unsigned psr_reg;
	unsigned icr1_reg;
	unsigned icr2_reg;
	unsigned imr_reg;
	unsigned isr_reg;
	int edge_sel_reg;
	unsigned low_level;
	unsigned high_level;
	unsigned rise_edge;
	unsigned fall_edge;
};

struct mxc_gpio_reg_saved {
	u32 icr1;
	u32 icr2;
	u32 imr;
	u32 gdir;
	u32 edge_sel;
	u32 dr;
};

struct mxc_gpio_port {
	struct list_head node;
	void __iomem *base;
	struct clk *clk;
	int irq;
	int irq_high;
	void (*mx_irq_handler)(struct irq_desc *desc);
	struct irq_domain *domain;
	struct gpio_chip gc;
	struct device *dev;
	u32 both_edges;
	struct mxc_gpio_reg_saved gpio_saved_reg;
	bool power_off;
	u32 wakeup_pads;
	u32 wakeup_pads_save;
	bool is_pad_wakeup;
	u32 pad_type[32];
	const struct mxc_gpio_hwdata *hwdata;
	bool gpio_ranges;
};

static struct mxc_gpio_hwdata imx1_imx21_gpio_hwdata = {
	.dr_reg		= 0x1c,
	.gdir_reg	= 0x00,
	.psr_reg	= 0x24,
	.icr1_reg	= 0x28,
	.icr2_reg	= 0x2c,
	.imr_reg	= 0x30,
	.isr_reg	= 0x34,
	.edge_sel_reg	= -EINVAL,
	.low_level	= 0x03,
	.high_level	= 0x02,
	.rise_edge	= 0x00,
	.fall_edge	= 0x01,
};

static struct mxc_gpio_hwdata imx31_gpio_hwdata = {
	.dr_reg		= 0x00,
	.gdir_reg	= 0x04,
	.psr_reg	= 0x08,
	.icr1_reg	= 0x0c,
	.icr2_reg	= 0x10,
	.imr_reg	= 0x14,
	.isr_reg	= 0x18,
	.edge_sel_reg	= -EINVAL,
	.low_level	= 0x00,
	.high_level	= 0x01,
	.rise_edge	= 0x02,
	.fall_edge	= 0x03,
};

static struct mxc_gpio_hwdata imx35_gpio_hwdata = {
	.dr_reg		= 0x00,
	.gdir_reg	= 0x04,
	.psr_reg	= 0x08,
	.icr1_reg	= 0x0c,
	.icr2_reg	= 0x10,
	.imr_reg	= 0x14,
	.isr_reg	= 0x18,
	.edge_sel_reg	= 0x1c,
	.low_level	= 0x00,
	.high_level	= 0x01,
	.rise_edge	= 0x02,
	.fall_edge	= 0x03,
};

#define GPIO_DR			(port->hwdata->dr_reg)
#define GPIO_GDIR		(port->hwdata->gdir_reg)
#define GPIO_PSR		(port->hwdata->psr_reg)
#define GPIO_ICR1		(port->hwdata->icr1_reg)
#define GPIO_ICR2		(port->hwdata->icr2_reg)
#define GPIO_IMR		(port->hwdata->imr_reg)
#define GPIO_ISR		(port->hwdata->isr_reg)
#define GPIO_EDGE_SEL		(port->hwdata->edge_sel_reg)

#define GPIO_INT_LOW_LEV	(port->hwdata->low_level)
#define GPIO_INT_HIGH_LEV	(port->hwdata->high_level)
#define GPIO_INT_RISE_EDGE	(port->hwdata->rise_edge)
#define GPIO_INT_FALL_EDGE	(port->hwdata->fall_edge)
#define GPIO_INT_BOTH_EDGES	0x4

static const struct of_device_id mxc_gpio_dt_ids[] = {
	{ .compatible = "fsl,imx1-gpio", .data =  &imx1_imx21_gpio_hwdata },
	{ .compatible = "fsl,imx21-gpio", .data = &imx1_imx21_gpio_hwdata },
	{ .compatible = "fsl,imx31-gpio", .data = &imx31_gpio_hwdata },
	{ .compatible = "fsl,imx35-gpio", .data = &imx35_gpio_hwdata },
	{ .compatible = "fsl,imx7d-gpio", .data = &imx35_gpio_hwdata },
	{ .compatible = "fsl,imx8dxl-gpio", .data = &imx35_gpio_hwdata },
	{ .compatible = "fsl,imx8qm-gpio", .data = &imx35_gpio_hwdata },
	{ .compatible = "fsl,imx8qxp-gpio", .data = &imx35_gpio_hwdata },
	{ /* sentinel */ }
};
MODULE_DEVICE_TABLE(of, mxc_gpio_dt_ids);

/*
 * MX2 has one interrupt *for all* gpio ports. The list is used
 * to save the references to all ports, so that mx2_gpio_irq_handler
 * can walk through all interrupt status registers.
 */
static LIST_HEAD(mxc_gpio_ports);

/* Note: This driver assumes 32 GPIOs are handled in one register */

static int gpio_set_irq_type(struct irq_data *d, u32 type)
{
	struct irq_chip_generic *gc = irq_data_get_irq_chip_data(d);
	struct mxc_gpio_port *port = gc->private;
	unsigned long flags;
	u32 bit, val;
	u32 gpio_idx = d->hwirq;
	int edge;
	void __iomem *reg = port->base;

	port->both_edges &= ~(1 << gpio_idx);
	switch (type) {
	case IRQ_TYPE_EDGE_RISING:
		edge = GPIO_INT_RISE_EDGE;
		break;
	case IRQ_TYPE_EDGE_FALLING:
		edge = GPIO_INT_FALL_EDGE;
		break;
	case IRQ_TYPE_EDGE_BOTH:
		if (GPIO_EDGE_SEL >= 0) {
			edge = GPIO_INT_BOTH_EDGES;
		} else {
			val = port->gc.get(&port->gc, gpio_idx);
			if (val) {
				edge = GPIO_INT_LOW_LEV;
				pr_debug("mxc: set GPIO %d to low trigger\n", gpio_idx);
			} else {
				edge = GPIO_INT_HIGH_LEV;
				pr_debug("mxc: set GPIO %d to high trigger\n", gpio_idx);
			}
			port->both_edges |= 1 << gpio_idx;
		}
		break;
	case IRQ_TYPE_LEVEL_LOW:
		edge = GPIO_INT_LOW_LEV;
		break;
	case IRQ_TYPE_LEVEL_HIGH:
		edge = GPIO_INT_HIGH_LEV;
		break;
	default:
		return -EINVAL;
	}

	raw_spin_lock_irqsave(&port->gc.bgpio_lock, flags);

	if (GPIO_EDGE_SEL >= 0) {
		val = readl(port->base + GPIO_EDGE_SEL);
		if (edge == GPIO_INT_BOTH_EDGES)
			writel(val | (1 << gpio_idx),
				port->base + GPIO_EDGE_SEL);
		else
			writel(val & ~(1 << gpio_idx),
				port->base + GPIO_EDGE_SEL);
	}

	if (edge != GPIO_INT_BOTH_EDGES) {
		reg += GPIO_ICR1 + ((gpio_idx & 0x10) >> 2); /* lower or upper register */
		bit = gpio_idx & 0xf;
		val = readl(reg) & ~(0x3 << (bit << 1));
		writel(val | (edge << (bit << 1)), reg);
	}

	writel(1 << gpio_idx, port->base + GPIO_ISR);
	port->pad_type[gpio_idx] = type;

	raw_spin_unlock_irqrestore(&port->gc.bgpio_lock, flags);

	return port->gc.direction_input(&port->gc, gpio_idx);
}

static void mxc_flip_edge(struct mxc_gpio_port *port, u32 gpio)
{
	void __iomem *reg = port->base;
	unsigned long flags;
	u32 bit, val;
	int edge;

	raw_spin_lock_irqsave(&port->gc.bgpio_lock, flags);

	reg += GPIO_ICR1 + ((gpio & 0x10) >> 2); /* lower or upper register */
	bit = gpio & 0xf;
	val = readl(reg);
	edge = (val >> (bit << 1)) & 3;
	val &= ~(0x3 << (bit << 1));
	if (edge == GPIO_INT_HIGH_LEV) {
		edge = GPIO_INT_LOW_LEV;
		pr_debug("mxc: switch GPIO %d to low trigger\n", gpio);
	} else if (edge == GPIO_INT_LOW_LEV) {
		edge = GPIO_INT_HIGH_LEV;
		pr_debug("mxc: switch GPIO %d to high trigger\n", gpio);
	} else {
		pr_err("mxc: invalid configuration for GPIO %d: %x\n",
		       gpio, edge);
		goto unlock;
	}
	writel(val | (edge << (bit << 1)), reg);

unlock:
	raw_spin_unlock_irqrestore(&port->gc.bgpio_lock, flags);
}

/* handle 32 interrupts in one status register */
static void mxc_gpio_irq_handler(struct mxc_gpio_port *port, u32 irq_stat)
{
	while (irq_stat != 0) {
		int irqoffset = fls(irq_stat) - 1;

		if (port->both_edges & (1 << irqoffset))
			mxc_flip_edge(port, irqoffset);

		generic_handle_domain_irq(port->domain, irqoffset);

		irq_stat &= ~(1 << irqoffset);
	}
}

/* MX1 and MX3 has one interrupt *per* gpio port */
static void mx3_gpio_irq_handler(struct irq_desc *desc)
{
	u32 irq_stat;
	struct mxc_gpio_port *port = irq_desc_get_handler_data(desc);
	struct irq_chip *chip = irq_desc_get_chip(desc);

	if (port->is_pad_wakeup)
		return;

	chained_irq_enter(chip, desc);

	irq_stat = readl(port->base + GPIO_ISR) & readl(port->base + GPIO_IMR);

	mxc_gpio_irq_handler(port, irq_stat);

	chained_irq_exit(chip, desc);
}

/* MX2 has one interrupt *for all* gpio ports */
static void mx2_gpio_irq_handler(struct irq_desc *desc)
{
	u32 irq_msk, irq_stat;
	struct mxc_gpio_port *port;
	struct irq_chip *chip = irq_desc_get_chip(desc);

	chained_irq_enter(chip, desc);

	/* walk through all interrupt status registers */
	list_for_each_entry(port, &mxc_gpio_ports, node) {
		irq_msk = readl(port->base + GPIO_IMR);
		if (!irq_msk)
			continue;

		irq_stat = readl(port->base + GPIO_ISR) & irq_msk;
		if (irq_stat)
			mxc_gpio_irq_handler(port, irq_stat);
	}
	chained_irq_exit(chip, desc);
}

/*
 * Set interrupt number "irq" in the GPIO as a wake-up source.
 * While system is running, all registered GPIO interrupts need to have
 * wake-up enabled. When system is suspended, only selected GPIO interrupts
 * need to have wake-up enabled.
 * @param  irq          interrupt source number
 * @param  enable       enable as wake-up if equal to non-zero
 * @return       This function returns 0 on success.
 */
static int gpio_set_wake_irq(struct irq_data *d, u32 enable)
{
	struct irq_chip_generic *gc = irq_data_get_irq_chip_data(d);
	struct mxc_gpio_port *port = gc->private;
	u32 gpio_idx = d->hwirq;
	int ret;

	if (enable) {
		if (port->irq_high && (gpio_idx >= 16))
			ret = enable_irq_wake(port->irq_high);
		else
			ret = enable_irq_wake(port->irq);
		port->wakeup_pads |= (1 << gpio_idx);
	} else {
		if (port->irq_high && (gpio_idx >= 16))
			ret = disable_irq_wake(port->irq_high);
		else
			ret = disable_irq_wake(port->irq);
		port->wakeup_pads &= ~(1 << gpio_idx);
	}

	return ret;
}

static int mxc_gpio_irq_reqres(struct irq_data *d)
{
	struct irq_chip_generic *gc = irq_data_get_irq_chip_data(d);
	struct mxc_gpio_port *port = gc->private;

	if (gpiochip_lock_as_irq(&port->gc, d->hwirq)) {
		dev_err(port->gc.parent,
			"unable to lock HW IRQ %lu for IRQ\n",
			d->hwirq);
		return -EINVAL;
	}

	return 0;
}

static void mxc_gpio_irq_relres(struct irq_data *d)
{
	struct irq_chip_generic *gc = irq_data_get_irq_chip_data(d);
	struct mxc_gpio_port *port = gc->private;

	gpiochip_unlock_as_irq(&port->gc, d->hwirq);
}

static int mxc_gpio_init_gc(struct mxc_gpio_port *port, int irq_base,
			    struct device *dev)
{
	struct irq_chip_generic *gc;
	struct irq_chip_type *ct;
	int rv;

	gc = devm_irq_alloc_generic_chip(port->dev, "gpio-mxc", 1, irq_base,
					 port->base, handle_level_irq);
	if (!gc)
		return -ENOMEM;
	gc->private = port;

	irq_domain_set_pm_device(port->domain, dev);
	ct = gc->chip_types;
	ct->chip.irq_ack = irq_gc_ack_set_bit;
	ct->chip.irq_mask = irq_gc_mask_clr_bit;
	ct->chip.irq_unmask = irq_gc_mask_set_bit;
	ct->chip.irq_set_type = gpio_set_irq_type;
	ct->chip.irq_set_wake = gpio_set_wake_irq;
	ct->chip.flags = IRQCHIP_MASK_ON_SUSPEND | IRQCHIP_ENABLE_WAKEUP_ON_SUSPEND;
	ct->chip.irq_request_resources = mxc_gpio_irq_reqres;
	ct->chip.irq_release_resources = mxc_gpio_irq_relres,
	ct->regs.ack = GPIO_ISR;
	ct->regs.mask = GPIO_IMR;

	rv = devm_irq_setup_generic_chip(port->dev, gc, IRQ_MSK(32),
					 IRQ_GC_INIT_NESTED_LOCK,
					 IRQ_NOREQUEST, 0);

	return rv;
}

static int mxc_gpio_to_irq(struct gpio_chip *gc, unsigned offset)
{
	struct mxc_gpio_port *port = gpiochip_get_data(gc);

	return irq_find_mapping(port->domain, offset);
}

static int mxc_gpio_request(struct gpio_chip *chip, unsigned offset)
{
	struct mxc_gpio_port *port = gpiochip_get_data(chip);
	int ret;

	if (port->gpio_ranges) {
		ret = gpiochip_generic_request(chip, offset);
		if (ret)
			return ret;
	}

	ret = pm_runtime_get_sync(chip->parent);
	return ret < 0 ? ret : 0;
}

static void mxc_gpio_free(struct gpio_chip *chip, unsigned offset)
{
	struct mxc_gpio_port *port = gpiochip_get_data(chip);

	if (port->gpio_ranges)
		gpiochip_generic_free(chip, offset);
	pm_runtime_put(chip->parent);
}

static int mxc_gpio_probe(struct platform_device *pdev)
{
	struct device_node *np = pdev->dev.of_node;
	struct mxc_gpio_port *port;
	int irq_count;
	int irq_base;
	int err;

	port = devm_kzalloc(&pdev->dev, sizeof(*port), GFP_KERNEL);
	if (!port)
		return -ENOMEM;

	port->dev = &pdev->dev;
	port->hwdata = device_get_match_data(&pdev->dev);

	port->base = devm_platform_ioremap_resource(pdev, 0);
	if (IS_ERR(port->base))
		return PTR_ERR(port->base);

	irq_count = platform_irq_count(pdev);
	if (irq_count < 0)
		return irq_count;

	if (irq_count > 1) {
		port->irq_high = platform_get_irq_optional(pdev, 1);
		if (port->irq_high < 0)
			port->irq_high = 0;
	}

	port->irq = platform_get_irq(pdev, 0);
	if (port->irq < 0)
		return port->irq;

	/* the controller clock is optional */
	port->clk = devm_clk_get_optional(&pdev->dev, NULL);
	if (IS_ERR(port->clk))
		return PTR_ERR(port->clk);

	err = clk_prepare_enable(port->clk);
	if (err) {
		dev_err(&pdev->dev, "Unable to enable clock.\n");
		return err;
	}

	if (of_device_is_compatible(np, "fsl,imx7d-gpio"))
		port->power_off = true;

	pm_runtime_set_active(&pdev->dev);
	pm_runtime_enable(&pdev->dev);
	err = pm_runtime_get_sync(&pdev->dev);
	if (err < 0)
		goto out_pm_dis;

	/* disable the interrupt and clear the status */
	writel(0, port->base + GPIO_IMR);
	writel(~0, port->base + GPIO_ISR);

	if (of_device_is_compatible(np, "fsl,imx21-gpio")) {
		/*
		 * Setup one handler for all GPIO interrupts. Actually setting
		 * the handler is needed only once, but doing it for every port
		 * is more robust and easier.
		 */
		irq_set_chained_handler(port->irq, mx2_gpio_irq_handler);
		port->irq_high = -1;
		port->mx_irq_handler = mx2_gpio_irq_handler;
	} else {
		/* setup one handler for each entry */
		irq_set_chained_handler_and_data(port->irq,
						 mx3_gpio_irq_handler, port);
		if (port->irq_high > 0)
			/* setup handler for GPIO 16 to 31 */
			irq_set_chained_handler_and_data(port->irq_high,
							 mx3_gpio_irq_handler,
							 port);
		port->mx_irq_handler = mx3_gpio_irq_handler;
	}

	err = bgpio_init(&port->gc, &pdev->dev, 4,
			 port->base + GPIO_PSR,
			 port->base + GPIO_DR, NULL,
			 port->base + GPIO_GDIR, NULL,
			 BGPIOF_READ_OUTPUT_REG_SET);
	if (err)
		goto out_bgio;

	if (of_property_read_bool(np, "gpio_ranges"))
		port->gpio_ranges = true;
	else
		port->gpio_ranges = false;

	port->gc.request = mxc_gpio_request;
	port->gc.free = mxc_gpio_free;
	port->gc.parent = &pdev->dev;
	port->gc.to_irq = mxc_gpio_to_irq;
	port->gc.base = (pdev->id < 0) ? of_alias_get_id(np, "gpio") * 32 :
					     pdev->id * 32;

	err = devm_gpiochip_add_data(&pdev->dev, &port->gc, port);
	if (err)
		goto out_bgio;

	irq_base = devm_irq_alloc_descs(&pdev->dev, -1, 0, 32, numa_node_id());
	if (irq_base < 0) {
		err = irq_base;
		goto out_bgio;
	}

	port->domain = irq_domain_add_legacy(np, 32, irq_base, 0,
					     &irq_domain_simple_ops, NULL);
	if (!port->domain) {
		err = -ENODEV;
		goto out_bgio;
	}

	/* gpio-mxc can be a generic irq chip */
	err = mxc_gpio_init_gc(port, irq_base, &pdev->dev);
	if (err < 0)
		goto out_irqdomain_remove;

	list_add_tail(&port->node, &mxc_gpio_ports);

	platform_set_drvdata(pdev, port);
	pm_runtime_put(&pdev->dev);

	return 0;

out_pm_dis:
	pm_runtime_disable(&pdev->dev);
	clk_disable_unprepare(port->clk);
out_irqdomain_remove:
	irq_domain_remove(port->domain);
out_bgio:
	clk_disable_unprepare(port->clk);
	dev_info(&pdev->dev, "%s failed with errno %d\n", __func__, err);
	return err;
}

static void mxc_gpio_save_regs(struct mxc_gpio_port *port)
{
	if (!port->power_off)
		return;

	port->gpio_saved_reg.icr1 = readl(port->base + GPIO_ICR1);
	port->gpio_saved_reg.icr2 = readl(port->base + GPIO_ICR2);
	port->gpio_saved_reg.imr = readl(port->base + GPIO_IMR);
	port->gpio_saved_reg.gdir = readl(port->base + GPIO_GDIR);
	port->gpio_saved_reg.edge_sel = readl(port->base + GPIO_EDGE_SEL);
	port->gpio_saved_reg.dr = readl(port->base + GPIO_DR);
}

static void mxc_gpio_restore_regs(struct mxc_gpio_port *port)
{
	if (!port->power_off)
		return;

	writel(port->gpio_saved_reg.icr1, port->base + GPIO_ICR1);
	writel(port->gpio_saved_reg.icr2, port->base + GPIO_ICR2);
	writel(port->gpio_saved_reg.imr, port->base + GPIO_IMR);
	writel(port->gpio_saved_reg.gdir, port->base + GPIO_GDIR);
	writel(port->gpio_saved_reg.edge_sel, port->base + GPIO_EDGE_SEL);
	writel(port->gpio_saved_reg.dr, port->base + GPIO_DR);
}

static bool mxc_gpio_generic_config(struct mxc_gpio_port *port,
		unsigned int offset, unsigned long conf)
{
	struct device_node *np = port->dev->of_node;

	if (of_device_is_compatible(np, "fsl,imx8dxl-gpio") ||
	    of_device_is_compatible(np, "fsl,imx8qxp-gpio") ||
	    of_device_is_compatible(np, "fsl,imx8qm-gpio"))
		return (gpiochip_generic_config(&port->gc, offset, conf) == 0);

	return false;
}

static bool mxc_gpio_set_pad_wakeup(struct mxc_gpio_port *port, bool enable)
{
	unsigned long config;
	bool ret = false;
	int i, type;

	static const u32 pad_type_map[] = {
		IMX_SCU_WAKEUP_OFF,		/* 0 */
		IMX_SCU_WAKEUP_RISE_EDGE,	/* IRQ_TYPE_EDGE_RISING */
		IMX_SCU_WAKEUP_FALL_EDGE,	/* IRQ_TYPE_EDGE_FALLING */
		IMX_SCU_WAKEUP_RISE_EDGE,	/* IRQ_TYPE_EDGE_BOTH */
		IMX_SCU_WAKEUP_HIGH_LVL,	/* IRQ_TYPE_LEVEL_HIGH */
		IMX_SCU_WAKEUP_OFF,		/* 5 */
		IMX_SCU_WAKEUP_OFF,		/* 6 */
		IMX_SCU_WAKEUP_OFF,		/* 7 */
		IMX_SCU_WAKEUP_LOW_LVL,		/* IRQ_TYPE_LEVEL_LOW */
	};

	for (i = 0; i < 32; i++) {
		if ((port->wakeup_pads & (1 << i))) {
			type = port->pad_type[i];
			if (enable)
				config = pad_type_map[type];
			else
				config = IMX_SCU_WAKEUP_OFF;
			ret |= mxc_gpio_generic_config(port, i, config);
		}
	}

	return ret;
}

static int __maybe_unused mxc_gpio_runtime_suspend(struct device *dev)
{
	struct platform_device *pdev = to_platform_device(dev);
	struct mxc_gpio_port *port = platform_get_drvdata(pdev);

	mxc_gpio_save_regs(port);
	clk_disable_unprepare(port->clk);
<<<<<<< HEAD
=======
	irq_set_chained_handler_and_data(port->irq, NULL, NULL);
	if (port->irq_high > 0)
		irq_set_chained_handler_and_data(port->irq_high, NULL, NULL);
>>>>>>> 04b05c55

	return 0;
}

static int __maybe_unused mxc_gpio_runtime_resume(struct device *dev)
{
	struct platform_device *pdev = to_platform_device(dev);
	struct mxc_gpio_port *port = platform_get_drvdata(pdev);
	int ret;

<<<<<<< HEAD
	ret = clk_prepare_enable(port->clk);
	if (ret)
		return ret;
=======
	irq_set_chained_handler_and_data(port->irq,
					 port->mx_irq_handler, port);
	if (port->irq_high > 0)
		/* setup handler for GPIO 16 to 31 */
		irq_set_chained_handler_and_data(port->irq_high,
						 port->mx_irq_handler,
						 port);

	ret = clk_prepare_enable(port->clk);
	if (ret) {
		irq_set_chained_handler_and_data(port->irq, NULL, NULL);
		if (port->irq_high > 0)
			irq_set_chained_handler_and_data(port->irq_high, NULL, NULL);
		return ret;
	}
>>>>>>> 04b05c55

	mxc_gpio_restore_regs(port);

	return 0;
}

static int __maybe_unused mxc_gpio_noirq_suspend(struct device *dev)
{
	struct platform_device *pdev = to_platform_device(dev);
	struct mxc_gpio_port *port = platform_get_drvdata(pdev);

	if (port->wakeup_pads > 0)
		port->is_pad_wakeup = mxc_gpio_set_pad_wakeup(port, true);

	return 0;
}

static int __maybe_unused mxc_gpio_noirq_resume(struct device *dev)
{
	struct platform_device *pdev = to_platform_device(dev);
	struct mxc_gpio_port *port = platform_get_drvdata(pdev);

	if (port->wakeup_pads > 0) {
		mxc_gpio_set_pad_wakeup(port, false);
		port->wakeup_pads_save = port->wakeup_pads;
	}
	port->is_pad_wakeup = false;

	return 0;
}

static void mxc_gpio_complete(struct device *dev)
{
	struct platform_device *pdev = to_platform_device(dev);
	struct mxc_gpio_port *port = platform_get_drvdata(pdev);
	struct irq_desc *desc = irq_to_desc(port->irq);
	struct irq_chip *chip = irq_desc_get_chip(desc);

	if (port->wakeup_pads_save > 0) {
		chained_irq_enter(chip, desc);
		chained_irq_exit(chip, desc);
		port->wakeup_pads_save = 0;
	}
}

static const struct dev_pm_ops mxc_gpio_dev_pm_ops = {
	SET_NOIRQ_SYSTEM_SLEEP_PM_OPS(mxc_gpio_noirq_suspend, mxc_gpio_noirq_resume)
	SET_RUNTIME_PM_OPS(mxc_gpio_runtime_suspend, mxc_gpio_runtime_resume, NULL)
	.complete = mxc_gpio_complete,
};

static int mxc_gpio_syscore_suspend(void)
{
	struct mxc_gpio_port *port;
	int ret;

	/* walk through all ports */
	list_for_each_entry(port, &mxc_gpio_ports, node) {
		ret = clk_prepare_enable(port->clk);
		if (ret)
			return ret;
		mxc_gpio_save_regs(port);
		clk_disable_unprepare(port->clk);
	}

	return 0;
}

static void mxc_gpio_syscore_resume(void)
{
	struct mxc_gpio_port *port;
	int ret;

	/* walk through all ports */
	list_for_each_entry(port, &mxc_gpio_ports, node) {
		ret = clk_prepare_enable(port->clk);
		if (ret) {
			pr_err("mxc: failed to enable gpio clock %d\n", ret);
			return;
		}
		mxc_gpio_restore_regs(port);
		clk_disable_unprepare(port->clk);
	}
}

static struct syscore_ops mxc_gpio_syscore_ops = {
	.suspend = mxc_gpio_syscore_suspend,
	.resume = mxc_gpio_syscore_resume,
};

static struct platform_driver mxc_gpio_driver = {
	.driver		= {
		.name	= "gpio-mxc",
		.of_match_table = mxc_gpio_dt_ids,
		.suppress_bind_attrs = true,
		.pm = &mxc_gpio_dev_pm_ops,
	},
	.probe		= mxc_gpio_probe,
};

static int __init gpio_mxc_init(void)
{
	register_syscore_ops(&mxc_gpio_syscore_ops);

	return platform_driver_register(&mxc_gpio_driver);
}
subsys_initcall(gpio_mxc_init);

MODULE_AUTHOR("Shawn Guo <shawn.guo@linaro.org>");
MODULE_DESCRIPTION("i.MX GPIO Driver");
MODULE_LICENSE("GPL");<|MERGE_RESOLUTION|>--- conflicted
+++ resolved
@@ -653,12 +653,9 @@
 
 	mxc_gpio_save_regs(port);
 	clk_disable_unprepare(port->clk);
-<<<<<<< HEAD
-=======
 	irq_set_chained_handler_and_data(port->irq, NULL, NULL);
 	if (port->irq_high > 0)
 		irq_set_chained_handler_and_data(port->irq_high, NULL, NULL);
->>>>>>> 04b05c55
 
 	return 0;
 }
@@ -669,11 +666,6 @@
 	struct mxc_gpio_port *port = platform_get_drvdata(pdev);
 	int ret;
 
-<<<<<<< HEAD
-	ret = clk_prepare_enable(port->clk);
-	if (ret)
-		return ret;
-=======
 	irq_set_chained_handler_and_data(port->irq,
 					 port->mx_irq_handler, port);
 	if (port->irq_high > 0)
@@ -689,7 +681,6 @@
 			irq_set_chained_handler_and_data(port->irq_high, NULL, NULL);
 		return ret;
 	}
->>>>>>> 04b05c55
 
 	mxc_gpio_restore_regs(port);
 
