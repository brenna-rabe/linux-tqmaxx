--- conflicted
+++ resolved
@@ -585,11 +585,7 @@
 
 	if (!handle || zram_test_flag(meta, index, ZRAM_ZERO)) {
 		zram_unlock_table(&meta->table[index]);
-<<<<<<< HEAD
-		clear_page(mem);
-=======
 		memset(mem, 0, PAGE_SIZE);
->>>>>>> e33fc826
 		return 0;
 	}
 
