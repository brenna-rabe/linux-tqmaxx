/*
 * Copyright (C) 2014 Sergey Senozhatsky.
 *
 * This program is free software; you can redistribute it and/or
 * modify it under the terms of the GNU General Public License
 * as published by the Free Software Foundation; either version
 * 2 of the License, or (at your option) any later version.
 */

#include <linux/kernel.h>
#include <linux/string.h>
#include <linux/err.h>
#include <linux/slab.h>
#include <linux/wait.h>
#include <linux/sched.h>
#include <linux/cpu.h>
#include <linux/crypto.h>

#include "zcomp.h"

static const char * const backends[] = {
	"lzo",
#if IS_ENABLED(CONFIG_CRYPTO_LZ4)
	"lz4",
#endif
#if IS_ENABLED(CONFIG_CRYPTO_DEFLATE)
	"deflate",
#endif
#if IS_ENABLED(CONFIG_CRYPTO_LZ4HC)
	"lz4hc",
#endif
#if IS_ENABLED(CONFIG_CRYPTO_842)
	"842",
#endif
	NULL
};

static void zcomp_strm_free(struct zcomp_strm *zstrm)
{
	if (!IS_ERR_OR_NULL(zstrm->tfm))
		crypto_free_comp(zstrm->tfm);
	free_pages((unsigned long)zstrm->buffer, 1);
	kfree(zstrm);
}

/*
 * allocate new zcomp_strm structure with ->tfm initialized by
 * backend, return NULL on error
 */
static struct zcomp_strm *zcomp_strm_alloc(struct zcomp *comp)
{
	struct zcomp_strm *zstrm = kmalloc(sizeof(*zstrm), GFP_KERNEL);
	if (!zstrm)
		return NULL;

	zstrm->tfm = crypto_alloc_comp(comp->name, 0, 0);
	/*
	 * allocate 2 pages. 1 for compressed data, plus 1 extra for the
	 * case when compressed size is larger than the original one
	 */
	zstrm->buffer = (void *)__get_free_pages(GFP_KERNEL | __GFP_ZERO, 1);
	if (IS_ERR_OR_NULL(zstrm->tfm) || !zstrm->buffer) {
		zcomp_strm_free(zstrm);
		zstrm = NULL;
	}
	return zstrm;
}

bool zcomp_available_algorithm(const char *comp)
{
	int i = 0;

	while (backends[i]) {
		if (sysfs_streq(comp, backends[i]))
			return true;
		i++;
	}

	/*
	 * Crypto does not ignore a trailing new line symbol,
	 * so make sure you don't supply a string containing
	 * one.
	 * This also means that we permit zcomp initialisation
	 * with any compressing algorithm known to crypto api.
	 */
	return crypto_has_comp(comp, 0, 0) == 1;
}

/* show available compressors */
ssize_t zcomp_available_show(const char *comp, char *buf)
{
	bool known_algorithm = false;
	ssize_t sz = 0;
	int i = 0;

	for (; backends[i]; i++) {
		if (!strcmp(comp, backends[i])) {
			known_algorithm = true;
			sz += scnprintf(buf + sz, PAGE_SIZE - sz - 2,
					"[%s] ", backends[i]);
		} else {
			sz += scnprintf(buf + sz, PAGE_SIZE - sz - 2,
					"%s ", backends[i]);
		}
	}

	/*
	 * Out-of-tree module known to crypto api or a missing
	 * entry in `backends'.
	 */
	if (!known_algorithm && crypto_has_comp(comp, 0, 0) == 1)
		sz += scnprintf(buf + sz, PAGE_SIZE - sz - 2,
				"[%s] ", comp);

	sz += scnprintf(buf + sz, PAGE_SIZE - sz, "\n");
	return sz;
}

struct zcomp_strm *zcomp_stream_get(struct zcomp *comp)
{
	struct zcomp_strm *zstrm;

<<<<<<< HEAD
	zstrm = *this_cpu_ptr(comp->stream);
=======
	zstrm = *get_local_ptr(comp->stream);
>>>>>>> 1dcf2103
	spin_lock(&zstrm->zcomp_lock);
	return zstrm;
}

void zcomp_stream_put(struct zcomp *comp)
{
	struct zcomp_strm *zstrm;

	zstrm = *this_cpu_ptr(comp->stream);
	spin_unlock(&zstrm->zcomp_lock);
<<<<<<< HEAD
=======
	put_local_ptr(zstrm);
>>>>>>> 1dcf2103
}

int zcomp_compress(struct zcomp_strm *zstrm,
		const void *src, unsigned int *dst_len)
{
	/*
	 * Our dst memory (zstrm->buffer) is always `2 * PAGE_SIZE' sized
	 * because sometimes we can endup having a bigger compressed data
	 * due to various reasons: for example compression algorithms tend
	 * to add some padding to the compressed buffer. Speaking of padding,
	 * comp algorithm `842' pads the compressed length to multiple of 8
	 * and returns -ENOSP when the dst memory is not big enough, which
	 * is not something that ZRAM wants to see. We can handle the
	 * `compressed_size > PAGE_SIZE' case easily in ZRAM, but when we
	 * receive -ERRNO from the compressing backend we can't help it
	 * anymore. To make `842' happy we need to tell the exact size of
	 * the dst buffer, zram_drv will take care of the fact that
	 * compressed buffer is too big.
	 */
	*dst_len = PAGE_SIZE * 2;

	return crypto_comp_compress(zstrm->tfm,
			src, PAGE_SIZE,
			zstrm->buffer, dst_len);
}

int zcomp_decompress(struct zcomp_strm *zstrm,
		const void *src, unsigned int src_len, void *dst)
{
	unsigned int dst_len = PAGE_SIZE;

	return crypto_comp_decompress(zstrm->tfm,
			src, src_len,
			dst, &dst_len);
}

static int __zcomp_cpu_notifier(struct zcomp *comp,
		unsigned long action, unsigned long cpu)
{
	struct zcomp_strm *zstrm;

	switch (action) {
	case CPU_UP_PREPARE:
		if (WARN_ON(*per_cpu_ptr(comp->stream, cpu)))
			break;
		zstrm = zcomp_strm_alloc(comp);
		if (IS_ERR_OR_NULL(zstrm)) {
			pr_err("Can't allocate a compression stream\n");
			return NOTIFY_BAD;
		}
		spin_lock_init(&zstrm->zcomp_lock);
		*per_cpu_ptr(comp->stream, cpu) = zstrm;
		break;
	case CPU_DEAD:
	case CPU_UP_CANCELED:
		zstrm = *per_cpu_ptr(comp->stream, cpu);
		if (!IS_ERR_OR_NULL(zstrm))
			zcomp_strm_free(zstrm);
		*per_cpu_ptr(comp->stream, cpu) = NULL;
		break;
	default:
		break;
	}
	return NOTIFY_OK;
}

static int zcomp_cpu_notifier(struct notifier_block *nb,
		unsigned long action, void *pcpu)
{
	unsigned long cpu = (unsigned long)pcpu;
	struct zcomp *comp = container_of(nb, typeof(*comp), notifier);

	return __zcomp_cpu_notifier(comp, action, cpu);
}

static int zcomp_init(struct zcomp *comp)
{
	unsigned long cpu;
	int ret;

	comp->notifier.notifier_call = zcomp_cpu_notifier;

	comp->stream = alloc_percpu(struct zcomp_strm *);
	if (!comp->stream)
		return -ENOMEM;

	cpu_notifier_register_begin();
	for_each_online_cpu(cpu) {
		ret = __zcomp_cpu_notifier(comp, CPU_UP_PREPARE, cpu);
		if (ret == NOTIFY_BAD)
			goto cleanup;
	}
	__register_cpu_notifier(&comp->notifier);
	cpu_notifier_register_done();
	return 0;

cleanup:
	for_each_online_cpu(cpu)
		__zcomp_cpu_notifier(comp, CPU_UP_CANCELED, cpu);
	cpu_notifier_register_done();
	return -ENOMEM;
}

void zcomp_destroy(struct zcomp *comp)
{
	unsigned long cpu;

	cpu_notifier_register_begin();
	for_each_online_cpu(cpu)
		__zcomp_cpu_notifier(comp, CPU_UP_CANCELED, cpu);
	__unregister_cpu_notifier(&comp->notifier);
	cpu_notifier_register_done();

	free_percpu(comp->stream);
	kfree(comp);
}

/*
 * search available compressors for requested algorithm.
 * allocate new zcomp and initialize it. return compressing
 * backend pointer or ERR_PTR if things went bad. ERR_PTR(-EINVAL)
 * if requested algorithm is not supported, ERR_PTR(-ENOMEM) in
 * case of allocation error, or any other error potentially
 * returned by zcomp_init().
 */
struct zcomp *zcomp_create(const char *compress)
{
	struct zcomp *comp;
	int error;

	if (!zcomp_available_algorithm(compress))
		return ERR_PTR(-EINVAL);

	comp = kzalloc(sizeof(struct zcomp), GFP_KERNEL);
	if (!comp)
		return ERR_PTR(-ENOMEM);

	comp->name = compress;
	error = zcomp_init(comp);
	if (error) {
		kfree(comp);
		return ERR_PTR(error);
	}
	return comp;
}<|MERGE_RESOLUTION|>--- conflicted
+++ resolved
@@ -120,11 +120,7 @@
 {
 	struct zcomp_strm *zstrm;
 
-<<<<<<< HEAD
-	zstrm = *this_cpu_ptr(comp->stream);
-=======
 	zstrm = *get_local_ptr(comp->stream);
->>>>>>> 1dcf2103
 	spin_lock(&zstrm->zcomp_lock);
 	return zstrm;
 }
@@ -135,10 +131,7 @@
 
 	zstrm = *this_cpu_ptr(comp->stream);
 	spin_unlock(&zstrm->zcomp_lock);
-<<<<<<< HEAD
-=======
 	put_local_ptr(zstrm);
->>>>>>> 1dcf2103
 }
 
 int zcomp_compress(struct zcomp_strm *zstrm,
