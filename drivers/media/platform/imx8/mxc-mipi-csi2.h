--- conflicted
+++ resolved
@@ -262,7 +262,7 @@
 	u8 data_lanes[4];
 	u8 vchannel;
 	u8 running;
-<<<<<<< HEAD
+	bool runtime_suspend;
 
 	struct {
 		unsigned long		ecc_two_bit;
@@ -291,9 +291,6 @@
 	}	err;
 
 	struct dentry			*debugfs;
-=======
-	bool runtime_suspend;
->>>>>>> 2bfda739
 };
 
 enum mxc_mipi_csi2_pm_state {
