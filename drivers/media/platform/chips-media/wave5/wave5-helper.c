// SPDX-License-Identifier: (GPL-2.0 OR BSD-3-Clause)
/*
 * Wave5 series multi-standard codec IP - decoder interface
 *
 * Copyright (C) 2021 CHIPS&MEDIA INC
 */

#include "wave5-helper.h"

void wave5_cleanup_instance(struct vpu_instance *inst)
{
	int i;

<<<<<<< HEAD
	for (i = 0; i < MAX_REG_FRAME; i++)
=======
	if (list_is_singular(&inst->list))
		wave5_vdi_free_sram(inst->dev);

	for (i = 0; i < inst->dst_buf_count; i++)
>>>>>>> 30b87a64
		wave5_vdi_free_dma_memory(inst->dev, &inst->frame_vbuf[i]);

	wave5_vdi_free_dma_memory(inst->dev, &inst->bitstream_vbuf);
	v4l2_ctrl_handler_free(&inst->v4l2_ctrl_hdl);
	if (inst->v4l2_m2m_dev != NULL)
		v4l2_m2m_release(inst->v4l2_m2m_dev);
	if (inst->v4l2_fh.vdev != NULL) {
		v4l2_fh_del(&inst->v4l2_fh);
		v4l2_fh_exit(&inst->v4l2_fh);
	}
	list_del_init(&inst->list);
	kfifo_free(&inst->irq_status);
	ida_free(&inst->dev->inst_ida, inst->id);
	kfree(inst);
}

int wave5_vpu_release_device(struct file *filp,
			     int (*close_func)(struct vpu_instance *inst, u32 *fail_res),
			     char *name)
{
	struct vpu_instance *inst = wave5_to_vpu_inst(filp->private_data);
	struct vpu_device *dev = inst->dev;
	int ret = 0;

	v4l2_m2m_ctx_release(inst->v4l2_fh.m2m_ctx);
	if (inst->state != VPU_INST_STATE_NONE) {
		u32 fail_res;
		int retry_count = 10;

		do {
			fail_res = 0;
			ret = close_func(inst, &fail_res);
			if (ret && ret != -EIO)
				break;
			if (fail_res != WAVE5_SYSERR_VPU_STILL_RUNNING)
				break;
			if (!wave5_vpu_wait_interrupt(inst, VPU_DEC_TIMEOUT))
				break;
		} while (--retry_count);

		if (fail_res == WAVE5_SYSERR_VPU_STILL_RUNNING) {
			dev_err(inst->dev->dev, "%s close failed, device is still running\n",
				 name);
			return -EBUSY;
		}
		if (ret && ret != -EIO) {
			dev_err(inst->dev->dev, "%s close, fail: %d\n", name, ret);
			return ret;
		}
	}

	wave5_cleanup_instance(inst);
	if (dev->irq < 0) {
		ret = mutex_lock_interruptible(&dev->dev_lock);
		if (ret)
			return ret;

		if (list_empty(&dev->instances)) {
			dev_dbg(dev->dev, "Disabling the hrtimer\n");
			hrtimer_cancel(&dev->hrtimer);
		}

		mutex_unlock(&dev->dev_lock);
	}

	return ret;
}

int wave5_vpu_queue_init(void *priv, struct vb2_queue *src_vq, struct vb2_queue *dst_vq,
			 const struct vb2_ops *ops)
{
	struct vpu_instance *inst = priv;
	int ret;

	src_vq->type = V4L2_BUF_TYPE_VIDEO_OUTPUT_MPLANE;
	src_vq->io_modes = VB2_MMAP | VB2_DMABUF;
	src_vq->mem_ops = &vb2_dma_contig_memops;
	src_vq->ops = ops;
	src_vq->timestamp_flags = V4L2_BUF_FLAG_TIMESTAMP_COPY;
	src_vq->buf_struct_size = sizeof(struct vpu_buffer);
	src_vq->drv_priv = inst;
	src_vq->lock = &inst->dev->dev_lock;
	src_vq->dev = inst->dev->v4l2_dev.dev;
	ret = vb2_queue_init(src_vq);
	if (ret)
		return ret;

	dst_vq->type = V4L2_BUF_TYPE_VIDEO_CAPTURE_MPLANE;
	dst_vq->io_modes = VB2_MMAP | VB2_DMABUF;
	dst_vq->mem_ops = &vb2_dma_contig_memops;
	dst_vq->ops = ops;
	dst_vq->timestamp_flags = V4L2_BUF_FLAG_TIMESTAMP_COPY;
	dst_vq->buf_struct_size = sizeof(struct vpu_buffer);
	dst_vq->drv_priv = inst;
	dst_vq->lock = &inst->dev->dev_lock;
	dst_vq->dev = inst->dev->v4l2_dev.dev;
	ret = vb2_queue_init(dst_vq);
	if (ret)
		return ret;

	return 0;
}

int wave5_vpu_subscribe_event(struct v4l2_fh *fh, const struct v4l2_event_subscription *sub)
{
	struct vpu_instance *inst = wave5_to_vpu_inst(fh);
	bool is_decoder = inst->type == VPU_INST_TYPE_DEC;

	dev_dbg(inst->dev->dev, "%s: [%s] type: %u id: %u | flags: %u\n", __func__,
		is_decoder ? "decoder" : "encoder", sub->type, sub->id, sub->flags);

	switch (sub->type) {
	case V4L2_EVENT_EOS:
		return v4l2_event_subscribe(fh, sub, 0, NULL);
	case V4L2_EVENT_SOURCE_CHANGE:
		if (is_decoder)
			return v4l2_src_change_event_subscribe(fh, sub);
		return -EINVAL;
	case V4L2_EVENT_CTRL:
		return v4l2_ctrl_subscribe_event(fh, sub);
	default:
		return -EINVAL;
	}
}

int wave5_vpu_g_fmt_out(struct file *file, void *fh, struct v4l2_format *f)
{
	struct vpu_instance *inst = wave5_to_vpu_inst(fh);
	int i;

	f->fmt.pix_mp.width = inst->src_fmt.width;
	f->fmt.pix_mp.height = inst->src_fmt.height;
	f->fmt.pix_mp.pixelformat = inst->src_fmt.pixelformat;
	f->fmt.pix_mp.field = inst->src_fmt.field;
	f->fmt.pix_mp.flags = inst->src_fmt.flags;
	f->fmt.pix_mp.num_planes = inst->src_fmt.num_planes;
	for (i = 0; i < f->fmt.pix_mp.num_planes; i++) {
		f->fmt.pix_mp.plane_fmt[i].bytesperline = inst->src_fmt.plane_fmt[i].bytesperline;
		f->fmt.pix_mp.plane_fmt[i].sizeimage = inst->src_fmt.plane_fmt[i].sizeimage;
	}

	f->fmt.pix_mp.colorspace = inst->colorspace;
	f->fmt.pix_mp.ycbcr_enc = inst->ycbcr_enc;
	f->fmt.pix_mp.hsv_enc = inst->hsv_enc;
	f->fmt.pix_mp.quantization = inst->quantization;
	f->fmt.pix_mp.xfer_func = inst->xfer_func;

	return 0;
}

const struct vpu_format *wave5_find_vpu_fmt(unsigned int v4l2_pix_fmt,
					    const struct vpu_format fmt_list[MAX_FMTS])
{
	unsigned int index;

	for (index = 0; index < MAX_FMTS; index++) {
		if (fmt_list[index].v4l2_pix_fmt == v4l2_pix_fmt)
			return &fmt_list[index];
	}

	return NULL;
}

const struct vpu_format *wave5_find_vpu_fmt_by_idx(unsigned int idx,
						   const struct vpu_format fmt_list[MAX_FMTS])
{
	if (idx >= MAX_FMTS)
		return NULL;

	if (!fmt_list[idx].v4l2_pix_fmt)
		return NULL;

	return &fmt_list[idx];
}<|MERGE_RESOLUTION|>--- conflicted
+++ resolved
@@ -11,14 +11,10 @@
 {
 	int i;
 
-<<<<<<< HEAD
-	for (i = 0; i < MAX_REG_FRAME; i++)
-=======
 	if (list_is_singular(&inst->list))
 		wave5_vdi_free_sram(inst->dev);
 
 	for (i = 0; i < inst->dst_buf_count; i++)
->>>>>>> 30b87a64
 		wave5_vdi_free_dma_memory(inst->dev, &inst->frame_vbuf[i]);
 
 	wave5_vdi_free_dma_memory(inst->dev, &inst->bitstream_vbuf);
