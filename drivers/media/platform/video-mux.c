--- conflicted
+++ resolved
@@ -372,8 +372,6 @@
 		if (!ep)
 			continue;
 
-<<<<<<< HEAD
-=======
 		/* Skip dangling endpoints for backwards compatibility */
 		remote_ep = fwnode_graph_get_remote_endpoint(ep);
 		if (!remote_ep) {
@@ -382,7 +380,6 @@
 		}
 		fwnode_handle_put(remote_ep);
 
->>>>>>> 5805e5ee
 		asd = v4l2_async_notifier_add_fwnode_remote_subdev(
 			&vmux->notifier, ep, sizeof(*asd));
 
