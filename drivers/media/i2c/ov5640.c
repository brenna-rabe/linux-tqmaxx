--- conflicted
+++ resolved
@@ -634,15 +634,9 @@
 	{0x3a03, 0xd8, 0, 0}, {0x3a08, 0x01, 0, 0}, {0x3a09, 0x27, 0, 0},
 	{0x3a0a, 0x00, 0, 0}, {0x3a0b, 0xf6, 0, 0}, {0x3a0e, 0x03, 0, 0},
 	{0x3a0d, 0x04, 0, 0}, {0x3a14, 0x03, 0, 0}, {0x3a15, 0xd8, 0, 0},
-<<<<<<< HEAD
 	{0x4001, 0x02, 0, 0}, {0x4004, 0x02, 0, 0}, {0x3824, 0x02, 0, 0},
 	{0x4407, 0x04, 0, 0}, {0x5001, 0xa3, 0, 0},
 	{0x3008, 0x02, 0, 15},
-=======
-	{0x4001, 0x02, 0, 0}, {0x4004, 0x02, 0, 0},
-	{0x4407, 0x04, 0, 0}, {0x460b, 0x35, 0, 0}, {0x460c, 0x22, 0, 0},
-	{0x3824, 0x02, 0, 0}, {0x5001, 0xa3, 0, 0},
->>>>>>> 09045dae
 };
 
 static const struct reg_value ov5640_setting_720P_1280_720[] = {
@@ -2485,9 +2479,6 @@
 		ov5640_write_reg(sensor, OV5640_REG_SYS_CTRL0,
 				 OV5640_REG_SYS_CTRL0_SW_RST);
 	}
-<<<<<<< HEAD
-	usleep_range(20000, 25000);
-=======
 	usleep_range(20000, 25000);	/* t4 */
 
 	/*
@@ -2496,7 +2487,6 @@
 	 */
 	ov5640_write_reg(sensor, OV5640_REG_SYS_CTRL0,
 			 OV5640_REG_SYS_CTRL0_SW_PWDN);
->>>>>>> 09045dae
 }
 
 static int ov5640_set_power_on(struct ov5640_dev *sensor)
