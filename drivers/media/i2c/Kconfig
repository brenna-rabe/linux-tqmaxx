--- conflicted
+++ resolved
@@ -839,7 +839,6 @@
 source "drivers/media/i2c/et8ek8/Kconfig"
 source "drivers/media/i2c/m5mols/Kconfig"
 
-<<<<<<< HEAD
 config VIDEO_VC_MIPI
 	tristate "Vision Components MIPI Module support"
 	depends on I2C
@@ -848,10 +847,7 @@
 	  Components MIPI modules. The controller controls the power supplies
 	  and reset signal to the actual camera sensor.
 
-endmenu
-=======
 endif
->>>>>>> 96b0ebd8
 
 menu "Lens drivers"
 	visible if MEDIA_CAMERA_SUPPORT
