--- conflicted
+++ resolved
@@ -2798,10 +2798,6 @@
 	clk_disable_unprepare(cqspi->clks[CLK_QSPI_AHB]);
 	clk_disable_unprepare(cqspi->clks[CLK_QSPI_APB]);
 }
-<<<<<<< HEAD
-
-=======
->>>>>>> f9bceb73
 static const struct soc_device_attribute k3_soc_devices[] = {
 	{ .family = "AM64X", .revision = "SR1.0" },
 	{ /* sentinel */ }
