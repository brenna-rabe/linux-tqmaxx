# SPDX-License-Identifier: GPL-2.0
config VIDEO_IMX_MEDIA
	tristate "i.MX5/6 V4L2 media core driver"
	depends on ARCH_MXC || COMPILE_TEST
	depends on HAS_DMA
	depends on VIDEO_DEV
	depends on VIDEO_DEV
	select MEDIA_CONTROLLER
	select V4L2_FWNODE
	select V4L2_MEM2MEM_DEV
	select VIDEOBUF2_DMA_CONTIG
	select VIDEO_V4L2_SUBDEV_API
	help
	  Say yes here to enable support for video4linux media controller
	  driver for the i.MX5/6 SOC.

if VIDEO_IMX_MEDIA
menu "i.MX5/6/7/8 Media Sub devices"

config VIDEO_IMX_CSI
	tristate "i.MX5/6 Camera Sensor Interface driver"
	depends on IMX_IPUV3_CORE
	default y
	help
	  A video4linux camera sensor interface driver for i.MX5/6.

config VIDEO_IMX7_CSI
	tristate "i.MX6UL/L / i.MX7 / i.MX8M Camera Sensor Interface driver"
	default y
	help
	  Enable support for video4linux camera sensor interface driver for
	  i.MX6UL/L, i.MX7 or i.MX8M.
endmenu
endif

<<<<<<< HEAD
config VIDEO_IMX_CAPTURE
	tristate "i.MX V4L2 media core driver"
	depends on ARCH_MXC || COMPILE_TEST
	depends on MEDIA_CONTROLLER && VIDEO_DEV
	depends on VIDEO_V4L2_SUBDEV_API
	depends on HAS_DMA
	select VIDEOBUF2_DMA_CONTIG
	select V4L2_FWNODE
	help
	  Say yes here to enable support for video4linux media controller
	  driver for the i.MX5/6 SOC.

if VIDEO_IMX_CAPTURE
menu "i.MX8QXP/QM Camera ISI/MIPI Features support"

config IMX8_MIPI_CSI2
	tristate "IMX8 MIPI CSI2 Controller"
	depends on VIDEO_DEV && VIDEO_V4L2_SUBDEV_API
	default y
	help
	  Enable support for video4linux camera sensor interface driver for
	  i.MX8QM/QXP platform.

config IMX8_MIPI_CSI2_SAM
	tristate "IMX8 MIPI CSI2 SAMSUNG Controller"
	depends on VIDEO_DEV && VIDEO_V4L2_SUBDEV_API
	default y
	help
	  Enable support for video4linux MIPI CSI2 Samsung driver for
	  i.MX8MN platform.

endmenu
endif  #VIDEO_IMX_CAPTURE
=======
config DWC_MIPI_CSI2_HOST
       tristate "IMX93 MIPI CSI2 DWC Controller"
       depends on VIDEO_DEV && VIDEO_V4L2_SUBDEV_API
       default y
       help
         Enable support for video4linux MIPI CSI2 DWC driver for
         i.MX93 platform.
>>>>>>> 9246fa49
<|MERGE_RESOLUTION|>--- conflicted
+++ resolved
@@ -33,7 +33,6 @@
 endmenu
 endif
 
-<<<<<<< HEAD
 config VIDEO_IMX_CAPTURE
 	tristate "i.MX V4L2 media core driver"
 	depends on ARCH_MXC || COMPILE_TEST
@@ -67,12 +66,11 @@
 
 endmenu
 endif  #VIDEO_IMX_CAPTURE
-=======
+
 config DWC_MIPI_CSI2_HOST
        tristate "IMX93 MIPI CSI2 DWC Controller"
        depends on VIDEO_DEV && VIDEO_V4L2_SUBDEV_API
        default y
        help
          Enable support for video4linux MIPI CSI2 DWC driver for
-         i.MX93 platform.
->>>>>>> 9246fa49
+         i.MX93 platform.