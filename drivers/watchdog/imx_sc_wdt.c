--- conflicted
+++ resolved
@@ -32,11 +32,8 @@
 
 #define SC_TIMER_WDOG_ACTION_PARTITION	0
 
-<<<<<<< HEAD
-=======
 #define SC_TIMER_ERR_BUSY		10
 
->>>>>>> 04b05c55
 static bool nowayout = WATCHDOG_NOWAYOUT;
 module_param(nowayout, bool, 0000);
 MODULE_PARM_DESC(nowayout, "Watchdog cannot be stopped once started (default="
