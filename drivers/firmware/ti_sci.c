--- conflicted
+++ resolved
@@ -129,12 +129,9 @@
 	u64 fw_caps;
 	/* protected by ti_sci_list_mutex */
 	int users;
-<<<<<<< HEAD
 
 	int nr_wakeup_sources;
 	struct device_node **wakeup_source_nodes;
-=======
->>>>>>> 9d063c3b
 };
 
 #define cl_to_ti_sci_info(c)	container_of(c, struct ti_sci_info, cl)
@@ -215,11 +212,6 @@
 					struct ti_sci_info *info)
 {
 	return 0;
-}
-
-static inline void ti_sci_debugfs_destroy(struct platform_device *dev,
-					  struct ti_sci_info *info)
-{
 }
 #endif /* CONFIG_DEBUG_FS */
 
@@ -3540,7 +3532,6 @@
 	return NOTIFY_BAD;
 }
 
-<<<<<<< HEAD
 static int ti_sci_prepare_system_suspend(struct ti_sci_info *info)
 {
 #if IS_ENABLED(CONFIG_SUSPEND)
@@ -3715,8 +3706,6 @@
 	return 0;
 }
 
-=======
->>>>>>> 9d063c3b
 /* Description for K2G */
 static const struct ti_sci_desc ti_sci_pmmc_k2g_desc = {
 	.default_host_id = 2,
@@ -3936,50 +3925,13 @@
 	return ret;
 }
 
-<<<<<<< HEAD
-static int ti_sci_remove(struct platform_device *pdev)
-{
-	struct ti_sci_info *info;
-	struct device *dev = &pdev->dev;
-	int ret = 0;
-
-	of_platform_depopulate(dev);
-
-	info = platform_get_drvdata(pdev);
-
-	if (info->nb.notifier_call)
-		unregister_restart_handler(&info->nb);
-
-	mutex_lock(&ti_sci_list_mutex);
-	if (info->users)
-		ret = -EBUSY;
-	else
-		list_del(&info->node);
-	mutex_unlock(&ti_sci_list_mutex);
-
-	if (!ret) {
-		ti_sci_debugfs_destroy(pdev, info);
-
-		/* Safe to free channels since no more users */
-		mbox_free_channel(info->chan_tx);
-		mbox_free_channel(info->chan_rx);
-	}
-
-	if (info->ctx_mem_buf)
-		dma_free_coherent(info->dev, LPM_CTX_MEM_SIZE,
-				  info->ctx_mem_buf,
-				  info->ctx_mem_addr);
-	return ret;
-}
-
-=======
->>>>>>> 9d063c3b
 static struct platform_driver ti_sci_driver = {
 	.probe = ti_sci_probe,
 	.driver = {
 		   .name = "ti-sci",
 		   .of_match_table = of_match_ptr(ti_sci_of_match),
 		   .suppress_bind_attrs = true,
+		   .pm = &ti_sci_pm_ops,
 	},
 };
 module_platform_driver(ti_sci_driver);
