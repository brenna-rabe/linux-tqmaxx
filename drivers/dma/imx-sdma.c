// SPDX-License-Identifier: GPL-2.0+
//
// drivers/dma/imx-sdma.c
//
// This file contains a driver for the Freescale Smart DMA engine
//
// Copyright 2010 Sascha Hauer, Pengutronix <s.hauer@pengutronix.de>
//
// Based on code from Freescale:
//
// Copyright 2004-2016 Freescale Semiconductor, Inc. All Rights Reserved.
// Copyright 2018 NXP.

#include <linux/init.h>
#include <linux/iopoll.h>
#include <linux/module.h>
#include <linux/types.h>
#include <linux/bitops.h>
#include <linux/mm.h>
#include <linux/interrupt.h>
#include <linux/clk.h>
#include <linux/delay.h>
#include <linux/sched.h>
#include <linux/semaphore.h>
#include <linux/spinlock.h>
#include <linux/device.h>
#include <linux/genalloc.h>
#include <linux/dma-mapping.h>
#include <linux/firmware.h>
#include <linux/slab.h>
#include <linux/platform_device.h>
#include <linux/dmaengine.h>
#include <linux/of.h>
#include <linux/of_address.h>
#include <linux/of_device.h>
#include <linux/of_dma.h>
#include <linux/workqueue.h>

#include <asm/irq.h>
#include <linux/platform_data/dma-imx-sdma.h>
#include <linux/platform_data/dma-imx.h>
#include <linux/regmap.h>
#include <linux/mfd/syscon.h>
#include <linux/mfd/syscon/imx6q-iomuxc-gpr.h>

#include "dmaengine.h"
#include "virt-dma.h"

/* SDMA registers */
#define SDMA_H_C0PTR		0x000
#define SDMA_H_INTR		0x004
#define SDMA_H_STATSTOP		0x008
#define SDMA_H_START		0x00c
#define SDMA_H_EVTOVR		0x010
#define SDMA_H_DSPOVR		0x014
#define SDMA_H_HOSTOVR		0x018
#define SDMA_H_EVTPEND		0x01c
#define SDMA_H_DSPENBL		0x020
#define SDMA_H_RESET		0x024
#define SDMA_H_EVTERR		0x028
#define SDMA_H_INTRMSK		0x02c
#define SDMA_H_PSW		0x030
#define SDMA_H_EVTERRDBG	0x034
#define SDMA_H_CONFIG		0x038
#define SDMA_ONCE_ENB		0x040
#define SDMA_ONCE_DATA		0x044
#define SDMA_ONCE_INSTR		0x048
#define SDMA_ONCE_STAT		0x04c
#define SDMA_ONCE_CMD		0x050
#define SDMA_EVT_MIRROR		0x054
#define SDMA_ILLINSTADDR	0x058
#define SDMA_CHN0ADDR		0x05c
#define SDMA_ONCE_RTB		0x060
#define SDMA_XTRIG_CONF1	0x070
#define SDMA_XTRIG_CONF2	0x074
#define SDMA_CHNENBL0_IMX35	0x200
#define SDMA_CHNENBL0_IMX31	0x080
#define SDMA_CHNPRI_0		0x100
#define SDMA_DONE0_CONFIG	0x1000
#define SDMA_DONE0_CONFIG_DONE_SEL	0x7
#define SDMA_DONE0_CONFIG_DONE_DIS	0x6

/*
 * Buffer descriptor status values.
 */
#define BD_DONE  0x01
#define BD_WRAP  0x02
#define BD_CONT  0x04
#define BD_INTR  0x08
#define BD_RROR  0x10
#define BD_LAST  0x20
#define BD_EXTD  0x80

/*
 * Data Node descriptor status values.
 */
#define DND_END_OF_FRAME  0x80
#define DND_END_OF_XFER   0x40
#define DND_DONE          0x20
#define DND_UNUSED        0x01

/*
 * IPCV2 descriptor status values.
 */
#define BD_IPCV2_END_OF_FRAME  0x40

#define IPCV2_MAX_NODES        50
/*
 * Error bit set in the CCB status field by the SDMA,
 * in setbd routine, in case of a transfer error
 */
#define DATA_ERROR  0x10000000

/*
 * Buffer descriptor commands.
 */
#define C0_ADDR             0x01
#define C0_LOAD             0x02
#define C0_DUMP             0x03
#define C0_SETCTX           0x07
#define C0_GETCTX           0x03
#define C0_SETDM            0x01
#define C0_SETPM            0x04
#define C0_GETDM            0x02
#define C0_GETPM            0x08
/*
 * Change endianness indicator in the BD command field
 */
#define CHANGE_ENDIANNESS   0x80

/*
 *  p_2_p watermark_level description
 *	Bits		Name			Description
 *	0-7		Lower WML		Lower watermark level
 *	8		PS			1: Pad Swallowing
 *						0: No Pad Swallowing
 *	9		PA			1: Pad Adding
 *						0: No Pad Adding
 *	10		SPDIF			If this bit is set both source
 *						and destination are on SPBA
 *	11		Source Bit(SP)		1: Source on SPBA
 *						0: Source on AIPS
 *	12		Destination Bit(DP)	1: Destination on SPBA
 *						0: Destination on AIPS
 *	13-15		---------		MUST BE 0
 *	16-23		Higher WML		HWML
 *	24-27		N			Total number of samples after
 *						which Pad adding/Swallowing
 *						must be done. It must be odd.
 *	28		Lower WML Event(LWE)	SDMA events reg to check for
 *						LWML event mask
 *						0: LWE in EVENTS register
 *						1: LWE in EVENTS2 register
 *	29		Higher WML Event(HWE)	SDMA events reg to check for
 *						HWML event mask
 *						0: HWE in EVENTS register
 *						1: HWE in EVENTS2 register
 *	30		---------		MUST BE 0
 *	31		CONT			1: Amount of samples to be
 *						transferred is unknown and
 *						script will keep on
 *						transferring samples as long as
 *						both events are detected and
 *						script must be manually stopped
 *						by the application
 *						0: The amount of samples to be
 *						transferred is equal to the
 *						count field of mode word
 */
#define SDMA_WATERMARK_LEVEL_LWML	0xFF
#define SDMA_WATERMARK_LEVEL_PS		BIT(8)
#define SDMA_WATERMARK_LEVEL_PA		BIT(9)
#define SDMA_WATERMARK_LEVEL_SPDIF	BIT(10)
#define SDMA_WATERMARK_LEVEL_SP		BIT(11)
#define SDMA_WATERMARK_LEVEL_DP		BIT(12)
#define SDMA_WATERMARK_LEVEL_SD		BIT(13)
#define SDMA_WATERMARK_LEVEL_DD		BIT(14)
#define SDMA_WATERMARK_LEVEL_HWML	(0xFF << 16)
#define SDMA_WATERMARK_LEVEL_LWE	BIT(28)
#define SDMA_WATERMARK_LEVEL_HWE	BIT(29)
#define SDMA_WATERMARK_LEVEL_CONT	BIT(31)

#define SDMA_DMA_BUSWIDTHS	(BIT(DMA_SLAVE_BUSWIDTH_1_BYTE) | \
				 BIT(DMA_SLAVE_BUSWIDTH_2_BYTES) | \
				 BIT(DMA_SLAVE_BUSWIDTH_3_BYTES) | \
				 BIT(DMA_SLAVE_BUSWIDTH_4_BYTES))

#define SDMA_DMA_DIRECTIONS	(BIT(DMA_DEV_TO_MEM) | \
				 BIT(DMA_MEM_TO_DEV) | \
				 BIT(DMA_DEV_TO_DEV))

#define SDMA_WATERMARK_LEVEL_FIFOS_OFF	12
#define SDMA_WATERMARK_LEVEL_SW_DONE	BIT(23)
#define SDMA_WATERMARK_LEVEL_SW_DONE_SEL_OFF 24

/*
 * Mode/Count of data node descriptors - IPCv2
 */
struct sdma_mode_count {
#define SDMA_BD_MAX_CNT	0xffff
	u32 count   : 16; /* size of the buffer pointed by this BD */
	u32 status  :  8; /* E,R,I,C,W,D status bits stored here */
	u32 command :  8; /* command mostly used for channel 0 */
};

/*
 * Buffer descriptor
 */
struct sdma_buffer_descriptor {
	struct sdma_mode_count  mode;
	u32 buffer_addr;	/* address of the buffer described */
	u32 ext_buffer_addr;	/* extended buffer address */
} __attribute__ ((packed));

/**
 * struct sdma_channel_control - Channel control Block
 *
 * @current_bd_ptr:	current buffer descriptor processed
 * @base_bd_ptr:	first element of buffer descriptor array
 * @unused:		padding. The SDMA engine expects an array of 128 byte
 *			control blocks
 */
struct sdma_channel_control {
	u32 current_bd_ptr;
	u32 base_bd_ptr;
	u32 unused[2];
} __attribute__ ((packed));

/**
 * struct sdma_state_registers - SDMA context for a channel
 *
 * @pc:		program counter
 * @unused1:	unused
 * @t:		test bit: status of arithmetic & test instruction
 * @rpc:	return program counter
 * @unused0:	unused
 * @sf:		source fault while loading data
 * @spc:	loop start program counter
 * @unused2:	unused
 * @df:		destination fault while storing data
 * @epc:	loop end program counter
 * @lm:		loop mode
 */
struct sdma_state_registers {
	u32 pc     :14;
	u32 unused1: 1;
	u32 t      : 1;
	u32 rpc    :14;
	u32 unused0: 1;
	u32 sf     : 1;
	u32 spc    :14;
	u32 unused2: 1;
	u32 df     : 1;
	u32 epc    :14;
	u32 lm     : 2;
} __attribute__ ((packed));

/**
 * struct sdma_context_data - sdma context specific to a channel
 *
 * @channel_state:	channel state bits
 * @gReg:		general registers
 * @mda:		burst dma destination address register
 * @msa:		burst dma source address register
 * @ms:			burst dma status register
 * @md:			burst dma data register
 * @pda:		peripheral dma destination address register
 * @psa:		peripheral dma source address register
 * @ps:			peripheral dma status register
 * @pd:			peripheral dma data register
 * @ca:			CRC polynomial register
 * @cs:			CRC accumulator register
 * @dda:		dedicated core destination address register
 * @dsa:		dedicated core source address register
 * @ds:			dedicated core status register
 * @dd:			dedicated core data register
 * @scratch0:		1st word of dedicated ram for context switch
 * @scratch1:		2nd word of dedicated ram for context switch
 * @scratch2:		3rd word of dedicated ram for context switch
 * @scratch3:		4th word of dedicated ram for context switch
 * @scratch4:		5th word of dedicated ram for context switch
 * @scratch5:		6th word of dedicated ram for context switch
 * @scratch6:		7th word of dedicated ram for context switch
 * @scratch7:		8th word of dedicated ram for context switch
 */
struct sdma_context_data {
	struct sdma_state_registers  channel_state;
	u32  gReg[8];
	u32  mda;
	u32  msa;
	u32  ms;
	u32  md;
	u32  pda;
	u32  psa;
	u32  ps;
	u32  pd;
	u32  ca;
	u32  cs;
	u32  dda;
	u32  dsa;
	u32  ds;
	u32  dd;
	u32  scratch0;
	u32  scratch1;
	u32  scratch2;
	u32  scratch3;
	u32  scratch4;
	u32  scratch5;
	u32  scratch6;
	u32  scratch7;
} __attribute__ ((packed));


struct sdma_engine;

/**
 * struct sdma_desc - descriptor structor for one transfer
 * @vd:			descriptor for virt dma
 * @num_bd:		number of descriptors currently handling
 * @bd_phys:		physical address of bd
 * @buf_tail:		ID of the buffer that was processed
 * @buf_ptail:		ID of the previous buffer that was processed
 * @period_len:		period length, used in cyclic.
 * @chn_real_count:	the real count updated from bd->mode.count
 * @chn_count:		the transfer count set
 * @sdmac:		sdma_channel pointer
 * @bd:			pointer of allocate bd
 */
struct sdma_desc {
	struct virt_dma_desc	vd;
	unsigned int		num_bd;
	dma_addr_t		bd_phys;
	unsigned int		buf_tail;
	unsigned int		buf_ptail;
	unsigned int		period_len;
	unsigned int		chn_real_count;
	unsigned int		chn_count;
	struct sdma_channel	*sdmac;
	struct sdma_buffer_descriptor *bd;
};

/**
 * struct sdma_channel - housekeeping for a SDMA channel
 *
 * @vc:			virt_dma base structure
 * @desc:		sdma description including vd and other special member
 * @sdma:		pointer to the SDMA engine for this channel
 * @channel:		the channel number, matches dmaengine chan_id + 1
 * @direction:		transfer type. Needed for setting SDMA script
 * @slave_config	Slave configuration
 * @peripheral_type:	Peripheral type. Needed for setting SDMA script
 * @event_id0:		aka dma request line
 * @event_id1:		for channels that use 2 events
 * @word_size:		peripheral access size
 * @pc_from_device:	script address for those device_2_memory
 * @pc_to_device:	script address for those memory_2_device
 * @device_to_device:	script address for those device_2_device
 * @pc_to_pc:		script address for those memory_2_memory
 * @flags:		loop mode or not
 * @per_address:	peripheral source or destination address in common case
 *                      destination address in p_2_p case
 * @per_address2:	peripheral source address in p_2_p case
 * @event_mask:		event mask used in p_2_p script
 * @watermark_level:	value for gReg[7], some script will extend it from
 *			basic watermark such as p_2_p
 * @shp_addr:		value for gReg[6]
 * @per_addr:		value for gReg[2]
 * @status:		status of dma channel
 * @data:		specific sdma interface structure
 * @bd_pool:		dma_pool for bd
 */
struct sdma_channel {
	struct virt_dma_chan		vc;
	struct sdma_desc		*desc;
	struct sdma_engine		*sdma;
	unsigned int			channel;
	enum dma_transfer_direction		direction;
	struct dma_slave_config		slave_config;
	enum sdma_peripheral_type	peripheral_type;
	unsigned int			event_id0;
	unsigned int			event_id1;
	enum dma_slave_buswidth		word_size;
	unsigned int			pc_from_device, pc_to_device;
	unsigned int			device_to_device;
	unsigned int                    pc_to_pc;
	unsigned long			flags;
	dma_addr_t			per_address, per_address2;
	unsigned long			event_mask[2];
	unsigned long			watermark_level;
	u32				shp_addr, per_addr;
	enum dma_status			status;
	struct imx_dma_data		data;
	struct work_struct		terminate_worker;
	bool				is_ram_script;
	bool				src_dualfifo;
	bool				dst_dualfifo;
	unsigned int			fifo_num;
	bool				sw_done;
	u32				sw_done_sel;
};

#define IMX_DMA_SG_LOOP		BIT(0)

#define MAX_DMA_CHANNELS 32
#define MXC_SDMA_DEFAULT_PRIORITY 1
#define MXC_SDMA_MIN_PRIORITY 1
#define MXC_SDMA_MAX_PRIORITY 7

/*
 * 0x78(SDMA_XTRIG_CONF2+4)~0x100(SDMA_CHNPRI_O) registers are reserved and
 * can't be accessed. Skip these register touch in suspend/resume. Also below
 * two macros are only used on i.mx6sx.
 */
#define MXC_SDMA_RESERVED_REG (SDMA_CHNPRI_0 - SDMA_XTRIG_CONF2 - 4)
#define MXC_SDMA_SAVED_REG_NUM (((SDMA_CHNENBL0_IMX35 + 4 * 48) - \
				MXC_SDMA_RESERVED_REG) / 4)

#define SDMA_FIRMWARE_MAGIC 0x414d4453

/**
 * struct sdma_firmware_header - Layout of the firmware image
 *
 * @magic:		"SDMA"
 * @version_major:	increased whenever layout of struct
 *			sdma_script_start_addrs changes.
 * @version_minor:	firmware minor version (for binary compatible changes)
 * @script_addrs_start:	offset of struct sdma_script_start_addrs in this image
 * @num_script_addrs:	Number of script addresses in this image
 * @ram_code_start:	offset of SDMA ram image in this firmware image
 * @ram_code_size:	size of SDMA ram image
 * @script_addrs:	Stores the start address of the SDMA scripts
 *			(in SDMA memory space)
 */
struct sdma_firmware_header {
	u32	magic;
	u32	version_major;
	u32	version_minor;
	u32	script_addrs_start;
	u32	num_script_addrs;
	u32	ram_code_start;
	u32	ram_code_size;
};

struct sdma_driver_data {
	int chnenbl0;
	int num_events;
	struct sdma_script_start_addrs	*script_addrs;
	bool check_ratio;
	/*
	 * ecspi ERR009165 fixed should be done in sdma script
	 * and it be fixed in soc from i.mx6ul.
	 * please get more information from below link:
	 * https://www.nxp.com/docs/en/errata/IMX6DQCE.pdf
	 */
	bool ecspi_fixed;
};

struct sdma_engine {
	struct device			*dev;
	struct device_dma_parameters	dma_parms;
	struct sdma_channel		channel[MAX_DMA_CHANNELS];
	struct sdma_channel_control	*channel_control;
	u32				save_regs[MXC_SDMA_SAVED_REG_NUM];
	const char			*fw_name;
	void __iomem			*regs;
	struct sdma_context_data	*context;
	dma_addr_t			context_phys;
	struct dma_device		dma_device;
	struct clk			*clk_ipg;
	struct clk			*clk_ahb;
	spinlock_t			channel_0_lock;
	u32				script_number;
	struct sdma_script_start_addrs	*script_addrs;
	const struct sdma_driver_data	*drvdata;
	u32				spba_start_addr;
	u32				spba_end_addr;
	unsigned int			irq;
	dma_addr_t			bd0_phys;
	struct sdma_buffer_descriptor	*bd0;
	/* clock ratio for AHB:SDMA core. 1:1 is 1, 2:1 is 0*/
	bool				clk_ratio;
	struct gen_pool			*iram_pool;
	bool				fw_loaded;
	u32				fw_fail;
	unsigned short			ram_code_start;
};

static int sdma_config_write(struct dma_chan *chan,
		       struct dma_slave_config *dmaengine_cfg,
		       enum dma_transfer_direction direction);

static struct sdma_driver_data sdma_imx31 = {
	.chnenbl0 = SDMA_CHNENBL0_IMX31,
	.num_events = 32,
};

static struct sdma_script_start_addrs sdma_script_imx25 = {
	.ap_2_ap_addr = 729,
	.uart_2_mcu_addr = 904,
	.per_2_app_addr = 1255,
	.mcu_2_app_addr = 834,
	.uartsh_2_mcu_addr = 1120,
	.per_2_shp_addr = 1329,
	.mcu_2_shp_addr = 1048,
	.ata_2_mcu_addr = 1560,
	.mcu_2_ata_addr = 1479,
	.app_2_per_addr = 1189,
	.app_2_mcu_addr = 770,
	.shp_2_per_addr = 1407,
	.shp_2_mcu_addr = 979,
};

static struct sdma_driver_data sdma_imx25 = {
	.chnenbl0 = SDMA_CHNENBL0_IMX35,
	.num_events = 48,
	.script_addrs = &sdma_script_imx25,
};

static struct sdma_driver_data sdma_imx35 = {
	.chnenbl0 = SDMA_CHNENBL0_IMX35,
	.num_events = 48,
};

static struct sdma_script_start_addrs sdma_script_imx51 = {
	.ap_2_ap_addr = 642,
	.uart_2_mcu_addr = 817,
	.mcu_2_app_addr = 747,
	.mcu_2_shp_addr = 961,
	.ata_2_mcu_addr = 1473,
	.mcu_2_ata_addr = 1392,
	.app_2_per_addr = 1033,
	.app_2_mcu_addr = 683,
	.shp_2_per_addr = 1251,
	.shp_2_mcu_addr = 892,
};

static struct sdma_driver_data sdma_imx51 = {
	.chnenbl0 = SDMA_CHNENBL0_IMX35,
	.num_events = 48,
	.script_addrs = &sdma_script_imx51,
};

static struct sdma_script_start_addrs sdma_script_imx53 = {
	.ap_2_ap_addr = 642,
	.app_2_mcu_addr = 683,
	.mcu_2_app_addr = 747,
	.uart_2_mcu_addr = 817,
	.shp_2_mcu_addr = 891,
	.mcu_2_shp_addr = 960,
	.uartsh_2_mcu_addr = 1032,
	.spdif_2_mcu_addr = 1100,
	.mcu_2_spdif_addr = 1134,
	.firi_2_mcu_addr = 1193,
	.mcu_2_firi_addr = 1290,
};

static struct sdma_driver_data sdma_imx53 = {
	.chnenbl0 = SDMA_CHNENBL0_IMX35,
	.num_events = 48,
	.script_addrs = &sdma_script_imx53,
};

static struct sdma_script_start_addrs sdma_script_imx6q = {
	.ap_2_ap_addr = 642,
	.uart_2_mcu_addr = 817,
	.mcu_2_app_addr = 747,
	.per_2_per_addr = 6331,
	.uartsh_2_mcu_addr = 1032,
	.mcu_2_shp_addr = 960,
	.app_2_mcu_addr = 683,
	.shp_2_mcu_addr = 891,
	.spdif_2_mcu_addr = 1100,
	.mcu_2_spdif_addr = 1134,
};

static struct sdma_driver_data sdma_imx6q = {
	.chnenbl0 = SDMA_CHNENBL0_IMX35,
	.num_events = 48,
	.script_addrs = &sdma_script_imx6q,
};

static struct sdma_script_start_addrs sdma_script_imx6sx = {
	.ap_2_ap_addr = 642,
	.uart_2_mcu_addr = 817,
	.mcu_2_app_addr = 747,
	.uartsh_2_mcu_addr = 1032,
	.mcu_2_shp_addr = 960,
	.app_2_mcu_addr = 683,
	.shp_2_mcu_addr = 891,
	.spdif_2_mcu_addr = 1100,
	.mcu_2_spdif_addr = 1134,
};

static struct sdma_driver_data sdma_imx6sx = {
	.chnenbl0 = SDMA_CHNENBL0_IMX35,
	.num_events = 48,
	.script_addrs = &sdma_script_imx6sx,
};

static struct sdma_driver_data sdma_imx6ul = {
	.chnenbl0 = SDMA_CHNENBL0_IMX35,
	.num_events = 48,
	.script_addrs = &sdma_script_imx6sx,
	.ecspi_fixed = true,
};

static struct sdma_script_start_addrs sdma_script_imx7d = {
	.ap_2_ap_addr = 644,
	.uart_2_mcu_addr = 819,
	.mcu_2_app_addr = 749,
	.uartsh_2_mcu_addr = 1034,
	.mcu_2_shp_addr = 962,
	.app_2_mcu_addr = 685,
	.shp_2_mcu_addr = 893,
	.spdif_2_mcu_addr = 1102,
	.mcu_2_spdif_addr = 1136,
};

static struct sdma_driver_data sdma_imx7d = {
	.chnenbl0 = SDMA_CHNENBL0_IMX35,
	.num_events = 48,
	.script_addrs = &sdma_script_imx7d,
};

static struct sdma_driver_data sdma_imx8mq = {
	.chnenbl0 = SDMA_CHNENBL0_IMX35,
	.num_events = 48,
	.script_addrs = &sdma_script_imx7d,
	.check_ratio = 1,
	.ecspi_fixed = true,
};

static const struct platform_device_id sdma_devtypes[] = {
	{
		.name = "imx25-sdma",
		.driver_data = (unsigned long)&sdma_imx25,
	}, {
		.name = "imx31-sdma",
		.driver_data = (unsigned long)&sdma_imx31,
	}, {
		.name = "imx35-sdma",
		.driver_data = (unsigned long)&sdma_imx35,
	}, {
		.name = "imx51-sdma",
		.driver_data = (unsigned long)&sdma_imx51,
	}, {
		.name = "imx53-sdma",
		.driver_data = (unsigned long)&sdma_imx53,
	}, {
		.name = "imx6q-sdma",
		.driver_data = (unsigned long)&sdma_imx6q,
	}, {
		.name = "imx6sx-sdma",
		.driver_data = (unsigned long)&sdma_imx6sx,
	}, {
		.name = "imx7d-sdma",
		.driver_data = (unsigned long)&sdma_imx7d,
	}, {
		.name = "imx6ul-sdma",
		.driver_data = (unsigned long)&sdma_imx6ul,
	}, {
		.name = "imx8mq-sdma",
		.driver_data = (unsigned long)&sdma_imx8mq,
	}, {
		/* sentinel */
	}
};
MODULE_DEVICE_TABLE(platform, sdma_devtypes);

static const struct of_device_id sdma_dt_ids[] = {
	{ .compatible = "fsl,imx6q-sdma", .data = &sdma_imx6q, },
	{ .compatible = "fsl,imx53-sdma", .data = &sdma_imx53, },
	{ .compatible = "fsl,imx51-sdma", .data = &sdma_imx51, },
	{ .compatible = "fsl,imx35-sdma", .data = &sdma_imx35, },
	{ .compatible = "fsl,imx31-sdma", .data = &sdma_imx31, },
	{ .compatible = "fsl,imx25-sdma", .data = &sdma_imx25, },
	{ .compatible = "fsl,imx6sx-sdma", .data = &sdma_imx6sx, },
	{ .compatible = "fsl,imx7d-sdma", .data = &sdma_imx7d, },
	{ .compatible = "fsl,imx6ul-sdma", .data = &sdma_imx6ul, },
	{ .compatible = "fsl,imx8mq-sdma", .data = &sdma_imx8mq, },
	{ /* sentinel */ }
};
MODULE_DEVICE_TABLE(of, sdma_dt_ids);

#define SDMA_H_CONFIG_DSPDMA	BIT(12) /* indicates if the DSPDMA is used */
#define SDMA_H_CONFIG_RTD_PINS	BIT(11) /* indicates if Real-Time Debug pins are enabled */
#define SDMA_H_CONFIG_ACR	BIT(4)  /* indicates if AHB freq /core freq = 2 or 1 */
#define SDMA_H_CONFIG_CSM	(3)       /* indicates which context switch mode is selected*/

static inline u32 chnenbl_ofs(struct sdma_engine *sdma, unsigned int event)
{
	u32 chnenbl0 = sdma->drvdata->chnenbl0;
	return chnenbl0 + event * 4;
}

static int sdma_config_ownership(struct sdma_channel *sdmac,
		bool event_override, bool mcu_override, bool dsp_override)
{
	struct sdma_engine *sdma = sdmac->sdma;
	int channel = sdmac->channel;
	unsigned long evt, mcu, dsp;

	if (event_override && mcu_override && dsp_override)
		return -EINVAL;

	evt = readl_relaxed(sdma->regs + SDMA_H_EVTOVR);
	mcu = readl_relaxed(sdma->regs + SDMA_H_HOSTOVR);
	dsp = readl_relaxed(sdma->regs + SDMA_H_DSPOVR);

	if (dsp_override)
		__clear_bit(channel, &dsp);
	else
		__set_bit(channel, &dsp);

	if (event_override)
		__clear_bit(channel, &evt);
	else
		__set_bit(channel, &evt);

	if (mcu_override)
		__clear_bit(channel, &mcu);
	else
		__set_bit(channel, &mcu);

	writel_relaxed(evt, sdma->regs + SDMA_H_EVTOVR);
	writel_relaxed(mcu, sdma->regs + SDMA_H_HOSTOVR);
	writel_relaxed(dsp, sdma->regs + SDMA_H_DSPOVR);

	return 0;
}

static void sdma_enable_channel(struct sdma_engine *sdma, int channel)
{
	writel(BIT(channel), sdma->regs + SDMA_H_START);
}

/*
 * sdma_run_channel0 - run a channel and wait till it's done
 */
static int sdma_run_channel0(struct sdma_engine *sdma)
{
	int ret;
	u32 reg;

	sdma_enable_channel(sdma, 0);

	ret = readl_relaxed_poll_timeout_atomic(sdma->regs + SDMA_H_STATSTOP,
						reg, !(reg & 1), 1, 500);
	if (ret)
		dev_err(sdma->dev, "Timeout waiting for CH0 ready\n");

	/* Set bits of CONFIG register with dynamic context switching */
	reg = readl(sdma->regs + SDMA_H_CONFIG);
	if ((reg & SDMA_H_CONFIG_CSM) == 0) {
		reg |= SDMA_H_CONFIG_CSM;
		writel_relaxed(reg, sdma->regs + SDMA_H_CONFIG);
	}

	return ret;
}

static int sdma_load_script(struct sdma_engine *sdma, void *buf, int size,
		u32 address)
{
	struct sdma_buffer_descriptor *bd0 = sdma->bd0;
	void *buf_virt;
	dma_addr_t buf_phys;
	int ret;
	unsigned long flags;

	if (sdma->iram_pool)
		buf_virt = gen_pool_dma_alloc(sdma->iram_pool, size, &buf_phys);
	else
		buf_virt = dma_alloc_coherent(sdma->dev, size, &buf_phys,
					      GFP_KERNEL);
	if (!buf_virt)
		return -ENOMEM;

	spin_lock_irqsave(&sdma->channel_0_lock, flags);

	bd0->mode.command = C0_SETPM;
	bd0->mode.status = BD_DONE | BD_WRAP | BD_EXTD;
	bd0->mode.count = size / 2;
	bd0->buffer_addr = buf_phys;
	bd0->ext_buffer_addr = address;

	memcpy(buf_virt, buf, size);

	ret = sdma_run_channel0(sdma);

	spin_unlock_irqrestore(&sdma->channel_0_lock, flags);

	if (sdma->iram_pool)
		gen_pool_free(sdma->iram_pool, (unsigned long)buf_virt, size);
	else
		dma_free_coherent(sdma->dev, size, buf_virt, buf_phys);

	return ret;
}

static void sdma_event_enable(struct sdma_channel *sdmac, unsigned int event)
{
	struct sdma_engine *sdma = sdmac->sdma;
	int channel = sdmac->channel;
	unsigned long val;
	u32 chnenbl = chnenbl_ofs(sdma, event);

	val = readl_relaxed(sdma->regs + chnenbl);
	__set_bit(channel, &val);
	writel_relaxed(val, sdma->regs + chnenbl);

	/* Set SDMA_DONEx_CONFIG is sw_done enabled */
	if (sdmac->sw_done) {
		u32 offset = SDMA_DONE0_CONFIG + sdmac->sw_done_sel / 4;
		u32 done_sel = SDMA_DONE0_CONFIG_DONE_SEL +
				((sdmac->sw_done_sel % 4) << 3);
		u32 sw_done_dis = SDMA_DONE0_CONFIG_DONE_DIS +
				((sdmac->sw_done_sel % 4) << 3);

		val = readl_relaxed(sdma->regs + offset);
		__set_bit(done_sel, &val);
		__clear_bit(sw_done_dis, &val);
		writel_relaxed(val, sdma->regs + offset);
	}

}

static void sdma_event_disable(struct sdma_channel *sdmac, unsigned int event)
{
	struct sdma_engine *sdma = sdmac->sdma;
	int channel = sdmac->channel;
	u32 chnenbl = chnenbl_ofs(sdma, event);
	unsigned long val;

	val = readl_relaxed(sdma->regs + chnenbl);
	__clear_bit(channel, &val);
	writel_relaxed(val, sdma->regs + chnenbl);
}

static struct sdma_desc *to_sdma_desc(struct dma_async_tx_descriptor *t)
{
	return container_of(t, struct sdma_desc, vd.tx);
}

static void sdma_start_desc(struct sdma_channel *sdmac)
{
	struct virt_dma_desc *vd = vchan_next_desc(&sdmac->vc);
	struct sdma_desc *desc;
	struct sdma_engine *sdma = sdmac->sdma;
	int channel = sdmac->channel;

	if (!vd) {
		sdmac->desc = NULL;
		return;
	}
	sdmac->desc = desc = to_sdma_desc(&vd->tx);
	/*
	 * Do not delete the node in desc_issued list in cyclic mode, otherwise
	 * the desc allocated will never be freed in vchan_dma_desc_free_list
	 */
	if (!(sdmac->flags & IMX_DMA_SG_LOOP))
		list_del(&vd->node);

	sdma->channel_control[channel].base_bd_ptr = desc->bd_phys;
	sdma->channel_control[channel].current_bd_ptr = desc->bd_phys;
	sdma_enable_channel(sdma, sdmac->channel);
}

static void sdma_update_channel_loop(struct sdma_channel *sdmac)
{
	struct sdma_buffer_descriptor *bd;
	int error = 0;
	enum dma_status	old_status = sdmac->status;

	/*
	 * loop mode. Iterate over descriptors, re-setup them and
	 * call callback function.
	 */
	while (sdmac->desc) {
		struct sdma_desc *desc = sdmac->desc;

		bd = &desc->bd[desc->buf_tail];

		if (bd->mode.status & BD_DONE)
			break;

		if (bd->mode.status & BD_RROR) {
			bd->mode.status &= ~BD_RROR;
			sdmac->status = DMA_ERROR;
			error = -EIO;
		}

	       /*
		* We use bd->mode.count to calculate the residue, since contains
		* the number of bytes present in the current buffer descriptor.
		*/

		desc->chn_real_count = bd->mode.count;
		bd->mode.status |= BD_DONE;
		bd->mode.count = desc->period_len;
		desc->buf_ptail = desc->buf_tail;
		desc->buf_tail = (desc->buf_tail + 1) % desc->num_bd;

		/*
		 * The callback is called from the interrupt context in order
		 * to reduce latency and to avoid the risk of altering the
		 * SDMA transaction status by the time the client tasklet is
		 * executed.
		 */
		spin_unlock(&sdmac->vc.lock);
		dmaengine_desc_get_callback_invoke(&desc->vd.tx, NULL);
		spin_lock(&sdmac->vc.lock);

		if (error)
			sdmac->status = old_status;
	}
}

static void mxc_sdma_handle_channel_normal(struct sdma_channel *data)
{
	struct sdma_channel *sdmac = (struct sdma_channel *) data;
	struct sdma_buffer_descriptor *bd;
	int i, error = 0;

	sdmac->desc->chn_real_count = 0;
	/*
	 * non loop mode. Iterate over all descriptors, collect
	 * errors and call callback function
	 */
	for (i = 0; i < sdmac->desc->num_bd; i++) {
		bd = &sdmac->desc->bd[i];

		 if (bd->mode.status & (BD_DONE | BD_RROR))
			error = -EIO;
		 sdmac->desc->chn_real_count += bd->mode.count;
	}

	if (error)
		sdmac->status = DMA_ERROR;
	else
		sdmac->status = DMA_COMPLETE;
}

static irqreturn_t sdma_int_handler(int irq, void *dev_id)
{
	struct sdma_engine *sdma = dev_id;
	unsigned long stat;

	stat = readl_relaxed(sdma->regs + SDMA_H_INTR);
	writel_relaxed(stat, sdma->regs + SDMA_H_INTR);
	/* channel 0 is special and not handled here, see run_channel0() */
	stat &= ~1;

	while (stat) {
		int channel = fls(stat) - 1;
		struct sdma_channel *sdmac = &sdma->channel[channel];
		struct sdma_desc *desc;

		spin_lock(&sdmac->vc.lock);
		desc = sdmac->desc;
		if (desc) {
			if (sdmac->flags & IMX_DMA_SG_LOOP) {
				if (sdmac->peripheral_type != IMX_DMATYPE_HDMI)
					sdma_update_channel_loop(sdmac);
				else
					vchan_cyclic_callback(&desc->vd);
			} else {
				mxc_sdma_handle_channel_normal(sdmac);
				vchan_cookie_complete(&desc->vd);
				sdma_start_desc(sdmac);
			}
		}

		spin_unlock(&sdmac->vc.lock);
		__clear_bit(channel, &stat);
	}

	return IRQ_HANDLED;
}

/*
 * sets the pc of SDMA script according to the peripheral type
 */
static void sdma_get_pc(struct sdma_channel *sdmac,
		enum sdma_peripheral_type peripheral_type)
{
	struct sdma_engine *sdma = sdmac->sdma;
	int per_2_emi = 0, emi_2_per = 0;
	/*
	 * These are needed once we start to support transfers between
	 * two peripherals or memory-to-memory transfers
	 */
	int per_2_per = 0, emi_2_emi = 0;

	sdmac->pc_from_device = 0;
	sdmac->pc_to_device = 0;
	sdmac->device_to_device = 0;
	sdmac->pc_to_pc = 0;

	switch (peripheral_type) {
	case IMX_DMATYPE_MEMORY:
		emi_2_emi = sdma->script_addrs->ap_2_ap_addr;
		break;
	case IMX_DMATYPE_DSP:
		emi_2_per = sdma->script_addrs->bp_2_ap_addr;
		per_2_emi = sdma->script_addrs->ap_2_bp_addr;
		break;
	case IMX_DMATYPE_FIRI:
		per_2_emi = sdma->script_addrs->firi_2_mcu_addr;
		emi_2_per = sdma->script_addrs->mcu_2_firi_addr;
		break;
	case IMX_DMATYPE_UART:
		per_2_emi = sdma->script_addrs->uart_2_mcu_addr;
		emi_2_per = sdma->script_addrs->mcu_2_app_addr;
		break;
	case IMX_DMATYPE_UART_SP:
		per_2_emi = sdma->script_addrs->uartsh_2_mcu_addr;
		emi_2_per = sdma->script_addrs->mcu_2_shp_addr;
		break;
	case IMX_DMATYPE_ATA:
		per_2_emi = sdma->script_addrs->ata_2_mcu_addr;
		emi_2_per = sdma->script_addrs->mcu_2_ata_addr;
		break;
	case IMX_DMATYPE_CSPI:
		per_2_emi = sdma->script_addrs->app_2_mcu_addr;
		emi_2_per = sdma->script_addrs->mcu_2_ecspi_addr;
		sdmac->is_ram_script = true;
		break;
	case IMX_DMATYPE_EXT:
	case IMX_DMATYPE_SSI:
	case IMX_DMATYPE_SAI:
		per_2_emi = sdma->script_addrs->app_2_mcu_addr;
		emi_2_per = sdma->script_addrs->mcu_2_app_addr;
		break;
	case IMX_DMATYPE_SSI_DUAL:
		per_2_emi = sdma->script_addrs->ssish_2_mcu_addr;
		emi_2_per = sdma->script_addrs->mcu_2_ssish_addr;
		sdmac->is_ram_script = true;
		break;
	case IMX_DMATYPE_SSI_SP:
	case IMX_DMATYPE_MMC:
	case IMX_DMATYPE_SDHC:
	case IMX_DMATYPE_CSPI_SP:
	case IMX_DMATYPE_ESAI:
	case IMX_DMATYPE_MSHC_SP:
		per_2_emi = sdma->script_addrs->shp_2_mcu_addr;
		emi_2_per = sdma->script_addrs->mcu_2_shp_addr;
		break;
	case IMX_DMATYPE_ASRC:
		per_2_emi = sdma->script_addrs->asrc_2_mcu_addr;
		emi_2_per = sdma->script_addrs->asrc_2_mcu_addr;
		per_2_per = sdma->script_addrs->per_2_per_addr;
		sdmac->is_ram_script = true;
		break;
	case IMX_DMATYPE_ASRC_SP:
		per_2_emi = sdma->script_addrs->shp_2_mcu_addr;
		emi_2_per = sdma->script_addrs->mcu_2_shp_addr;
		per_2_per = sdma->script_addrs->per_2_per_addr;
		sdmac->is_ram_script = true;
		break;
	case IMX_DMATYPE_MSHC:
		per_2_emi = sdma->script_addrs->mshc_2_mcu_addr;
		emi_2_per = sdma->script_addrs->mcu_2_mshc_addr;
		break;
	case IMX_DMATYPE_CCM:
		per_2_emi = sdma->script_addrs->dptc_dvfs_addr;
		break;
	case IMX_DMATYPE_SPDIF:
		per_2_emi = sdma->script_addrs->spdif_2_mcu_addr;
		emi_2_per = sdma->script_addrs->mcu_2_spdif_addr;
		break;
	case IMX_DMATYPE_IPU_MEMORY:
		emi_2_per = sdma->script_addrs->ext_mem_2_ipu_addr;
		break;
	case IMX_DMATYPE_HDMI:
		emi_2_per = sdma->script_addrs->hdmi_dma_addr;
		sdmac->is_ram_script = true;
		break;
	case IMX_DMATYPE_MULTI_SAI:
		per_2_emi = sdma->script_addrs->sai_2_mcu_addr;
		emi_2_per = sdma->script_addrs->mcu_2_sai_addr;
		sdmac->is_ram_script = true;
	default:
		break;
	}

	sdmac->pc_from_device = per_2_emi;
	sdmac->pc_to_device = emi_2_per;
	sdmac->device_to_device = per_2_per;
	sdmac->pc_to_pc = emi_2_emi;
}

static int sdma_load_context(struct sdma_channel *sdmac)
{
	struct sdma_engine *sdma = sdmac->sdma;
	int channel = sdmac->channel;
	int load_address;
	struct sdma_context_data *context = sdma->context;
	struct sdma_buffer_descriptor *bd0 = sdma->bd0;
	int ret;
	unsigned long flags;

	if (sdmac->direction == DMA_DEV_TO_MEM)
		load_address = sdmac->pc_from_device;
	else if (sdmac->direction == DMA_DEV_TO_DEV)
		load_address = sdmac->device_to_device;
	else if (sdmac->direction == DMA_MEM_TO_MEM)
		load_address = sdmac->pc_to_pc;
	else
		load_address = sdmac->pc_to_device;

	if (load_address < 0)
		return load_address;

	dev_dbg(sdma->dev, "load_address = %d\n", load_address);
	dev_dbg(sdma->dev, "wml = 0x%08x\n", (u32)sdmac->watermark_level);
	dev_dbg(sdma->dev, "shp_addr = 0x%08x\n", sdmac->shp_addr);
	dev_dbg(sdma->dev, "per_addr = 0x%08x\n", sdmac->per_addr);
	dev_dbg(sdma->dev, "event_mask0 = 0x%08x\n", (u32)sdmac->event_mask[0]);
	dev_dbg(sdma->dev, "event_mask1 = 0x%08x\n", (u32)sdmac->event_mask[1]);

	spin_lock_irqsave(&sdma->channel_0_lock, flags);

	memset(context, 0, sizeof(*context));
	context->channel_state.pc = load_address;

	/* Send by context the event mask,base address for peripheral
	 * and watermark level
	 */
	if (sdmac->peripheral_type == IMX_DMATYPE_HDMI) {
		context->gReg[4] = sdmac->per_addr;
		context->gReg[6] = sdmac->shp_addr;
	} else {
		context->gReg[0] = sdmac->event_mask[1];
		context->gReg[1] = sdmac->event_mask[0];
		context->gReg[2] = sdmac->per_addr;
		context->gReg[6] = sdmac->shp_addr;
		context->gReg[7] = sdmac->watermark_level;
	}

	bd0->mode.command = C0_SETDM;
	bd0->mode.status = BD_DONE | BD_WRAP | BD_EXTD;
	bd0->mode.count = sizeof(*context) / 4;
	bd0->buffer_addr = sdma->context_phys;
	bd0->ext_buffer_addr = 2048 + (sizeof(*context) / 4) * channel;
	ret = sdma_run_channel0(sdma);

	spin_unlock_irqrestore(&sdma->channel_0_lock, flags);

	return ret;
}

static int sdma_save_restore_context(struct sdma_engine *sdma, bool save)
{
	struct sdma_context_data *context = sdma->context;
	struct sdma_buffer_descriptor *bd0 = sdma->bd0;
	unsigned long flags;
	int ret;

	spin_lock_irqsave(&sdma->channel_0_lock, flags);

	if (save)
		bd0->mode.command = C0_GETDM;
	else
		bd0->mode.command = C0_SETDM;

	bd0->mode.status = BD_DONE | BD_WRAP | BD_EXTD;
	bd0->mode.count = MAX_DMA_CHANNELS * sizeof(*context) / 4;
	bd0->buffer_addr = sdma->context_phys;
	bd0->ext_buffer_addr = 2048;
	ret = sdma_run_channel0(sdma);

	spin_unlock_irqrestore(&sdma->channel_0_lock, flags);

	return ret;
}

static struct sdma_channel *to_sdma_chan(struct dma_chan *chan)
{
	return container_of(chan, struct sdma_channel, vc.chan);
}

static int sdma_disable_channel(struct dma_chan *chan)
{
	struct sdma_channel *sdmac = to_sdma_chan(chan);
	struct sdma_engine *sdma = sdmac->sdma;
	int channel = sdmac->channel;

	writel_relaxed(BIT(channel), sdma->regs + SDMA_H_STATSTOP);
	sdmac->status = DMA_ERROR;

	return 0;
}
static void sdma_channel_terminate_work(struct work_struct *work)
{
	struct sdma_channel *sdmac = container_of(work, struct sdma_channel,
						  terminate_worker);
	unsigned long flags;
	LIST_HEAD(head);

	/*
	 * According to NXP R&D team a delay of one BD SDMA cost time
	 * (maximum is 1ms) should be added after disable of the channel
	 * bit, to ensure SDMA core has really been stopped after SDMA
	 * clients call .device_terminate_all.
	 */
	usleep_range(1000, 2000);

	spin_lock_irqsave(&sdmac->vc.lock, flags);
	vchan_get_all_descriptors(&sdmac->vc, &head);
	sdmac->desc = NULL;
	spin_unlock_irqrestore(&sdmac->vc.lock, flags);
	vchan_dma_desc_free_list(&sdmac->vc, &head);
}

static int sdma_disable_channel_async(struct dma_chan *chan)
{
	struct sdma_channel *sdmac = to_sdma_chan(chan);

	sdma_disable_channel(chan);

	if (sdmac->desc)
		schedule_work(&sdmac->terminate_worker);

	return 0;
}

static void sdma_channel_synchronize(struct dma_chan *chan)
{
	struct sdma_channel *sdmac = to_sdma_chan(chan);

	vchan_synchronize(&sdmac->vc);

	flush_work(&sdmac->terminate_worker);
}

static void sdma_set_watermarklevel_for_p2p(struct sdma_channel *sdmac)
{
	struct sdma_engine *sdma = sdmac->sdma;

	int lwml = sdmac->watermark_level & SDMA_WATERMARK_LEVEL_LWML;
	int hwml = (sdmac->watermark_level & SDMA_WATERMARK_LEVEL_HWML) >> 16;

	set_bit(sdmac->event_id0 % 32, &sdmac->event_mask[1]);
	set_bit(sdmac->event_id1 % 32, &sdmac->event_mask[0]);

	if (sdmac->event_id0 > 31)
		sdmac->watermark_level |= SDMA_WATERMARK_LEVEL_LWE;

	if (sdmac->event_id1 > 31)
		sdmac->watermark_level |= SDMA_WATERMARK_LEVEL_HWE;

	/*
	 * If LWML(src_maxburst) > HWML(dst_maxburst), we need
	 * swap LWML and HWML of INFO(A.3.2.5.1), also need swap
	 * r0(event_mask[1]) and r1(event_mask[0]).
	 */
	if (lwml > hwml) {
		sdmac->watermark_level &= ~(SDMA_WATERMARK_LEVEL_LWML |
						SDMA_WATERMARK_LEVEL_HWML);
		sdmac->watermark_level |= hwml;
		sdmac->watermark_level |= lwml << 16;
		swap(sdmac->event_mask[0], sdmac->event_mask[1]);
	}

	if (sdmac->per_address2 >= sdma->spba_start_addr &&
			sdmac->per_address2 <= sdma->spba_end_addr)
		sdmac->watermark_level |= SDMA_WATERMARK_LEVEL_SP;

	if (sdmac->per_address >= sdma->spba_start_addr &&
			sdmac->per_address <= sdma->spba_end_addr)
		sdmac->watermark_level |= SDMA_WATERMARK_LEVEL_DP;

	sdmac->watermark_level |= SDMA_WATERMARK_LEVEL_CONT;

	if (sdmac->src_dualfifo)
		sdmac->watermark_level |= SDMA_WATERMARK_LEVEL_SD;
	if (sdmac->dst_dualfifo)
		sdmac->watermark_level |= SDMA_WATERMARK_LEVEL_DD;
}

static void sdma_set_watermarklevel_for_sais(struct sdma_channel *sdmac)
{
	sdmac->watermark_level &= ~(0xFF << SDMA_WATERMARK_LEVEL_FIFOS_OFF |
				    SDMA_WATERMARK_LEVEL_SW_DONE |
				    0xf << SDMA_WATERMARK_LEVEL_SW_DONE_SEL_OFF);

	if (sdmac->sw_done)
		sdmac->watermark_level |= SDMA_WATERMARK_LEVEL_SW_DONE |
			sdmac->sw_done_sel <<
			SDMA_WATERMARK_LEVEL_SW_DONE_SEL_OFF;

	/* For fifo_num
	 * bit 12-15 is the fifo number;
	 * bit 16-19 is the fifo offset,
	 * so here only need to shift left fifo_num 12 bit for watermake_level
	 */
	sdmac->watermark_level |= sdmac->fifo_num<<
				SDMA_WATERMARK_LEVEL_FIFOS_OFF;
}

static int sdma_config_channel(struct dma_chan *chan)
{
	struct sdma_channel *sdmac = to_sdma_chan(chan);

	sdma_disable_channel(chan);

	sdmac->event_mask[0] = 0;
	sdmac->event_mask[1] = 0;
	sdmac->shp_addr = 0;
	sdmac->per_addr = 0;

	switch (sdmac->peripheral_type) {
	case IMX_DMATYPE_DSP:
		sdma_config_ownership(sdmac, false, true, true);
		break;
	case IMX_DMATYPE_MEMORY:
		sdma_config_ownership(sdmac, false, true, false);
		break;
	default:
		sdma_config_ownership(sdmac, true, true, false);
		break;
	}

	sdma_get_pc(sdmac, sdmac->peripheral_type);

	if ((sdmac->peripheral_type != IMX_DMATYPE_MEMORY) &&
			(sdmac->peripheral_type != IMX_DMATYPE_DSP)) {
		/* Handle multiple event channels differently */
		if (sdmac->event_id1) {
			if (sdmac->peripheral_type == IMX_DMATYPE_ASRC_SP ||
			    sdmac->peripheral_type == IMX_DMATYPE_ASRC)
				sdma_set_watermarklevel_for_p2p(sdmac);
		} else {
			/*
			 * ERR009165 fixed from i.mx6ul, no errata need,
			 * set bit31 to let sdma script skip the errata.
			 */
			if (sdmac->peripheral_type == IMX_DMATYPE_CSPI &&
			    sdmac->direction == DMA_MEM_TO_DEV &&
			    sdmac->sdma->drvdata->ecspi_fixed)
				__set_bit(31, &sdmac->watermark_level);
			else if (sdmac->peripheral_type ==
					IMX_DMATYPE_MULTI_SAI)
				sdma_set_watermarklevel_for_sais(sdmac);

			__set_bit(sdmac->event_id0, sdmac->event_mask);
		}

		/* Address */
		sdmac->shp_addr = sdmac->per_address;
		sdmac->per_addr = sdmac->per_address2;
	} else {
		sdmac->watermark_level = 0; /* FIXME: M3_BASE_ADDRESS */
	}

	return 0;
}

static int sdma_set_channel_priority(struct sdma_channel *sdmac,
		unsigned int priority)
{
	struct sdma_engine *sdma = sdmac->sdma;
	int channel = sdmac->channel;

	if (priority < MXC_SDMA_MIN_PRIORITY
	    || priority > MXC_SDMA_MAX_PRIORITY) {
		return -EINVAL;
	}

	writel_relaxed(priority, sdma->regs + SDMA_CHNPRI_0 + 4 * channel);

	return 0;
}

static int sdma_request_channel0(struct sdma_engine *sdma)
{
	int ret = -EBUSY;

	if (sdma->iram_pool)
		sdma->bd0 = gen_pool_dma_alloc(sdma->iram_pool, PAGE_SIZE,
						&sdma->bd0_phys);
	else
		sdma->bd0 = dma_alloc_coherent(sdma->dev, PAGE_SIZE,
						&sdma->bd0_phys, GFP_NOWAIT);
	if (!sdma->bd0) {
		ret = -ENOMEM;
		goto out;
	}

	sdma->channel_control[0].base_bd_ptr = sdma->bd0_phys;
	sdma->channel_control[0].current_bd_ptr = sdma->bd0_phys;

	sdma_set_channel_priority(&sdma->channel[0], MXC_SDMA_DEFAULT_PRIORITY);
	return 0;
out:

	return ret;
}


static int sdma_alloc_bd(struct sdma_desc *desc)
{
	u32 bd_size = desc->num_bd * sizeof(struct sdma_buffer_descriptor);
	struct sdma_engine *sdma = desc->sdmac->sdma;
	int ret = 0;

	if (sdma->iram_pool)
		desc->bd = gen_pool_dma_alloc(sdma->iram_pool, PAGE_SIZE,
					      &desc->bd_phys);
	else
		desc->bd = dma_alloc_coherent(sdma->dev, bd_size,
					      &desc->bd_phys, GFP_NOWAIT);
	if (!desc->bd) {
		ret = -ENOMEM;
		goto out;
	}
out:
	return ret;
}

static void sdma_free_bd(struct sdma_desc *desc)
{
	u32 bd_size = desc->num_bd * sizeof(struct sdma_buffer_descriptor);
	struct sdma_engine *sdma = desc->sdmac->sdma;

	if (sdma->iram_pool)
		gen_pool_free(sdma->iram_pool, (unsigned long)desc->bd,
			      PAGE_SIZE);
	else
		dma_free_coherent(desc->sdmac->sdma->dev, bd_size, desc->bd,
				  desc->bd_phys);
}

static void sdma_desc_free(struct virt_dma_desc *vd)
{
	struct sdma_desc *desc = container_of(vd, struct sdma_desc, vd);

	sdma_free_bd(desc);
	kfree(desc);
}

static int sdma_alloc_chan_resources(struct dma_chan *chan)
{
	struct sdma_channel *sdmac = to_sdma_chan(chan);
	struct imx_dma_data *data = chan->private;
	struct imx_dma_data mem_data;
	int prio, ret;

	/*
	 * MEMCPY may never setup chan->private by filter function such as
	 * dmatest, thus create 'struct imx_dma_data mem_data' for this case.
	 * Please note in any other slave case, you have to setup chan->private
	 * with 'struct imx_dma_data' in your own filter function if you want to
	 * request dma channel by dma_request_channel() rather than
	 * dma_request_slave_channel(). Othwise, 'MEMCPY in case?' will appear
	 * to warn you to correct your filter function.
	 */
	if (!data) {
		dev_dbg(sdmac->sdma->dev, "MEMCPY in case?\n");
		mem_data.priority = 2;
		mem_data.peripheral_type = IMX_DMATYPE_MEMORY;
		mem_data.dma_request = 0;
		mem_data.dma_request2 = 0;
		data = &mem_data;

		sdma_get_pc(sdmac, IMX_DMATYPE_MEMORY);
	}

	switch (data->priority) {
	case DMA_PRIO_HIGH:
		prio = 3;
		break;
	case DMA_PRIO_MEDIUM:
		prio = 2;
		break;
	case DMA_PRIO_LOW:
	default:
		prio = 1;
		break;
	}

	sdmac->peripheral_type = data->peripheral_type;
	sdmac->event_id0 = data->dma_request;
	sdmac->event_id1 = data->dma_request2;
	sdmac->src_dualfifo = data->src_dualfifo;
	sdmac->dst_dualfifo = data->dst_dualfifo;
	/* Get software done selector if sw_done enabled */
	if (data->done_sel & BIT(31)) {
		sdmac->sw_done = true;
		sdmac->sw_done_sel = (data->done_sel >> 8) & 0xff;
	}

	ret = clk_enable(sdmac->sdma->clk_ipg);
	if (ret)
		return ret;
	ret = clk_enable(sdmac->sdma->clk_ahb);
	if (ret)
		goto disable_clk_ipg;

	ret = sdma_set_channel_priority(sdmac, prio);
	if (ret)
		goto disable_clk_ahb;

	return 0;

disable_clk_ahb:
	clk_disable(sdmac->sdma->clk_ahb);
disable_clk_ipg:
	clk_disable(sdmac->sdma->clk_ipg);
	return ret;
}

static void sdma_free_chan_resources(struct dma_chan *chan)
{
	struct sdma_channel *sdmac = to_sdma_chan(chan);
	struct sdma_engine *sdma = sdmac->sdma;

	sdma_disable_channel_async(chan);

	sdma_channel_synchronize(chan);

<<<<<<< HEAD
	sdma_event_disable(sdmac, sdmac->event_id0);

=======
	if (sdmac->event_id0 >= 0)
		sdma_event_disable(sdmac, sdmac->event_id0);
>>>>>>> 18fe53f6
	if (sdmac->event_id1)
		sdma_event_disable(sdmac, sdmac->event_id1);

	sdmac->event_id0 = 0;
	sdmac->event_id1 = 0;
	sdmac->context_loaded = false;

	sdma_set_channel_priority(sdmac, 0);

	clk_disable(sdma->clk_ipg);
	clk_disable(sdma->clk_ahb);
}

static struct sdma_desc *sdma_transfer_init(struct sdma_channel *sdmac,
				enum dma_transfer_direction direction, u32 bds)
{
	struct sdma_desc *desc;

	if (!sdmac->sdma->fw_loaded && sdmac->is_ram_script) {
		dev_err(sdmac->sdma->dev, "sdma firmware not ready!\n");
		goto err_out;
	}

	desc = kzalloc((sizeof(*desc)), GFP_NOWAIT);
	if (!desc)
		goto err_out;

	sdmac->status = DMA_IN_PROGRESS;
	sdmac->direction = direction;
	sdmac->flags = 0;

	desc->chn_count = 0;
	desc->chn_real_count = 0;
	desc->buf_tail = 0;
	desc->buf_ptail = 0;
	desc->sdmac = sdmac;
	desc->num_bd = bds;

	if (bds && sdma_alloc_bd(desc))
		goto err_desc_out;

	/* No slave_config called in MEMCPY case, so do here */
	if (direction == DMA_MEM_TO_MEM)
		sdma_config_ownership(sdmac, false, true, false);

	if (sdma_load_context(sdmac))
		goto err_desc_out;

	return desc;

err_desc_out:
	kfree(desc);
err_out:
	return NULL;
}

static struct dma_async_tx_descriptor *sdma_prep_memcpy(
		struct dma_chan *chan, dma_addr_t dma_dst,
		dma_addr_t dma_src, size_t len, unsigned long flags)
{
	struct sdma_channel *sdmac = to_sdma_chan(chan);
	struct sdma_engine *sdma = sdmac->sdma;
	int channel = sdmac->channel;
	size_t count;
	int i = 0, param;
	struct sdma_buffer_descriptor *bd;
	struct sdma_desc *desc;

	if (!chan || !len)
		return NULL;

	dev_dbg(sdma->dev, "memcpy: %pad->%pad, len=%zu, channel=%d.\n",
		&dma_src, &dma_dst, len, channel);

	desc = sdma_transfer_init(sdmac, DMA_MEM_TO_MEM,
					len / SDMA_BD_MAX_CNT + 1);
	if (!desc)
		return NULL;

	do {
		count = min_t(size_t, len, SDMA_BD_MAX_CNT);
		bd = &desc->bd[i];
		bd->buffer_addr = dma_src;
		bd->ext_buffer_addr = dma_dst;
		bd->mode.count = count;
		desc->chn_count += count;
		bd->mode.command = 0;

		dma_src += count;
		dma_dst += count;
		len -= count;
		i++;

		param = BD_DONE | BD_EXTD | BD_CONT;
		/* last bd */
		if (!len) {
			param |= BD_INTR;
			param |= BD_LAST;
			param &= ~BD_CONT;
		}

		dev_dbg(sdma->dev, "entry %d: count: %zd dma: 0x%x %s%s\n",
				i, count, bd->buffer_addr,
				param & BD_WRAP ? "wrap" : "",
				param & BD_INTR ? " intr" : "");

		bd->mode.status = param;
	} while (len);

	return vchan_tx_prep(&sdmac->vc, &desc->vd, flags);
}

static struct dma_async_tx_descriptor *sdma_prep_slave_sg(
		struct dma_chan *chan, struct scatterlist *sgl,
		unsigned int sg_len, enum dma_transfer_direction direction,
		unsigned long flags, void *context)
{
	struct sdma_channel *sdmac = to_sdma_chan(chan);
	struct sdma_engine *sdma = sdmac->sdma;
	int i, count;
	int channel = sdmac->channel;
	struct scatterlist *sg;
	struct sdma_desc *desc;

	sdma_config_write(chan, &sdmac->slave_config, direction);

	desc = sdma_transfer_init(sdmac, direction, sg_len);
	if (!desc)
		goto err_out;

	dev_dbg(sdma->dev, "setting up %d entries for channel %d.\n",
			sg_len, channel);

	for_each_sg(sgl, sg, sg_len, i) {
		struct sdma_buffer_descriptor *bd = &desc->bd[i];
		int param;

		bd->buffer_addr = sg->dma_address;

		count = sg_dma_len(sg);

		if (count > SDMA_BD_MAX_CNT) {
			dev_err(sdma->dev, "SDMA channel %d: maximum bytes for sg entry exceeded: %d > %d\n",
					channel, count, SDMA_BD_MAX_CNT);
			goto err_bd_out;
		}

		bd->mode.count = count;
		desc->chn_count += count;

		if (sdmac->word_size > DMA_SLAVE_BUSWIDTH_4_BYTES)
			goto err_bd_out;

		switch (sdmac->word_size) {
		case DMA_SLAVE_BUSWIDTH_4_BYTES:
			bd->mode.command = 0;
			if (count & 3 || sg->dma_address & 3)
				goto err_bd_out;
			break;
		case DMA_SLAVE_BUSWIDTH_3_BYTES:
			bd->mode.command = 3;
			break;
		case DMA_SLAVE_BUSWIDTH_2_BYTES:
			bd->mode.command = 2;
			if (count & 1 || sg->dma_address & 1)
				goto err_bd_out;
			break;
		case DMA_SLAVE_BUSWIDTH_1_BYTE:
			bd->mode.command = 1;
			break;
		default:
			goto err_bd_out;
		}

		param = BD_DONE | BD_EXTD | BD_CONT;

		if (i + 1 == sg_len) {
			param |= BD_INTR;
			param |= BD_LAST;
			param &= ~BD_CONT;
		}

		dev_dbg(sdma->dev, "entry %d: count: %d dma: %#llx %s%s\n",
				i, count, (u64)sg->dma_address,
				param & BD_WRAP ? "wrap" : "",
				param & BD_INTR ? " intr" : "");

		bd->mode.status = param;
	}

	return vchan_tx_prep(&sdmac->vc, &desc->vd, flags);
err_bd_out:
	sdma_free_bd(desc);
	kfree(desc);
err_out:
	sdmac->status = DMA_ERROR;
	return NULL;
}

static struct dma_async_tx_descriptor *sdma_prep_dma_cyclic(
		struct dma_chan *chan, dma_addr_t dma_addr, size_t buf_len,
		size_t period_len, enum dma_transfer_direction direction,
		unsigned long flags)
{
	struct sdma_channel *sdmac = to_sdma_chan(chan);
	struct sdma_engine *sdma = sdmac->sdma;
	int num_periods = 0;
	int channel = sdmac->channel;
	int i = 0, buf = 0;
	struct sdma_desc *desc;

	dev_dbg(sdma->dev, "%s channel: %d\n", __func__, channel);

	if (sdmac->peripheral_type != IMX_DMATYPE_HDMI)
		num_periods = buf_len / period_len;

	sdma_config_write(chan, &sdmac->slave_config, direction);

	desc = sdma_transfer_init(sdmac, direction, num_periods);
	if (!desc)
		goto err_out;

	desc->period_len = period_len;

	sdmac->flags |= IMX_DMA_SG_LOOP;

	if (period_len > SDMA_BD_MAX_CNT) {
		dev_err(sdma->dev, "SDMA channel %d: maximum period size exceeded: %zu > %d\n",
				channel, period_len, SDMA_BD_MAX_CNT);
		goto err_bd_out;
	}

	if (sdmac->peripheral_type == IMX_DMATYPE_HDMI)
		return vchan_tx_prep(&sdmac->vc, &desc->vd, flags);

	while (buf < buf_len) {
		struct sdma_buffer_descriptor *bd = &desc->bd[i];
		int param;

		bd->buffer_addr = dma_addr;

		bd->mode.count = period_len;

		if (sdmac->word_size > DMA_SLAVE_BUSWIDTH_4_BYTES)
			goto err_bd_out;
		if (sdmac->word_size == DMA_SLAVE_BUSWIDTH_4_BYTES)
			bd->mode.command = 0;
		else
			bd->mode.command = sdmac->word_size;

		param = BD_DONE | BD_EXTD | BD_CONT | BD_INTR;
		if (i + 1 == num_periods)
			param |= BD_WRAP;

		dev_dbg(sdma->dev, "entry %d: count: %zu dma: %#llx %s%s\n",
				i, period_len, (u64)dma_addr,
				param & BD_WRAP ? "wrap" : "",
				param & BD_INTR ? " intr" : "");

		bd->mode.status = param;

		dma_addr += period_len;
		buf += period_len;

		i++;
	}

	return vchan_tx_prep(&sdmac->vc, &desc->vd, flags);
err_bd_out:
	sdma_free_bd(desc);
	kfree(desc);
err_out:
	sdmac->status = DMA_ERROR;
	return NULL;
}

static int sdma_config_write(struct dma_chan *chan,
		       struct dma_slave_config *dmaengine_cfg,
		       enum dma_transfer_direction direction)
{
	struct sdma_channel *sdmac = to_sdma_chan(chan);

	sdmac->watermark_level = 0;
	sdmac->is_ram_script = false;

	if (direction == DMA_DEV_TO_MEM) {
		sdmac->per_address = dmaengine_cfg->src_addr;
		sdmac->watermark_level = dmaengine_cfg->src_maxburst *
			dmaengine_cfg->src_addr_width;
		sdmac->word_size = dmaengine_cfg->src_addr_width;
		sdmac->fifo_num =  dmaengine_cfg->src_fifo_num;
	} else if (direction == DMA_DEV_TO_DEV) {
		sdmac->per_address2 = dmaengine_cfg->src_addr;
		sdmac->per_address = dmaengine_cfg->dst_addr;
		sdmac->watermark_level = dmaengine_cfg->src_maxburst &
			SDMA_WATERMARK_LEVEL_LWML;
		sdmac->watermark_level |= (dmaengine_cfg->dst_maxburst << 16) &
			SDMA_WATERMARK_LEVEL_HWML;
		sdmac->word_size = dmaengine_cfg->dst_addr_width;
	} else if (sdmac->peripheral_type == IMX_DMATYPE_HDMI) {
			sdmac->per_address = dmaengine_cfg->dst_addr;
			sdmac->per_address2 = dmaengine_cfg->src_addr;
			sdmac->watermark_level = 0;
	} else {
		sdmac->per_address = dmaengine_cfg->dst_addr;
		sdmac->watermark_level = dmaengine_cfg->dst_maxburst *
			dmaengine_cfg->dst_addr_width;
		sdmac->word_size = dmaengine_cfg->dst_addr_width;
		sdmac->fifo_num =  dmaengine_cfg->dst_fifo_num;
	}
	sdmac->direction = direction;
	return sdma_config_channel(chan);
}

static int sdma_config(struct dma_chan *chan,
		       struct dma_slave_config *dmaengine_cfg)
{
	struct sdma_channel *sdmac = to_sdma_chan(chan);

	memcpy(&sdmac->slave_config, dmaengine_cfg, sizeof(*dmaengine_cfg));

	/* Set ENBLn earlier to make sure dma request triggered after that */
<<<<<<< HEAD
	if (sdmac->event_id0 >= sdmac->sdma->drvdata->num_events)
		return -EINVAL;
	sdma_event_enable(sdmac, sdmac->event_id0);
=======
	if (sdmac->event_id0 >= 0) {
		if (sdmac->event_id0 >= sdmac->sdma->drvdata->num_events)
			return -EINVAL;
		sdma_event_enable(sdmac, sdmac->event_id0);
	}
>>>>>>> 18fe53f6

	if (sdmac->event_id1) {
		if (sdmac->event_id1 >= sdmac->sdma->drvdata->num_events)
			return -EINVAL;
		sdma_event_enable(sdmac, sdmac->event_id1);
	}

	return 0;
}

static enum dma_status sdma_tx_status(struct dma_chan *chan,
				      dma_cookie_t cookie,
				      struct dma_tx_state *txstate)
{
	struct sdma_channel *sdmac = to_sdma_chan(chan);
	struct sdma_desc *desc;
	u32 residue;
	struct virt_dma_desc *vd;
	enum dma_status ret;
	unsigned long flags;

	ret = dma_cookie_status(chan, cookie, txstate);
	if (ret == DMA_COMPLETE || !txstate)
		return ret;

	spin_lock_irqsave(&sdmac->vc.lock, flags);
	vd = vchan_find_desc(&sdmac->vc, cookie);
	if (vd) {
		desc = to_sdma_desc(&vd->tx);
		if (sdmac->flags & IMX_DMA_SG_LOOP)
			residue = (desc->num_bd - desc->buf_ptail) *
				desc->period_len - desc->chn_real_count;
		else
			residue = desc->chn_count - desc->chn_real_count;
	} else if (sdmac->desc && sdmac->desc->vd.tx.cookie == cookie) {
		residue = sdmac->desc->chn_count - sdmac->desc->chn_real_count;
	} else {
		residue = 0;
	}
	spin_unlock_irqrestore(&sdmac->vc.lock, flags);

	dma_set_tx_state(txstate, chan->completed_cookie, chan->cookie,
			 residue);

	return sdmac->status;
}

static void sdma_issue_pending(struct dma_chan *chan)
{
	struct sdma_channel *sdmac = to_sdma_chan(chan);
	unsigned long flags;

	spin_lock_irqsave(&sdmac->vc.lock, flags);
	if (vchan_issue_pending(&sdmac->vc) && !sdmac->desc)
		sdma_start_desc(sdmac);
	spin_unlock_irqrestore(&sdmac->vc.lock, flags);
}

#define SDMA_SCRIPT_ADDRS_ARRAY_SIZE_V1	34
#define SDMA_SCRIPT_ADDRS_ARRAY_SIZE_V2	38
#define SDMA_SCRIPT_ADDRS_ARRAY_SIZE_V3	45
#define SDMA_SCRIPT_ADDRS_ARRAY_SIZE_V4	46

static void sdma_add_scripts(struct sdma_engine *sdma,
		const struct sdma_script_start_addrs *addr)
{
	s32 *addr_arr = (u32 *)addr;
	s32 *saddr_arr = (u32 *)sdma->script_addrs;
	int i;

	/* use the default firmware in ROM if missing external firmware */
	if (!sdma->script_number)
		sdma->script_number = SDMA_SCRIPT_ADDRS_ARRAY_SIZE_V1;

	if (sdma->script_number > sizeof(struct sdma_script_start_addrs)
				  / sizeof(s32)) {
		dev_err(sdma->dev,
			"SDMA script number %d not match with firmware.\n",
			sdma->script_number);
		return;
	}

	for (i = 0; i < sdma->script_number; i++)
		if (addr_arr[i] > 0)
			saddr_arr[i] = addr_arr[i];
}

static void sdma_load_firmware(const struct firmware *fw, void *context)
{
	struct sdma_engine *sdma = context;
	const struct sdma_firmware_header *header;
	const struct sdma_script_start_addrs *addr;
	unsigned short *ram_code;

	if (!fw) {
		/* Load firmware once more time if timeout */
		if (sdma->fw_fail)
			dev_info(sdma->dev, "external firmware not found, using ROM firmware\n");
		else {
			request_firmware_nowait(THIS_MODULE,
					FW_ACTION_HOTPLUG, sdma->fw_name,
					sdma->dev, GFP_KERNEL, sdma,
					sdma_load_firmware);
			sdma->fw_fail++;
		}

		return;
	}

	if (fw->size < sizeof(*header) || sdma->fw_loaded)
		goto err_firmware;

	header = (struct sdma_firmware_header *)fw->data;

	if (header->magic != SDMA_FIRMWARE_MAGIC)
		goto err_firmware;
	if (header->ram_code_start + header->ram_code_size > fw->size)
		goto err_firmware;
	switch (header->version_major) {
	case 1:
		sdma->script_number = SDMA_SCRIPT_ADDRS_ARRAY_SIZE_V1;
		break;
	case 2:
		sdma->script_number = SDMA_SCRIPT_ADDRS_ARRAY_SIZE_V2;
		break;
	case 3:
		sdma->script_number = SDMA_SCRIPT_ADDRS_ARRAY_SIZE_V3;
		break;
	case 4:
		sdma->script_number = SDMA_SCRIPT_ADDRS_ARRAY_SIZE_V4;
		break;
	default:
		dev_err(sdma->dev, "unknown firmware version\n");
		goto err_firmware;
	}

	addr = (void *)header + header->script_addrs_start;
	ram_code = (void *)header + header->ram_code_start;
	sdma->ram_code_start = header->ram_code_start;

	clk_enable(sdma->clk_ipg);
	clk_enable(sdma->clk_ahb);
	/* download the RAM image for SDMA */
	sdma_load_script(sdma, ram_code,
			header->ram_code_size,
			addr->ram_code_start_addr);
	clk_disable(sdma->clk_ipg);
	clk_disable(sdma->clk_ahb);

	sdma_add_scripts(sdma, addr);

	sdma->fw_loaded = true;

	dev_info(sdma->dev, "loaded firmware %d.%d\n",
			header->version_major,
			header->version_minor);

err_firmware:
	release_firmware(fw);
}

#define EVENT_REMAP_CELLS 3

static int sdma_event_remap(struct sdma_engine *sdma)
{
	struct device_node *np = sdma->dev->of_node;
	struct device_node *gpr_np = of_parse_phandle(np, "gpr", 0);
	struct property *event_remap;
	struct regmap *gpr;
	char propname[] = "fsl,sdma-event-remap";
	u32 reg, val, shift, num_map, i;
	int ret = 0;

	if (IS_ERR(np) || IS_ERR(gpr_np))
		goto out;

	event_remap = of_find_property(np, propname, NULL);
	num_map = event_remap ? (event_remap->length / sizeof(u32)) : 0;
	if (!num_map) {
		dev_dbg(sdma->dev, "no event needs to be remapped\n");
		goto out;
	} else if (num_map % EVENT_REMAP_CELLS) {
		dev_err(sdma->dev, "the property %s must modulo %d\n",
				propname, EVENT_REMAP_CELLS);
		ret = -EINVAL;
		goto out;
	}

	gpr = syscon_node_to_regmap(gpr_np);
	if (IS_ERR(gpr)) {
		dev_err(sdma->dev, "failed to get gpr regmap\n");
		ret = PTR_ERR(gpr);
		goto out;
	}

	for (i = 0; i < num_map; i += EVENT_REMAP_CELLS) {
		ret = of_property_read_u32_index(np, propname, i, &reg);
		if (ret) {
			dev_err(sdma->dev, "failed to read property %s index %d\n",
					propname, i);
			goto out;
		}

		ret = of_property_read_u32_index(np, propname, i + 1, &shift);
		if (ret) {
			dev_err(sdma->dev, "failed to read property %s index %d\n",
					propname, i + 1);
			goto out;
		}

		ret = of_property_read_u32_index(np, propname, i + 2, &val);
		if (ret) {
			dev_err(sdma->dev, "failed to read property %s index %d\n",
					propname, i + 2);
			goto out;
		}

		regmap_update_bits(gpr, reg, BIT(shift), val << shift);
	}

out:
	if (!IS_ERR(gpr_np))
		of_node_put(gpr_np);

	return ret;
}

static int sdma_get_firmware(struct sdma_engine *sdma,
		const char *fw_name)
{
	int ret;

	ret = request_firmware_nowait(THIS_MODULE,
			FW_ACTION_HOTPLUG, fw_name, sdma->dev,
			GFP_KERNEL, sdma, sdma_load_firmware);

	return ret;
}

static int sdma_init(struct sdma_engine *sdma)
{
	int i, ret, ccbsize;
	dma_addr_t ccb_phys;

	ret = clk_enable(sdma->clk_ipg);
	if (ret)
		return ret;
	ret = clk_enable(sdma->clk_ahb);
	if (ret)
		goto disable_clk_ipg;

	if (sdma->drvdata->check_ratio &&
	    (clk_get_rate(sdma->clk_ahb) == clk_get_rate(sdma->clk_ipg)))
		sdma->clk_ratio = 1;

	/* Be sure SDMA has not started yet */
	writel_relaxed(0, sdma->regs + SDMA_H_C0PTR);

	ccbsize = MAX_DMA_CHANNELS * (sizeof(struct sdma_channel_control)
		+ sizeof(struct sdma_context_data));

	if (sdma->iram_pool)
		sdma->channel_control = gen_pool_dma_alloc(sdma->iram_pool,
							   ccbsize, &ccb_phys);
	else
		sdma->channel_control = dma_alloc_coherent(sdma->dev, ccbsize,
						&ccb_phys, GFP_KERNEL);
	if (!sdma->channel_control) {
		ret = -ENOMEM;
		goto err_dma_alloc;
	}

	sdma->context = (void *)sdma->channel_control +
		MAX_DMA_CHANNELS * sizeof (struct sdma_channel_control);
	sdma->context_phys = ccb_phys +
		MAX_DMA_CHANNELS * sizeof (struct sdma_channel_control);

	/* disable all channels */
	for (i = 0; i < sdma->drvdata->num_events; i++)
		writel_relaxed(0, sdma->regs + chnenbl_ofs(sdma, i));

	/* All channels have priority 0 */
	for (i = 0; i < MAX_DMA_CHANNELS; i++)
		writel_relaxed(0, sdma->regs + SDMA_CHNPRI_0 + i * 4);

	ret = sdma_request_channel0(sdma);
	if (ret)
		goto err_dma_alloc;

	sdma_config_ownership(&sdma->channel[0], false, true, false);

	/* Set Command Channel (Channel Zero) */
	writel_relaxed(0x4050, sdma->regs + SDMA_CHN0ADDR);

	/* Set bits of CONFIG register but with static context switching */
	if (sdma->clk_ratio)
		writel_relaxed(SDMA_H_CONFIG_ACR, sdma->regs + SDMA_H_CONFIG);
	else
		writel_relaxed(0, sdma->regs + SDMA_H_CONFIG);

	writel_relaxed(ccb_phys, sdma->regs + SDMA_H_C0PTR);

	/* Initializes channel's priorities */
	sdma_set_channel_priority(&sdma->channel[0], 7);

	clk_disable(sdma->clk_ipg);
	clk_disable(sdma->clk_ahb);

	return 0;

err_dma_alloc:
	clk_disable(sdma->clk_ahb);
disable_clk_ipg:
	clk_disable(sdma->clk_ipg);
	dev_err(sdma->dev, "initialisation failed with %d\n", ret);
	return ret;
}

static bool sdma_filter_fn(struct dma_chan *chan, void *fn_param)
{
	struct sdma_channel *sdmac = to_sdma_chan(chan);
	struct imx_dma_data *data = fn_param;

	if (!imx_dma_is_general_purpose(chan))
		return false;

	sdmac->data = *data;
	chan->private = &sdmac->data;

	return true;
}

static struct dma_chan *sdma_xlate(struct of_phandle_args *dma_spec,
				   struct of_dma *ofdma)
{
	struct sdma_engine *sdma = ofdma->of_dma_data;
	dma_cap_mask_t mask = sdma->dma_device.cap_mask;
	struct imx_dma_data data;

	if (dma_spec->args_count != 3)
		return NULL;

	memset(&data, 0, sizeof(data));

	data.dma_request = dma_spec->args[0];
	data.peripheral_type = dma_spec->args[1];
	/* Get sw_done setting if sw_done enabled */
	if (dma_spec->args[2] & BIT(31))
		data.done_sel = dma_spec->args[2];
	data.priority = dma_spec->args[2] & 0xff;
	/*
	 * init dma_request2 to zero, which is not used by the dts.
	 * For P2P, dma_request2 is init from dma_request_channel(),
	 * chan->private will point to the imx_dma_data, and in
	 * device_alloc_chan_resources(), imx_dma_data.dma_request2 will
	 * be set to sdmac->event_id1.
	 */
	data.dma_request2 = 0;

	return __dma_request_channel(&mask, sdma_filter_fn, &data,
				     ofdma->of_node);
}

static int sdma_probe(struct platform_device *pdev)
{
	const struct of_device_id *of_id =
			of_match_device(sdma_dt_ids, &pdev->dev);
	struct device_node *np = pdev->dev.of_node;
	struct device_node *spba_bus;
	const char *fw_name;
	int ret;
	int irq;
	struct resource *iores;
	struct resource spba_res;
	struct sdma_platform_data *pdata = dev_get_platdata(&pdev->dev);
	int i;
	struct sdma_engine *sdma;
	s32 *saddr_arr;
	const struct sdma_driver_data *drvdata = NULL;

	if (of_id)
		drvdata = of_id->data;
	else if (pdev->id_entry)
		drvdata = (void *)pdev->id_entry->driver_data;

	if (!drvdata) {
		dev_err(&pdev->dev, "unable to find driver data\n");
		return -EINVAL;
	}

	ret = dma_coerce_mask_and_coherent(&pdev->dev, DMA_BIT_MASK(32));
	if (ret)
		return ret;

	sdma = devm_kzalloc(&pdev->dev, sizeof(*sdma), GFP_KERNEL);
	if (!sdma)
		return -ENOMEM;

	spin_lock_init(&sdma->channel_0_lock);

	sdma->dev = &pdev->dev;
	sdma->drvdata = drvdata;

	irq = platform_get_irq(pdev, 0);
	if (irq < 0)
		return irq;

	iores = platform_get_resource(pdev, IORESOURCE_MEM, 0);
	sdma->regs = devm_ioremap_resource(&pdev->dev, iores);
	if (IS_ERR(sdma->regs))
		return PTR_ERR(sdma->regs);

	sdma->clk_ipg = devm_clk_get(&pdev->dev, "ipg");
	if (IS_ERR(sdma->clk_ipg))
		return PTR_ERR(sdma->clk_ipg);

	sdma->clk_ahb = devm_clk_get(&pdev->dev, "ahb");
	if (IS_ERR(sdma->clk_ahb))
		return PTR_ERR(sdma->clk_ahb);

	ret = clk_prepare(sdma->clk_ipg);
	if (ret)
		return ret;

	ret = clk_prepare(sdma->clk_ahb);
	if (ret)
		goto err_clk;

	ret = devm_request_irq(&pdev->dev, irq, sdma_int_handler, 0, "sdma",
			       sdma);
	if (ret)
		goto err_irq;

	sdma->irq = irq;

	sdma->script_addrs = kzalloc(sizeof(*sdma->script_addrs), GFP_KERNEL);
	if (!sdma->script_addrs) {
		ret = -ENOMEM;
		goto err_irq;
	}

	/* initially no scripts available */
	saddr_arr = (s32 *)sdma->script_addrs;
	for (i = 0; i < SDMA_SCRIPT_ADDRS_ARRAY_SIZE_V1; i++)
		saddr_arr[i] = -EINVAL;

	dma_cap_set(DMA_SLAVE, sdma->dma_device.cap_mask);
	dma_cap_set(DMA_CYCLIC, sdma->dma_device.cap_mask);
	dma_cap_set(DMA_MEMCPY, sdma->dma_device.cap_mask);

	INIT_LIST_HEAD(&sdma->dma_device.channels);
	/* Initialize channel parameters */
	for (i = 0; i < MAX_DMA_CHANNELS; i++) {
		struct sdma_channel *sdmac = &sdma->channel[i];

		sdmac->sdma = sdma;

		sdmac->channel = i;
		sdmac->vc.desc_free = sdma_desc_free;
		INIT_WORK(&sdmac->terminate_worker,
				sdma_channel_terminate_work);
		/*
		 * Add the channel to the DMAC list. Do not add channel 0 though
		 * because we need it internally in the SDMA driver. This also means
		 * that channel 0 in dmaengine counting matches sdma channel 1.
		 */
		if (i)
			vchan_init(&sdmac->vc, &sdma->dma_device);
	}

	ret = sdma_init(sdma);
	if (ret)
		goto err_init;

	ret = sdma_event_remap(sdma);
	if (ret)
		goto err_init;

	if (sdma->drvdata->script_addrs)
		sdma_add_scripts(sdma, sdma->drvdata->script_addrs);
	if (pdata && pdata->script_addrs)
		sdma_add_scripts(sdma, pdata->script_addrs);

	sdma->dma_device.dev = &pdev->dev;

	sdma->dma_device.device_alloc_chan_resources = sdma_alloc_chan_resources;
	sdma->dma_device.device_free_chan_resources = sdma_free_chan_resources;
	sdma->dma_device.device_tx_status = sdma_tx_status;
	sdma->dma_device.device_prep_slave_sg = sdma_prep_slave_sg;
	sdma->dma_device.device_prep_dma_cyclic = sdma_prep_dma_cyclic;
	sdma->dma_device.device_config = sdma_config;
	sdma->dma_device.device_terminate_all = sdma_disable_channel_async;
	sdma->dma_device.device_synchronize = sdma_channel_synchronize;
	sdma->dma_device.src_addr_widths = SDMA_DMA_BUSWIDTHS;
	sdma->dma_device.dst_addr_widths = SDMA_DMA_BUSWIDTHS;
	sdma->dma_device.directions = SDMA_DMA_DIRECTIONS;
	sdma->dma_device.residue_granularity = DMA_RESIDUE_GRANULARITY_SEGMENT;
	sdma->dma_device.device_prep_dma_memcpy = sdma_prep_memcpy;
	sdma->dma_device.device_issue_pending = sdma_issue_pending;
	sdma->dma_device.dev->dma_parms = &sdma->dma_parms;
	sdma->dma_device.copy_align = 2;
	dma_set_max_seg_size(sdma->dma_device.dev, SDMA_BD_MAX_CNT);

	platform_set_drvdata(pdev, sdma);

	ret = dma_async_device_register(&sdma->dma_device);
	if (ret) {
		dev_err(&pdev->dev, "unable to register\n");
		goto err_init;
	}

	if (np) {
		ret = of_dma_controller_register(np, sdma_xlate, sdma);
		if (ret) {
			dev_err(&pdev->dev, "failed to register controller\n");
			goto err_register;
		}

		spba_bus = of_find_compatible_node(NULL, NULL, "fsl,spba-bus");
		ret = of_address_to_resource(spba_bus, 0, &spba_res);
		if (!ret) {
			sdma->spba_start_addr = spba_res.start;
			sdma->spba_end_addr = spba_res.end;
		}
		of_node_put(spba_bus);

		sdma->iram_pool = of_gen_pool_get(np, "iram", 0);
		if (sdma->iram_pool)
			dev_info(&pdev->dev, "alloc bd from iram. \n");
	}

	/*
	 * Kick off firmware loading as the very last step:
	 * attempt to load firmware only if we're not on the error path, because
	 * the firmware callback requires a fully functional and allocated sdma
	 * instance.
	 */
	if (pdata) {
		ret = sdma_get_firmware(sdma, pdata->fw_name);
		if (ret)
			dev_warn(&pdev->dev, "failed to get firmware from platform data\n");
	} else {
		/*
		 * Because that device tree does not encode ROM script address,
		 * the RAM script in firmware is mandatory for device tree
		 * probe, otherwise it fails.
		 */
		ret = of_property_read_string(np, "fsl,sdma-ram-script-name",
					      &fw_name);
		if (ret) {
			dev_warn(&pdev->dev, "failed to get firmware name\n");
		} else {
			ret = sdma_get_firmware(sdma, fw_name);
			if (ret)
				dev_warn(&pdev->dev, "failed to get firmware from device tree\n");
		}
	}

	sdma->fw_name = fw_name;

	return 0;

err_register:
	dma_async_device_unregister(&sdma->dma_device);
err_init:
	kfree(sdma->script_addrs);
err_irq:
	clk_unprepare(sdma->clk_ahb);
err_clk:
	clk_unprepare(sdma->clk_ipg);
	return ret;
}

static int sdma_remove(struct platform_device *pdev)
{
	struct sdma_engine *sdma = platform_get_drvdata(pdev);
	int i;

	devm_free_irq(&pdev->dev, sdma->irq, sdma);
	dma_async_device_unregister(&sdma->dma_device);
	kfree(sdma->script_addrs);
	clk_unprepare(sdma->clk_ahb);
	clk_unprepare(sdma->clk_ipg);
	/* Kill the tasklet */
	for (i = 0; i < MAX_DMA_CHANNELS; i++) {
		struct sdma_channel *sdmac = &sdma->channel[i];

		tasklet_kill(&sdmac->vc.task);
		sdma_free_chan_resources(&sdmac->vc.chan);
	}

	platform_set_drvdata(pdev, NULL);
	return 0;
}

#ifdef CONFIG_PM_SLEEP
static int sdma_suspend(struct device *dev)
{
	struct platform_device *pdev = to_platform_device(dev);
	struct sdma_engine *sdma = platform_get_drvdata(pdev);
	int i, ret = 0;

	/* Do nothing if not i.MX6SX or i.MX7D*/
	if (sdma->drvdata != &sdma_imx6sx && sdma->drvdata != &sdma_imx7d
	    && sdma->drvdata != &sdma_imx6ul)
		return 0;

	clk_enable(sdma->clk_ipg);
	clk_enable(sdma->clk_ahb);

	ret = sdma_save_restore_context(sdma, true);
	if (ret) {
		dev_err(sdma->dev, "save context error!\n");
		return ret;
	}
	/* save regs */
	for (i = 0; i < MXC_SDMA_SAVED_REG_NUM; i++) {
		/*
		 * 0x78(SDMA_XTRIG_CONF2+4)~0x100(SDMA_CHNPRI_O) registers are
		 * reserved and can't be touched. Skip these regs.
		 */
		if (i > SDMA_XTRIG_CONF2 / 4)
			sdma->save_regs[i] = readl_relaxed(sdma->regs +
							   MXC_SDMA_RESERVED_REG
							   + 4 * i);
		else
			sdma->save_regs[i] = readl_relaxed(sdma->regs + 4 * i);
	}

	clk_disable(sdma->clk_ipg);
	clk_disable(sdma->clk_ahb);

	return 0;
}

static int sdma_resume(struct device *dev)
{
	struct platform_device *pdev = to_platform_device(dev);
	struct sdma_engine *sdma = platform_get_drvdata(pdev);
	unsigned long timeout = jiffies + msecs_to_jiffies(2);
	int i, ret;

	/* Do nothing if not i.MX6SX or i.MX7D*/
	if (sdma->drvdata != &sdma_imx6sx && sdma->drvdata != &sdma_imx7d
	    && sdma->drvdata != &sdma_imx6ul)
		return 0;

	clk_enable(sdma->clk_ipg);
	clk_enable(sdma->clk_ahb);
	/* Do nothing if mega/fast mix not turned off */
	if (readl_relaxed(sdma->regs + SDMA_H_C0PTR)) {
		clk_disable(sdma->clk_ipg);
		clk_disable(sdma->clk_ahb);
		return 0;
	}

	/* Firmware was lost, mark as "not ready" */
	sdma->fw_loaded = false;

	/* restore regs and load firmware */
	for (i = 0; i < MXC_SDMA_SAVED_REG_NUM; i++) {
		/*
		 * 0x78(SDMA_XTRIG_CONF2+4)~0x100(SDMA_CHNPRI_O) registers are
		 * reserved and can't be touched. Skip these regs.
		 */
		if (i > SDMA_XTRIG_CONF2 / 4)
			writel_relaxed(sdma->save_regs[i], sdma->regs +
				       MXC_SDMA_RESERVED_REG + 4 * i);
		/* set static context switch  mode before channel0 running */
		else if (i == SDMA_H_CONFIG / 4)
			writel_relaxed(sdma->save_regs[i] & ~SDMA_H_CONFIG_CSM,
					sdma->regs + SDMA_H_CONFIG);
		else
			writel_relaxed(sdma->save_regs[i], sdma->regs + 4 * i);
	}

	/* prepare priority for channel0 to start */
	sdma_set_channel_priority(&sdma->channel[0], MXC_SDMA_DEFAULT_PRIORITY);

	ret = sdma_get_firmware(sdma, sdma->fw_name);
	if (ret) {
		dev_warn(&pdev->dev, "failed to get firmware\n");
		goto out;
	}
	/* wait firmware loaded */
	do {
		if (time_after(jiffies, timeout)) {
			dev_warn(&pdev->dev, "failed to load firmware\n");
			break;
		}
		usleep_range(50, 500);
	} while (!sdma->fw_loaded);

	ret = sdma_save_restore_context(sdma, false);
	if (ret) {
		dev_err(sdma->dev, "restore context error!\n");
		goto out;
	}
out:
	clk_disable(sdma->clk_ipg);
	clk_disable(sdma->clk_ahb);

	return ret;
}
#endif

static const struct dev_pm_ops sdma_pm_ops = {
	SET_LATE_SYSTEM_SLEEP_PM_OPS(sdma_suspend, sdma_resume)
};

static struct platform_driver sdma_driver = {
	.driver		= {
		.name	= "imx-sdma",
		.of_match_table = sdma_dt_ids,
		.pm = &sdma_pm_ops,
	},
	.id_table	= sdma_devtypes,
	.remove		= sdma_remove,
	.probe		= sdma_probe,
};

module_platform_driver(sdma_driver);

MODULE_AUTHOR("Sascha Hauer, Pengutronix <s.hauer@pengutronix.de>");
MODULE_DESCRIPTION("i.MX SDMA driver");
#if IS_ENABLED(CONFIG_SOC_IMX6Q)
MODULE_FIRMWARE("imx/sdma/sdma-imx6q.bin");
#endif
#if IS_ENABLED(CONFIG_SOC_IMX7D)
MODULE_FIRMWARE("imx/sdma/sdma-imx7d.bin");
#endif
MODULE_LICENSE("GPL");<|MERGE_RESOLUTION|>--- conflicted
+++ resolved
@@ -1520,19 +1520,13 @@
 
 	sdma_channel_synchronize(chan);
 
-<<<<<<< HEAD
-	sdma_event_disable(sdmac, sdmac->event_id0);
-
-=======
 	if (sdmac->event_id0 >= 0)
 		sdma_event_disable(sdmac, sdmac->event_id0);
->>>>>>> 18fe53f6
 	if (sdmac->event_id1)
 		sdma_event_disable(sdmac, sdmac->event_id1);
 
 	sdmac->event_id0 = 0;
 	sdmac->event_id1 = 0;
-	sdmac->context_loaded = false;
 
 	sdma_set_channel_priority(sdmac, 0);
 
@@ -1849,17 +1843,11 @@
 	memcpy(&sdmac->slave_config, dmaengine_cfg, sizeof(*dmaengine_cfg));
 
 	/* Set ENBLn earlier to make sure dma request triggered after that */
-<<<<<<< HEAD
-	if (sdmac->event_id0 >= sdmac->sdma->drvdata->num_events)
-		return -EINVAL;
-	sdma_event_enable(sdmac, sdmac->event_id0);
-=======
 	if (sdmac->event_id0 >= 0) {
 		if (sdmac->event_id0 >= sdmac->sdma->drvdata->num_events)
 			return -EINVAL;
 		sdma_event_enable(sdmac, sdmac->event_id0);
 	}
->>>>>>> 18fe53f6
 
 	if (sdmac->event_id1) {
 		if (sdmac->event_id1 >= sdmac->sdma->drvdata->num_events)
