// SPDX-License-Identifier: GPL-2.0
/*
 * Copyright 2021 NXP
 */

#include <linux/bitfield.h>
#include <linux/clk-provider.h>
#include <linux/err.h>
#include <linux/export.h>
#include <linux/io.h>
#include <linux/iopoll.h>
#include <linux/slab.h>
#include <asm/div64.h>

#include "clk.h"

#define PLL_CTRL		0x0
#define HW_CTRL_SEL		BIT(16)
#define CLKMUX_BYPASS		BIT(2)
#define CLKMUX_EN		BIT(1)
#define POWERUP_MASK		BIT(0)

#define PLL_ANA_PRG		0x10
#define PLL_SPREAD_SPECTRUM	0x30

#define PLL_NUMERATOR		0x40
#define PLL_MFN_MASK		GENMASK(31, 2)

#define PLL_DENOMINATOR		0x50
#define PLL_MFD_MASK		GENMASK(29, 0)

#define PLL_DIV			0x60
#define PLL_MFI_MASK		GENMASK(24, 16)
#define PLL_RDIV_MASK		GENMASK(15, 13)
#define PLL_ODIV_MASK		GENMASK(7, 0)

#define PLL_DFS_CTRL(x)		(0x70 + (x) * 0x10)

#define PLL_STATUS		0xF0
#define LOCK_STATUS		BIT(0)

#define DFS_STATUS		0xF4

#define LOCK_TIMEOUT_US		200

#define PLL_FRACN_GP(_rate, _mfi, _mfn, _mfd, _rdiv, _odiv)	\
	{							\
		.rate	=	(_rate),			\
		.mfi	=	(_mfi),				\
		.mfn	=	(_mfn),				\
		.mfd	=	(_mfd),				\
		.rdiv	=	(_rdiv),			\
		.odiv	=	(_odiv),			\
	}

struct clk_fracn_gppll {
	struct clk_hw			hw;
	void __iomem			*base;
	const struct imx_fracn_gppll_rate_table *rate_table;
	int rate_count;
};

/*
 * Fvco = (Fref / rdiv) * (MFI + MFN / MFD)
 * Fout = Fvco / odiv
 * The (Fref / rdiv) should be in range 20MHz to 40MHz
 * The Fvco should be in range 2.5Ghz to 5Ghz
 */
static const struct imx_fracn_gppll_rate_table fracn_tbl[] = {
<<<<<<< HEAD
	PLL_FRACN_GP(1700000000U, 141, 0, 0, 1, 2),
	PLL_FRACN_GP(1400000000U, 175, 0, 0, 1, 3),
	PLL_FRACN_GP(1039500000U, 173, 25, 100, 1, 4),
	PLL_FRACN_GP(900000000U, 150, 0, 0, 1, 4),
=======
>>>>>>> 61fd484b
	PLL_FRACN_GP(650000000U, 162, 50, 100, 0, 6),
	PLL_FRACN_GP(594000000U, 198, 0, 1, 0, 8),
	PLL_FRACN_GP(560000000U, 140, 0, 1, 0, 6),
	PLL_FRACN_GP(498000000U, 166, 0, 1, 0, 8),
	PLL_FRACN_GP(484000000U, 121, 0, 1, 0, 6),
	PLL_FRACN_GP(445333333U, 167, 0, 1, 0, 9),
	PLL_FRACN_GP(400000000U, 200, 0, 1, 0, 12),
<<<<<<< HEAD
	PLL_FRACN_GP(393216000U, 163, 84, 100, 0, 10),
	PLL_FRACN_GP(300000000U, 150, 0, 1, 0, 12)
=======
	PLL_FRACN_GP(393216000U, 163, 84, 100, 0, 10)
>>>>>>> 61fd484b
};

struct imx_fracn_gppll_clk imx_fracn_gppll = {
	.rate_table = fracn_tbl,
	.rate_count = ARRAY_SIZE(fracn_tbl),
};
EXPORT_SYMBOL_GPL(imx_fracn_gppll);

static inline struct clk_fracn_gppll *to_clk_fracn_gppll(struct clk_hw *hw)
{
	return container_of(hw, struct clk_fracn_gppll, hw);
}

static const struct imx_fracn_gppll_rate_table *
imx_get_pll_settings(struct clk_fracn_gppll *pll, unsigned long rate)
{
	const struct imx_fracn_gppll_rate_table *rate_table = pll->rate_table;
	int i;

	for (i = 0; i < pll->rate_count; i++)
		if (rate == rate_table[i].rate)
			return &rate_table[i];

	return NULL;
}

static long clk_fracn_gppll_round_rate(struct clk_hw *hw, unsigned long rate,
				       unsigned long *prate)
{
	struct clk_fracn_gppll *pll = to_clk_fracn_gppll(hw);
	const struct imx_fracn_gppll_rate_table *rate_table = pll->rate_table;
	int i;

	/* Assuming rate_table is in descending order */
	for (i = 0; i < pll->rate_count; i++)
		if (rate >= rate_table[i].rate)
			return rate_table[i].rate;

	/* return minimum supported value */
	return rate_table[pll->rate_count - 1].rate;
}

static unsigned long clk_fracn_gppll_recalc_rate(struct clk_hw *hw, unsigned long parent_rate)
{
	struct clk_fracn_gppll *pll = to_clk_fracn_gppll(hw);
	const struct imx_fracn_gppll_rate_table *rate_table = pll->rate_table;
	u32 pll_numerator, pll_denominator, pll_div;
	u32 mfi, mfn, mfd, rdiv, odiv;
	u64 fvco = parent_rate;
	long rate = 0;
	int i;

	pll_numerator = readl_relaxed(pll->base + PLL_NUMERATOR);
	mfn = FIELD_GET(PLL_MFN_MASK, pll_numerator);

	pll_denominator = readl_relaxed(pll->base + PLL_DENOMINATOR);
	mfd = FIELD_GET(PLL_MFD_MASK, pll_denominator);

	pll_div = readl_relaxed(pll->base + PLL_DIV);
	mfi = FIELD_GET(PLL_MFI_MASK, pll_div);

	rdiv = FIELD_GET(PLL_RDIV_MASK, pll_div);
	odiv = FIELD_GET(PLL_ODIV_MASK, pll_div);

	/*
	 * Sometimes, the recalculated rate has deviation due to
	 * the frac part. So find the accurate pll rate from the table
	 * first, if no match rate in the table, use the rate calculated
	 * from the equation below.
	 */
	for (i = 0; i < pll->rate_count; i++) {
		if (rate_table[i].mfn == mfn && rate_table[i].mfi == mfi &&
		    rate_table[i].mfd == mfd && rate_table[i].rdiv == rdiv &&
		    rate_table[i].odiv == odiv)
			rate = rate_table[i].rate;
	}

	if (rate)
		return (unsigned long)rate;

	if (!rdiv)
		rdiv = rdiv + 1;

	switch (odiv) {
	case 0:
		odiv = 2;
		break;
	case 1:
		odiv = 3;
		break;
	default:
		break;
	}

	/* Fvco = Fref * (MFI + MFN / MFD) */
	fvco = fvco * mfi * mfd + fvco * mfn;
	do_div(fvco, mfd * rdiv * odiv);

	return (unsigned long)fvco;
}

static int clk_fracn_gppll_wait_lock(struct clk_fracn_gppll *pll)
{
	u32 val;

	return readl_poll_timeout(pll->base + PLL_STATUS, val,
				  val & LOCK_STATUS, 0, LOCK_TIMEOUT_US);
}

static int clk_fracn_gppll_set_rate(struct clk_hw *hw, unsigned long drate,
				    unsigned long prate)
{
	struct clk_fracn_gppll *pll = to_clk_fracn_gppll(hw);
	const struct imx_fracn_gppll_rate_table *rate;
	u32 tmp, pll_div, ana_mfn;
	int ret;

	rate = imx_get_pll_settings(pll, drate);

	/* Hardware control select disable. PLL is control by register */
	tmp = readl_relaxed(pll->base + PLL_CTRL);
	tmp &= ~HW_CTRL_SEL;
	writel_relaxed(tmp, pll->base + PLL_CTRL);

	/* Disable output */
	tmp = readl_relaxed(pll->base + PLL_CTRL);
	tmp &= ~CLKMUX_EN;
	writel_relaxed(tmp, pll->base + PLL_CTRL);

	/* Power Down */
	tmp &= ~POWERUP_MASK;
	writel_relaxed(tmp, pll->base + PLL_CTRL);

	/* Disable BYPASS */
	tmp &= ~CLKMUX_BYPASS;
	writel_relaxed(tmp, pll->base + PLL_CTRL);

	pll_div = FIELD_PREP(PLL_RDIV_MASK, rate->rdiv) | rate->odiv |
		FIELD_PREP(PLL_MFI_MASK, rate->mfi);
	writel_relaxed(pll_div, pll->base + PLL_DIV);
	writel_relaxed(rate->mfd, pll->base + PLL_DENOMINATOR);
	writel_relaxed(FIELD_PREP(PLL_MFN_MASK, rate->mfn), pll->base + PLL_NUMERATOR);

	/* Wait for 5us according to fracn mode pll doc */
	udelay(5);

	/* Enable Powerup */
	tmp |= POWERUP_MASK;
	writel_relaxed(tmp, pll->base + PLL_CTRL);

	/* Wait Lock */
	ret = clk_fracn_gppll_wait_lock(pll);
	if (ret)
		return ret;

	/* Enable output */
	tmp |= CLKMUX_EN;
	writel_relaxed(tmp, pll->base + PLL_CTRL);

	ana_mfn = readl_relaxed(pll->base + PLL_STATUS);
	ana_mfn = FIELD_GET(PLL_MFN_MASK, ana_mfn);

	WARN(ana_mfn != rate->mfn, "ana_mfn != rate->mfn\n");

	return 0;
}

static int clk_fracn_gppll_prepare(struct clk_hw *hw)
{
	struct clk_fracn_gppll *pll = to_clk_fracn_gppll(hw);
	u32 val;
	int ret;

	val = readl_relaxed(pll->base + PLL_CTRL);
	if (val & POWERUP_MASK)
		return 0;

	val |= CLKMUX_BYPASS;
	writel_relaxed(val, pll->base + PLL_CTRL);

	val |= POWERUP_MASK;
	writel_relaxed(val, pll->base + PLL_CTRL);

	val |= CLKMUX_EN;
	writel_relaxed(val, pll->base + PLL_CTRL);

	ret = clk_fracn_gppll_wait_lock(pll);
	if (ret)
		return ret;

	val &= ~CLKMUX_BYPASS;
	writel_relaxed(val, pll->base + PLL_CTRL);

	return 0;
}

static int clk_fracn_gppll_is_prepared(struct clk_hw *hw)
{
	struct clk_fracn_gppll *pll = to_clk_fracn_gppll(hw);
	u32 val;

	val = readl_relaxed(pll->base + PLL_CTRL);

	return (val & POWERUP_MASK) ? 1 : 0;
}

static void clk_fracn_gppll_unprepare(struct clk_hw *hw)
{
	struct clk_fracn_gppll *pll = to_clk_fracn_gppll(hw);
	u32 val;

	val = readl_relaxed(pll->base + PLL_CTRL);
	val &= ~POWERUP_MASK;
	writel_relaxed(val, pll->base + PLL_CTRL);
}

static const struct clk_ops clk_fracn_gppll_ops = {
	.prepare	= clk_fracn_gppll_prepare,
	.unprepare	= clk_fracn_gppll_unprepare,
	.is_prepared	= clk_fracn_gppll_is_prepared,
	.recalc_rate	= clk_fracn_gppll_recalc_rate,
	.round_rate	= clk_fracn_gppll_round_rate,
	.set_rate	= clk_fracn_gppll_set_rate,
};

struct clk_hw *imx_clk_fracn_gppll(const char *name, const char *parent_name, void __iomem *base,
				   const struct imx_fracn_gppll_clk *pll_clk)
{
	struct clk_fracn_gppll *pll;
	struct clk_hw *hw;
	struct clk_init_data init;
	int ret;

	pll = kzalloc(sizeof(*pll), GFP_KERNEL);
	if (!pll)
		return ERR_PTR(-ENOMEM);

	init.name = name;
	init.flags = pll_clk->flags;
	init.parent_names = &parent_name;
	init.num_parents = 1;
	init.ops = &clk_fracn_gppll_ops;

	pll->base = base;
	pll->hw.init = &init;
	pll->rate_table = pll_clk->rate_table;
	pll->rate_count = pll_clk->rate_count;

	hw = &pll->hw;

	ret = clk_hw_register(NULL, hw);
	if (ret) {
		pr_err("%s: failed to register pll %s %d\n", __func__, name, ret);
		kfree(pll);
		return ERR_PTR(ret);
	}

	return hw;
}
EXPORT_SYMBOL_GPL(imx_clk_fracn_gppll);<|MERGE_RESOLUTION|>--- conflicted
+++ resolved
@@ -67,13 +67,10 @@
  * The Fvco should be in range 2.5Ghz to 5Ghz
  */
 static const struct imx_fracn_gppll_rate_table fracn_tbl[] = {
-<<<<<<< HEAD
 	PLL_FRACN_GP(1700000000U, 141, 0, 0, 1, 2),
 	PLL_FRACN_GP(1400000000U, 175, 0, 0, 1, 3),
 	PLL_FRACN_GP(1039500000U, 173, 25, 100, 1, 4),
 	PLL_FRACN_GP(900000000U, 150, 0, 0, 1, 4),
-=======
->>>>>>> 61fd484b
 	PLL_FRACN_GP(650000000U, 162, 50, 100, 0, 6),
 	PLL_FRACN_GP(594000000U, 198, 0, 1, 0, 8),
 	PLL_FRACN_GP(560000000U, 140, 0, 1, 0, 6),
@@ -81,12 +78,8 @@
 	PLL_FRACN_GP(484000000U, 121, 0, 1, 0, 6),
 	PLL_FRACN_GP(445333333U, 167, 0, 1, 0, 9),
 	PLL_FRACN_GP(400000000U, 200, 0, 1, 0, 12),
-<<<<<<< HEAD
 	PLL_FRACN_GP(393216000U, 163, 84, 100, 0, 10),
 	PLL_FRACN_GP(300000000U, 150, 0, 1, 0, 12)
-=======
-	PLL_FRACN_GP(393216000U, 163, 84, 100, 0, 10)
->>>>>>> 61fd484b
 };
 
 struct imx_fracn_gppll_clk imx_fracn_gppll = {
