--- conflicted
+++ resolved
@@ -51,11 +51,8 @@
 		.hs_wdth_mask	= 0xff,
 		.hs_wdth_shift	= 24,
 		.has_overlay	= false,
-<<<<<<< HEAD
 		.ipversion	= 3,
-=======
 		.has_ctrl2	= false,
->>>>>>> c31c2cca
 	},
 	[MXSFB_V4] = {
 		.transfer_count	= LCDC_V4_TRANSFER_COUNT,
@@ -64,11 +61,8 @@
 		.hs_wdth_mask	= 0x3fff,
 		.hs_wdth_shift	= 18,
 		.has_overlay	= false,
-<<<<<<< HEAD
 		.ipversion	= 4,
-=======
 		.has_ctrl2	= true,
->>>>>>> c31c2cca
 	},
 	[MXSFB_V6] = {
 		.transfer_count	= LCDC_V4_TRANSFER_COUNT,
@@ -77,11 +71,8 @@
 		.hs_wdth_mask	= 0x3fff,
 		.hs_wdth_shift	= 18,
 		.has_overlay	= true,
-<<<<<<< HEAD
 		.ipversion	= 6,
-=======
 		.has_ctrl2	= true,
->>>>>>> c31c2cca
 	},
 };
 
