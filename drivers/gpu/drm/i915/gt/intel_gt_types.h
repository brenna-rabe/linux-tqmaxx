--- conflicted
+++ resolved
@@ -73,11 +73,8 @@
 
 	struct intel_uc uc;
 
-<<<<<<< HEAD
-=======
 	struct mutex tlb_invalidate_lock;
 
->>>>>>> 754e0b0e
 	struct i915_wa_list wa_list;
 
 	struct intel_gt_timelines {
