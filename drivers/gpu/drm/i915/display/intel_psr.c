/*
 * Copyright © 2014 Intel Corporation
 *
 * Permission is hereby granted, free of charge, to any person obtaining a
 * copy of this software and associated documentation files (the "Software"),
 * to deal in the Software without restriction, including without limitation
 * the rights to use, copy, modify, merge, publish, distribute, sublicense,
 * and/or sell copies of the Software, and to permit persons to whom the
 * Software is furnished to do so, subject to the following conditions:
 *
 * The above copyright notice and this permission notice (including the next
 * paragraph) shall be included in all copies or substantial portions of the
 * Software.
 *
 * THE SOFTWARE IS PROVIDED "AS IS", WITHOUT WARRANTY OF ANY KIND, EXPRESS OR
 * IMPLIED, INCLUDING BUT NOT LIMITED TO THE WARRANTIES OF MERCHANTABILITY,
 * FITNESS FOR A PARTICULAR PURPOSE AND NONINFRINGEMENT.  IN NO EVENT SHALL
 * THE AUTHORS OR COPYRIGHT HOLDERS BE LIABLE FOR ANY CLAIM, DAMAGES OR OTHER
 * LIABILITY, WHETHER IN AN ACTION OF CONTRACT, TORT OR OTHERWISE, ARISING
 * FROM, OUT OF OR IN CONNECTION WITH THE SOFTWARE OR THE USE OR OTHER
 * DEALINGS IN THE SOFTWARE.
 */

#include <drm/drm_atomic_helper.h>

#include "display/intel_dp.h"

#include "i915_drv.h"
#include "intel_atomic.h"
#include "intel_display_types.h"
#include "intel_psr.h"
#include "intel_sprite.h"

/**
 * DOC: Panel Self Refresh (PSR/SRD)
 *
 * Since Haswell Display controller supports Panel Self-Refresh on display
 * panels witch have a remote frame buffer (RFB) implemented according to PSR
 * spec in eDP1.3. PSR feature allows the display to go to lower standby states
 * when system is idle but display is on as it eliminates display refresh
 * request to DDR memory completely as long as the frame buffer for that
 * display is unchanged.
 *
 * Panel Self Refresh must be supported by both Hardware (source) and
 * Panel (sink).
 *
 * PSR saves power by caching the framebuffer in the panel RFB, which allows us
 * to power down the link and memory controller. For DSI panels the same idea
 * is called "manual mode".
 *
 * The implementation uses the hardware-based PSR support which automatically
 * enters/exits self-refresh mode. The hardware takes care of sending the
 * required DP aux message and could even retrain the link (that part isn't
 * enabled yet though). The hardware also keeps track of any frontbuffer
 * changes to know when to exit self-refresh mode again. Unfortunately that
 * part doesn't work too well, hence why the i915 PSR support uses the
 * software frontbuffer tracking to make sure it doesn't miss a screen
 * update. For this integration intel_psr_invalidate() and intel_psr_flush()
 * get called by the frontbuffer tracking code. Note that because of locking
 * issues the self-refresh re-enable code is done from a work queue, which
 * must be correctly synchronized/cancelled when shutting down the pipe."
 */

static bool psr_global_enabled(u32 debug)
{
	switch (debug & I915_PSR_DEBUG_MODE_MASK) {
	case I915_PSR_DEBUG_DEFAULT:
		return i915_modparams.enable_psr;
	case I915_PSR_DEBUG_DISABLE:
		return false;
	default:
		return true;
	}
}

static bool intel_psr2_enabled(struct drm_i915_private *dev_priv,
			       const struct intel_crtc_state *crtc_state)
{
	/* Cannot enable DSC and PSR2 simultaneously */
	WARN_ON(crtc_state->dsc.compression_enable &&
		crtc_state->has_psr2);

	switch (dev_priv->psr.debug & I915_PSR_DEBUG_MODE_MASK) {
	case I915_PSR_DEBUG_DISABLE:
	case I915_PSR_DEBUG_FORCE_PSR1:
		return false;
	default:
		return crtc_state->has_psr2;
	}
}

static void psr_irq_control(struct drm_i915_private *dev_priv)
{
	enum transcoder trans_shift;
	u32 mask, val;
	i915_reg_t imr_reg;

	/*
	 * gen12+ has registers relative to transcoder and one per transcoder
	 * using the same bit definition: handle it as TRANSCODER_EDP to force
	 * 0 shift in bit definition
	 */
	if (INTEL_GEN(dev_priv) >= 12) {
		trans_shift = 0;
		imr_reg = TRANS_PSR_IMR(dev_priv->psr.transcoder);
	} else {
		trans_shift = dev_priv->psr.transcoder;
		imr_reg = EDP_PSR_IMR;
	}

	mask = EDP_PSR_ERROR(trans_shift);
	if (dev_priv->psr.debug & I915_PSR_DEBUG_IRQ)
		mask |= EDP_PSR_POST_EXIT(trans_shift) |
			EDP_PSR_PRE_ENTRY(trans_shift);

	/* Warning: it is masking/setting reserved bits too */
	val = I915_READ(imr_reg);
	val &= ~EDP_PSR_TRANS_MASK(trans_shift);
	val |= ~mask;
	I915_WRITE(imr_reg, val);
}

static void psr_event_print(u32 val, bool psr2_enabled)
{
	DRM_DEBUG_KMS("PSR exit events: 0x%x\n", val);
	if (val & PSR_EVENT_PSR2_WD_TIMER_EXPIRE)
		DRM_DEBUG_KMS("\tPSR2 watchdog timer expired\n");
	if ((val & PSR_EVENT_PSR2_DISABLED) && psr2_enabled)
		DRM_DEBUG_KMS("\tPSR2 disabled\n");
	if (val & PSR_EVENT_SU_DIRTY_FIFO_UNDERRUN)
		DRM_DEBUG_KMS("\tSU dirty FIFO underrun\n");
	if (val & PSR_EVENT_SU_CRC_FIFO_UNDERRUN)
		DRM_DEBUG_KMS("\tSU CRC FIFO underrun\n");
	if (val & PSR_EVENT_GRAPHICS_RESET)
		DRM_DEBUG_KMS("\tGraphics reset\n");
	if (val & PSR_EVENT_PCH_INTERRUPT)
		DRM_DEBUG_KMS("\tPCH interrupt\n");
	if (val & PSR_EVENT_MEMORY_UP)
		DRM_DEBUG_KMS("\tMemory up\n");
	if (val & PSR_EVENT_FRONT_BUFFER_MODIFY)
		DRM_DEBUG_KMS("\tFront buffer modification\n");
	if (val & PSR_EVENT_WD_TIMER_EXPIRE)
		DRM_DEBUG_KMS("\tPSR watchdog timer expired\n");
	if (val & PSR_EVENT_PIPE_REGISTERS_UPDATE)
		DRM_DEBUG_KMS("\tPIPE registers updated\n");
	if (val & PSR_EVENT_REGISTER_UPDATE)
		DRM_DEBUG_KMS("\tRegister updated\n");
	if (val & PSR_EVENT_HDCP_ENABLE)
		DRM_DEBUG_KMS("\tHDCP enabled\n");
	if (val & PSR_EVENT_KVMR_SESSION_ENABLE)
		DRM_DEBUG_KMS("\tKVMR session enabled\n");
	if (val & PSR_EVENT_VBI_ENABLE)
		DRM_DEBUG_KMS("\tVBI enabled\n");
	if (val & PSR_EVENT_LPSP_MODE_EXIT)
		DRM_DEBUG_KMS("\tLPSP mode exited\n");
	if ((val & PSR_EVENT_PSR_DISABLE) && !psr2_enabled)
		DRM_DEBUG_KMS("\tPSR disabled\n");
}

void intel_psr_irq_handler(struct drm_i915_private *dev_priv, u32 psr_iir)
{
	enum transcoder cpu_transcoder = dev_priv->psr.transcoder;
	enum transcoder trans_shift;
	i915_reg_t imr_reg;
	ktime_t time_ns =  ktime_get();

	if (INTEL_GEN(dev_priv) >= 12) {
		trans_shift = 0;
		imr_reg = TRANS_PSR_IMR(dev_priv->psr.transcoder);
	} else {
		trans_shift = dev_priv->psr.transcoder;
		imr_reg = EDP_PSR_IMR;
	}

	if (psr_iir & EDP_PSR_PRE_ENTRY(trans_shift)) {
		dev_priv->psr.last_entry_attempt = time_ns;
		DRM_DEBUG_KMS("[transcoder %s] PSR entry attempt in 2 vblanks\n",
			      transcoder_name(cpu_transcoder));
	}

	if (psr_iir & EDP_PSR_POST_EXIT(trans_shift)) {
		dev_priv->psr.last_exit = time_ns;
		DRM_DEBUG_KMS("[transcoder %s] PSR exit completed\n",
			      transcoder_name(cpu_transcoder));

		if (INTEL_GEN(dev_priv) >= 9) {
			u32 val = I915_READ(PSR_EVENT(cpu_transcoder));
			bool psr2_enabled = dev_priv->psr.psr2_enabled;

			I915_WRITE(PSR_EVENT(cpu_transcoder), val);
			psr_event_print(val, psr2_enabled);
		}
	}

	if (psr_iir & EDP_PSR_ERROR(trans_shift)) {
		u32 val;

		DRM_WARN("[transcoder %s] PSR aux error\n",
			 transcoder_name(cpu_transcoder));

		dev_priv->psr.irq_aux_error = true;

		/*
		 * If this interruption is not masked it will keep
		 * interrupting so fast that it prevents the scheduled
		 * work to run.
		 * Also after a PSR error, we don't want to arm PSR
		 * again so we don't care about unmask the interruption
		 * or unset irq_aux_error.
		 */
		val = I915_READ(imr_reg);
		val |= EDP_PSR_ERROR(trans_shift);
		I915_WRITE(imr_reg, val);

		schedule_work(&dev_priv->psr.work);
	}
}

static bool intel_dp_get_alpm_status(struct intel_dp *intel_dp)
{
	u8 alpm_caps = 0;

	if (drm_dp_dpcd_readb(&intel_dp->aux, DP_RECEIVER_ALPM_CAP,
			      &alpm_caps) != 1)
		return false;
	return alpm_caps & DP_ALPM_CAP;
}

static u8 intel_dp_get_sink_sync_latency(struct intel_dp *intel_dp)
{
	u8 val = 8; /* assume the worst if we can't read the value */

	if (drm_dp_dpcd_readb(&intel_dp->aux,
			      DP_SYNCHRONIZATION_LATENCY_IN_SINK, &val) == 1)
		val &= DP_MAX_RESYNC_FRAME_COUNT_MASK;
	else
		DRM_DEBUG_KMS("Unable to get sink synchronization latency, assuming 8 frames\n");
	return val;
}

static u16 intel_dp_get_su_x_granulartiy(struct intel_dp *intel_dp)
{
	u16 val;
	ssize_t r;

	/*
	 * Returning the default X granularity if granularity not required or
	 * if DPCD read fails
	 */
	if (!(intel_dp->psr_dpcd[1] & DP_PSR2_SU_GRANULARITY_REQUIRED))
		return 4;

	r = drm_dp_dpcd_read(&intel_dp->aux, DP_PSR2_SU_X_GRANULARITY, &val, 2);
	if (r != 2)
		DRM_DEBUG_KMS("Unable to read DP_PSR2_SU_X_GRANULARITY\n");

	/*
	 * Spec says that if the value read is 0 the default granularity should
	 * be used instead.
	 */
	if (r != 2 || val == 0)
		val = 4;

	return val;
}

void intel_psr_init_dpcd(struct intel_dp *intel_dp)
{
	struct drm_i915_private *dev_priv =
		to_i915(dp_to_dig_port(intel_dp)->base.base.dev);

	if (dev_priv->psr.dp) {
		DRM_WARN("More than one eDP panel found, PSR support should be extended\n");
		return;
	}

	drm_dp_dpcd_read(&intel_dp->aux, DP_PSR_SUPPORT, intel_dp->psr_dpcd,
			 sizeof(intel_dp->psr_dpcd));

	if (!intel_dp->psr_dpcd[0])
		return;
	DRM_DEBUG_KMS("eDP panel supports PSR version %x\n",
		      intel_dp->psr_dpcd[0]);

	if (drm_dp_has_quirk(&intel_dp->desc, DP_DPCD_QUIRK_NO_PSR)) {
		DRM_DEBUG_KMS("PSR support not currently available for this panel\n");
		return;
	}

	if (!(intel_dp->edp_dpcd[1] & DP_EDP_SET_POWER_CAP)) {
		DRM_DEBUG_KMS("Panel lacks power state control, PSR cannot be enabled\n");
		return;
	}

	dev_priv->psr.sink_support = true;
	dev_priv->psr.sink_sync_latency =
		intel_dp_get_sink_sync_latency(intel_dp);

	dev_priv->psr.dp = intel_dp;

	if (INTEL_GEN(dev_priv) >= 9 &&
	    (intel_dp->psr_dpcd[0] == DP_PSR2_WITH_Y_COORD_IS_SUPPORTED)) {
		bool y_req = intel_dp->psr_dpcd[1] &
			     DP_PSR2_SU_Y_COORDINATE_REQUIRED;
		bool alpm = intel_dp_get_alpm_status(intel_dp);

		/*
		 * All panels that supports PSR version 03h (PSR2 +
		 * Y-coordinate) can handle Y-coordinates in VSC but we are
		 * only sure that it is going to be used when required by the
		 * panel. This way panel is capable to do selective update
		 * without a aux frame sync.
		 *
		 * To support PSR version 02h and PSR version 03h without
		 * Y-coordinate requirement panels we would need to enable
		 * GTC first.
		 */
		dev_priv->psr.sink_psr2_support = y_req && alpm;
		DRM_DEBUG_KMS("PSR2 %ssupported\n",
			      dev_priv->psr.sink_psr2_support ? "" : "not ");

		if (dev_priv->psr.sink_psr2_support) {
			dev_priv->psr.colorimetry_support =
				intel_dp_get_colorimetry_status(intel_dp);
			dev_priv->psr.su_x_granularity =
				intel_dp_get_su_x_granulartiy(intel_dp);
		}
	}
}

static void intel_psr_setup_vsc(struct intel_dp *intel_dp,
				const struct intel_crtc_state *crtc_state)
{
	struct intel_digital_port *intel_dig_port = dp_to_dig_port(intel_dp);
	struct drm_i915_private *dev_priv = dp_to_i915(intel_dp);
	struct dp_sdp psr_vsc;

	if (dev_priv->psr.psr2_enabled) {
		/* Prepare VSC Header for SU as per EDP 1.4 spec, Table 6.11 */
		memset(&psr_vsc, 0, sizeof(psr_vsc));
		psr_vsc.sdp_header.HB0 = 0;
		psr_vsc.sdp_header.HB1 = 0x7;
		if (dev_priv->psr.colorimetry_support) {
			psr_vsc.sdp_header.HB2 = 0x5;
			psr_vsc.sdp_header.HB3 = 0x13;
		} else {
			psr_vsc.sdp_header.HB2 = 0x4;
			psr_vsc.sdp_header.HB3 = 0xe;
		}
	} else {
		/* Prepare VSC packet as per EDP 1.3 spec, Table 3.10 */
		memset(&psr_vsc, 0, sizeof(psr_vsc));
		psr_vsc.sdp_header.HB0 = 0;
		psr_vsc.sdp_header.HB1 = 0x7;
		psr_vsc.sdp_header.HB2 = 0x2;
		psr_vsc.sdp_header.HB3 = 0x8;
	}

	intel_dig_port->write_infoframe(&intel_dig_port->base,
					crtc_state,
					DP_SDP_VSC, &psr_vsc, sizeof(psr_vsc));
}

static void hsw_psr_setup_aux(struct intel_dp *intel_dp)
{
	struct drm_i915_private *dev_priv = dp_to_i915(intel_dp);
	u32 aux_clock_divider, aux_ctl;
	int i;
	static const u8 aux_msg[] = {
		[0] = DP_AUX_NATIVE_WRITE << 4,
		[1] = DP_SET_POWER >> 8,
		[2] = DP_SET_POWER & 0xff,
		[3] = 1 - 1,
		[4] = DP_SET_POWER_D0,
	};
	u32 psr_aux_mask = EDP_PSR_AUX_CTL_TIME_OUT_MASK |
			   EDP_PSR_AUX_CTL_MESSAGE_SIZE_MASK |
			   EDP_PSR_AUX_CTL_PRECHARGE_2US_MASK |
			   EDP_PSR_AUX_CTL_BIT_CLOCK_2X_MASK;

	BUILD_BUG_ON(sizeof(aux_msg) > 20);
	for (i = 0; i < sizeof(aux_msg); i += 4)
		I915_WRITE(EDP_PSR_AUX_DATA(dev_priv->psr.transcoder, i >> 2),
			   intel_dp_pack_aux(&aux_msg[i], sizeof(aux_msg) - i));

	aux_clock_divider = intel_dp->get_aux_clock_divider(intel_dp, 0);

	/* Start with bits set for DDI_AUX_CTL register */
	aux_ctl = intel_dp->get_aux_send_ctl(intel_dp, sizeof(aux_msg),
					     aux_clock_divider);

	/* Select only valid bits for SRD_AUX_CTL */
	aux_ctl &= psr_aux_mask;
	I915_WRITE(EDP_PSR_AUX_CTL(dev_priv->psr.transcoder), aux_ctl);
}

static void intel_psr_enable_sink(struct intel_dp *intel_dp)
{
	struct drm_i915_private *dev_priv = dp_to_i915(intel_dp);
	u8 dpcd_val = DP_PSR_ENABLE;

	/* Enable ALPM at sink for psr2 */
	if (dev_priv->psr.psr2_enabled) {
		drm_dp_dpcd_writeb(&intel_dp->aux, DP_RECEIVER_ALPM_CONFIG,
				   DP_ALPM_ENABLE |
				   DP_ALPM_LOCK_ERROR_IRQ_HPD_ENABLE);

		dpcd_val |= DP_PSR_ENABLE_PSR2 | DP_PSR_IRQ_HPD_WITH_CRC_ERRORS;
	} else {
		if (dev_priv->psr.link_standby)
			dpcd_val |= DP_PSR_MAIN_LINK_ACTIVE;

		if (INTEL_GEN(dev_priv) >= 8)
			dpcd_val |= DP_PSR_CRC_VERIFICATION;
	}

	drm_dp_dpcd_writeb(&intel_dp->aux, DP_PSR_EN_CFG, dpcd_val);

	drm_dp_dpcd_writeb(&intel_dp->aux, DP_SET_POWER, DP_SET_POWER_D0);
}

static u32 intel_psr1_get_tp_time(struct intel_dp *intel_dp)
{
	struct drm_i915_private *dev_priv = dp_to_i915(intel_dp);
	u32 val = 0;

	if (INTEL_GEN(dev_priv) >= 11)
		val |= EDP_PSR_TP4_TIME_0US;

	if (dev_priv->vbt.psr.tp1_wakeup_time_us == 0)
		val |= EDP_PSR_TP1_TIME_0us;
	else if (dev_priv->vbt.psr.tp1_wakeup_time_us <= 100)
		val |= EDP_PSR_TP1_TIME_100us;
	else if (dev_priv->vbt.psr.tp1_wakeup_time_us <= 500)
		val |= EDP_PSR_TP1_TIME_500us;
	else
		val |= EDP_PSR_TP1_TIME_2500us;

	if (dev_priv->vbt.psr.tp2_tp3_wakeup_time_us == 0)
		val |= EDP_PSR_TP2_TP3_TIME_0us;
	else if (dev_priv->vbt.psr.tp2_tp3_wakeup_time_us <= 100)
		val |= EDP_PSR_TP2_TP3_TIME_100us;
	else if (dev_priv->vbt.psr.tp2_tp3_wakeup_time_us <= 500)
		val |= EDP_PSR_TP2_TP3_TIME_500us;
	else
		val |= EDP_PSR_TP2_TP3_TIME_2500us;

	if (intel_dp_source_supports_hbr2(intel_dp) &&
	    drm_dp_tps3_supported(intel_dp->dpcd))
		val |= EDP_PSR_TP1_TP3_SEL;
	else
		val |= EDP_PSR_TP1_TP2_SEL;

	return val;
}

static void hsw_activate_psr1(struct intel_dp *intel_dp)
{
	struct drm_i915_private *dev_priv = dp_to_i915(intel_dp);
	u32 max_sleep_time = 0x1f;
	u32 val = EDP_PSR_ENABLE;

	/* Let's use 6 as the minimum to cover all known cases including the
	 * off-by-one issue that HW has in some cases.
	 */
	int idle_frames = max(6, dev_priv->vbt.psr.idle_frames);

	/* sink_sync_latency of 8 means source has to wait for more than 8
	 * frames, we'll go with 9 frames for now
	 */
	idle_frames = max(idle_frames, dev_priv->psr.sink_sync_latency + 1);
	val |= idle_frames << EDP_PSR_IDLE_FRAME_SHIFT;

	val |= max_sleep_time << EDP_PSR_MAX_SLEEP_TIME_SHIFT;
	if (IS_HASWELL(dev_priv))
		val |= EDP_PSR_MIN_LINK_ENTRY_TIME_8_LINES;

	if (dev_priv->psr.link_standby)
		val |= EDP_PSR_LINK_STANDBY;

	val |= intel_psr1_get_tp_time(intel_dp);

	if (INTEL_GEN(dev_priv) >= 8)
		val |= EDP_PSR_CRC_ENABLE;

	val |= (I915_READ(EDP_PSR_CTL(dev_priv->psr.transcoder)) &
		EDP_PSR_RESTORE_PSR_ACTIVE_CTX_MASK);
	I915_WRITE(EDP_PSR_CTL(dev_priv->psr.transcoder), val);
}

static void hsw_activate_psr2(struct intel_dp *intel_dp)
{
	struct drm_i915_private *dev_priv = dp_to_i915(intel_dp);
	u32 val;

	/* Let's use 6 as the minimum to cover all known cases including the
	 * off-by-one issue that HW has in some cases.
	 */
	int idle_frames = max(6, dev_priv->vbt.psr.idle_frames);

	idle_frames = max(idle_frames, dev_priv->psr.sink_sync_latency + 1);
	val = idle_frames << EDP_PSR2_IDLE_FRAME_SHIFT;

	val |= EDP_PSR2_ENABLE | EDP_SU_TRACK_ENABLE;
	if (INTEL_GEN(dev_priv) >= 10 || IS_GEMINILAKE(dev_priv))
		val |= EDP_Y_COORDINATE_ENABLE;

	val |= EDP_PSR2_FRAME_BEFORE_SU(dev_priv->psr.sink_sync_latency + 1);

	if (dev_priv->vbt.psr.psr2_tp2_tp3_wakeup_time_us >= 0 &&
	    dev_priv->vbt.psr.psr2_tp2_tp3_wakeup_time_us <= 50)
		val |= EDP_PSR2_TP2_TIME_50us;
	else if (dev_priv->vbt.psr.psr2_tp2_tp3_wakeup_time_us <= 100)
		val |= EDP_PSR2_TP2_TIME_100us;
	else if (dev_priv->vbt.psr.psr2_tp2_tp3_wakeup_time_us <= 500)
		val |= EDP_PSR2_TP2_TIME_500us;
	else
		val |= EDP_PSR2_TP2_TIME_2500us;

	/*
	 * PSR2 HW is incorrectly using EDP_PSR_TP1_TP3_SEL and BSpec is
	 * recommending keep this bit unset while PSR2 is enabled.
	 */
	I915_WRITE(EDP_PSR_CTL(dev_priv->psr.transcoder), 0);

	I915_WRITE(EDP_PSR2_CTL(dev_priv->psr.transcoder), val);
}

static bool
transcoder_has_psr2(struct drm_i915_private *dev_priv, enum transcoder trans)
{
	if (INTEL_GEN(dev_priv) < 9)
		return false;
	else if (INTEL_GEN(dev_priv) >= 12)
		return trans == TRANSCODER_A;
	else
		return trans == TRANSCODER_EDP;
}

static u32 intel_get_frame_time_us(const struct intel_crtc_state *cstate)
{
	if (!cstate || !cstate->hw.active)
		return 0;

	return DIV_ROUND_UP(1000 * 1000,
			    drm_mode_vrefresh(&cstate->hw.adjusted_mode));
}

static void psr2_program_idle_frames(struct drm_i915_private *dev_priv,
				     u32 idle_frames)
{
	u32 val;

	idle_frames <<=  EDP_PSR2_IDLE_FRAME_SHIFT;
	val = I915_READ(EDP_PSR2_CTL(dev_priv->psr.transcoder));
	val &= ~EDP_PSR2_IDLE_FRAME_MASK;
	val |= idle_frames;
	I915_WRITE(EDP_PSR2_CTL(dev_priv->psr.transcoder), val);
}

static void tgl_psr2_enable_dc3co(struct drm_i915_private *dev_priv)
{
	psr2_program_idle_frames(dev_priv, 0);
	intel_display_power_set_target_dc_state(dev_priv, DC_STATE_EN_DC3CO);
}

static void tgl_psr2_disable_dc3co(struct drm_i915_private *dev_priv)
{
	int idle_frames;

	intel_display_power_set_target_dc_state(dev_priv, DC_STATE_EN_UPTO_DC6);
	/*
	 * Restore PSR2 idle frame let's use 6 as the minimum to cover all known
	 * cases including the off-by-one issue that HW has in some cases.
	 */
	idle_frames = max(6, dev_priv->vbt.psr.idle_frames);
	idle_frames = max(idle_frames, dev_priv->psr.sink_sync_latency + 1);
	psr2_program_idle_frames(dev_priv, idle_frames);
}

static void tgl_dc5_idle_thread(struct work_struct *work)
{
	struct drm_i915_private *dev_priv =
		container_of(work, typeof(*dev_priv), psr.idle_work.work);

	mutex_lock(&dev_priv->psr.lock);
	/* If delayed work is pending, it is not idle */
	if (delayed_work_pending(&dev_priv->psr.idle_work))
		goto unlock;

	DRM_DEBUG_KMS("DC5/6 idle thread\n");
	tgl_psr2_disable_dc3co(dev_priv);
unlock:
	mutex_unlock(&dev_priv->psr.lock);
}

static void tgl_disallow_dc3co_on_psr2_exit(struct drm_i915_private *dev_priv)
{
	if (!dev_priv->psr.dc3co_enabled)
		return;

	cancel_delayed_work(&dev_priv->psr.idle_work);
	/* Before PSR2 exit disallow dc3co*/
	tgl_psr2_disable_dc3co(dev_priv);
}

static bool intel_psr2_config_valid(struct intel_dp *intel_dp,
				    struct intel_crtc_state *crtc_state)
{
	struct drm_i915_private *dev_priv = dp_to_i915(intel_dp);
	int crtc_hdisplay = crtc_state->hw.adjusted_mode.crtc_hdisplay;
	int crtc_vdisplay = crtc_state->hw.adjusted_mode.crtc_vdisplay;
	int psr_max_h = 0, psr_max_v = 0, max_bpp = 0;

	if (!dev_priv->psr.sink_psr2_support)
		return false;

	if (!transcoder_has_psr2(dev_priv, crtc_state->cpu_transcoder)) {
		DRM_DEBUG_KMS("PSR2 not supported in transcoder %s\n",
			      transcoder_name(crtc_state->cpu_transcoder));
		return false;
	}

	/*
	 * DSC and PSR2 cannot be enabled simultaneously. If a requested
	 * resolution requires DSC to be enabled, priority is given to DSC
	 * over PSR2.
	 */
	if (crtc_state->dsc.compression_enable) {
		DRM_DEBUG_KMS("PSR2 cannot be enabled since DSC is enabled\n");
		return false;
	}

	if (INTEL_GEN(dev_priv) >= 12) {
		psr_max_h = 5120;
		psr_max_v = 3200;
		max_bpp = 30;
	} else if (INTEL_GEN(dev_priv) >= 10 || IS_GEMINILAKE(dev_priv)) {
		psr_max_h = 4096;
		psr_max_v = 2304;
		max_bpp = 24;
	} else if (IS_GEN(dev_priv, 9)) {
		psr_max_h = 3640;
		psr_max_v = 2304;
		max_bpp = 24;
	}

	if (crtc_hdisplay > psr_max_h || crtc_vdisplay > psr_max_v) {
		DRM_DEBUG_KMS("PSR2 not enabled, resolution %dx%d > max supported %dx%d\n",
			      crtc_hdisplay, crtc_vdisplay,
			      psr_max_h, psr_max_v);
		return false;
	}

	if (crtc_state->pipe_bpp > max_bpp) {
		DRM_DEBUG_KMS("PSR2 not enabled, pipe bpp %d > max supported %d\n",
			      crtc_state->pipe_bpp, max_bpp);
		return false;
	}

	/*
	 * HW sends SU blocks of size four scan lines, which means the starting
	 * X coordinate and Y granularity requirements will always be met. We
	 * only need to validate the SU block width is a multiple of
	 * x granularity.
	 */
	if (crtc_hdisplay % dev_priv->psr.su_x_granularity) {
		DRM_DEBUG_KMS("PSR2 not enabled, hdisplay(%d) not multiple of %d\n",
			      crtc_hdisplay, dev_priv->psr.su_x_granularity);
		return false;
	}

	if (crtc_state->crc_enabled) {
		DRM_DEBUG_KMS("PSR2 not enabled because it would inhibit pipe CRC calculation\n");
		return false;
	}

	return true;
}

void intel_psr_compute_config(struct intel_dp *intel_dp,
			      struct intel_crtc_state *crtc_state)
{
	struct intel_digital_port *dig_port = dp_to_dig_port(intel_dp);
	struct drm_i915_private *dev_priv = dp_to_i915(intel_dp);
	const struct drm_display_mode *adjusted_mode =
		&crtc_state->hw.adjusted_mode;
	int psr_setup_time;

	if (!CAN_PSR(dev_priv))
		return;

	if (intel_dp != dev_priv->psr.dp)
		return;

	/*
	 * HSW spec explicitly says PSR is tied to port A.
	 * BDW+ platforms have a instance of PSR registers per transcoder but
	 * for now it only supports one instance of PSR, so lets keep it
	 * hardcoded to PORT_A
	 */
	if (dig_port->base.port != PORT_A) {
		DRM_DEBUG_KMS("PSR condition failed: Port not supported\n");
		return;
	}

	if (dev_priv->psr.sink_not_reliable) {
		DRM_DEBUG_KMS("PSR sink implementation is not reliable\n");
		return;
	}

	if (adjusted_mode->flags & DRM_MODE_FLAG_INTERLACE) {
		DRM_DEBUG_KMS("PSR condition failed: Interlaced mode enabled\n");
		return;
	}

	psr_setup_time = drm_dp_psr_setup_time(intel_dp->psr_dpcd);
	if (psr_setup_time < 0) {
		DRM_DEBUG_KMS("PSR condition failed: Invalid PSR setup time (0x%02x)\n",
			      intel_dp->psr_dpcd[1]);
		return;
	}

	if (intel_usecs_to_scanlines(adjusted_mode, psr_setup_time) >
	    adjusted_mode->crtc_vtotal - adjusted_mode->crtc_vdisplay - 1) {
		DRM_DEBUG_KMS("PSR condition failed: PSR setup time (%d us) too long\n",
			      psr_setup_time);
		return;
	}

	crtc_state->has_psr = true;
	crtc_state->has_psr2 = intel_psr2_config_valid(intel_dp, crtc_state);
}

static void intel_psr_activate(struct intel_dp *intel_dp)
{
	struct drm_i915_private *dev_priv = dp_to_i915(intel_dp);

	if (transcoder_has_psr2(dev_priv, dev_priv->psr.transcoder))
		WARN_ON(I915_READ(EDP_PSR2_CTL(dev_priv->psr.transcoder)) & EDP_PSR2_ENABLE);

	WARN_ON(I915_READ(EDP_PSR_CTL(dev_priv->psr.transcoder)) & EDP_PSR_ENABLE);
	WARN_ON(dev_priv->psr.active);
	lockdep_assert_held(&dev_priv->psr.lock);

	/* psr1 and psr2 are mutually exclusive.*/
	if (dev_priv->psr.psr2_enabled)
		hsw_activate_psr2(intel_dp);
	else
		hsw_activate_psr1(intel_dp);

	dev_priv->psr.active = true;
}

static void intel_psr_enable_source(struct intel_dp *intel_dp,
				    const struct intel_crtc_state *crtc_state)
{
	struct drm_i915_private *dev_priv = dp_to_i915(intel_dp);
	enum transcoder cpu_transcoder = crtc_state->cpu_transcoder;
	u32 mask;

	/* Only HSW and BDW have PSR AUX registers that need to be setup. SKL+
	 * use hardcoded values PSR AUX transactions
	 */
	if (IS_HASWELL(dev_priv) || IS_BROADWELL(dev_priv))
		hsw_psr_setup_aux(intel_dp);

	if (dev_priv->psr.psr2_enabled && (IS_GEN(dev_priv, 9) &&
					   !IS_GEMINILAKE(dev_priv))) {
		i915_reg_t reg = CHICKEN_TRANS(cpu_transcoder);
		u32 chicken = I915_READ(reg);

		chicken |= PSR2_VSC_ENABLE_PROG_HEADER |
			   PSR2_ADD_VERTICAL_LINE_COUNT;
		I915_WRITE(reg, chicken);
	}

	/*
	 * Per Spec: Avoid continuous PSR exit by masking MEMUP and HPD also
	 * mask LPSP to avoid dependency on other drivers that might block
	 * runtime_pm besides preventing  other hw tracking issues now we
	 * can rely on frontbuffer tracking.
	 */
	mask = EDP_PSR_DEBUG_MASK_MEMUP |
	       EDP_PSR_DEBUG_MASK_HPD |
	       EDP_PSR_DEBUG_MASK_LPSP |
	       EDP_PSR_DEBUG_MASK_MAX_SLEEP;

	if (INTEL_GEN(dev_priv) < 11)
		mask |= EDP_PSR_DEBUG_MASK_DISP_REG_WRITE;

	I915_WRITE(EDP_PSR_DEBUG(dev_priv->psr.transcoder), mask);

	psr_irq_control(dev_priv);
}

static void intel_psr_enable_locked(struct drm_i915_private *dev_priv,
				    const struct intel_crtc_state *crtc_state)
{
	struct intel_dp *intel_dp = dev_priv->psr.dp;
	u32 val;

	WARN_ON(dev_priv->psr.enabled);

	dev_priv->psr.psr2_enabled = intel_psr2_enabled(dev_priv, crtc_state);
	dev_priv->psr.busy_frontbuffer_bits = 0;
	dev_priv->psr.pipe = to_intel_crtc(crtc_state->uapi.crtc)->pipe;
	dev_priv->psr.dc3co_enabled = !!crtc_state->dc3co_exitline;
	dev_priv->psr.dc3co_exit_delay = intel_get_frame_time_us(crtc_state);
	dev_priv->psr.transcoder = crtc_state->cpu_transcoder;

	/*
	 * If a PSR error happened and the driver is reloaded, the EDP_PSR_IIR
	 * will still keep the error set even after the reset done in the
	 * irq_preinstall and irq_uninstall hooks.
	 * And enabling in this situation cause the screen to freeze in the
	 * first time that PSR HW tries to activate so lets keep PSR disabled
	 * to avoid any rendering problems.
	 */
	if (INTEL_GEN(dev_priv) >= 12) {
		val = I915_READ(TRANS_PSR_IIR(dev_priv->psr.transcoder));
		val &= EDP_PSR_ERROR(0);
	} else {
		val = I915_READ(EDP_PSR_IIR);
		val &= EDP_PSR_ERROR(dev_priv->psr.transcoder);
	}
	if (val) {
		dev_priv->psr.sink_not_reliable = true;
		DRM_DEBUG_KMS("PSR interruption error set, not enabling PSR\n");
		return;
	}

	DRM_DEBUG_KMS("Enabling PSR%s\n",
		      dev_priv->psr.psr2_enabled ? "2" : "1");
	intel_psr_setup_vsc(intel_dp, crtc_state);
	intel_psr_enable_sink(intel_dp);
	intel_psr_enable_source(intel_dp, crtc_state);
	dev_priv->psr.enabled = true;

	intel_psr_activate(intel_dp);
}

/**
 * intel_psr_enable - Enable PSR
 * @intel_dp: Intel DP
 * @crtc_state: new CRTC state
 *
 * This function can only be called after the pipe is fully trained and enabled.
 */
void intel_psr_enable(struct intel_dp *intel_dp,
		      const struct intel_crtc_state *crtc_state)
{
	struct drm_i915_private *dev_priv = dp_to_i915(intel_dp);

	if (!CAN_PSR(dev_priv) || dev_priv->psr.dp != intel_dp)
		return;

	dev_priv->psr.force_mode_changed = false;

	if (!crtc_state->has_psr)
		return;

	WARN_ON(dev_priv->drrs.dp);

	mutex_lock(&dev_priv->psr.lock);

	if (!psr_global_enabled(dev_priv->psr.debug)) {
		DRM_DEBUG_KMS("PSR disabled by flag\n");
		goto unlock;
	}

	intel_psr_enable_locked(dev_priv, crtc_state);

unlock:
	mutex_unlock(&dev_priv->psr.lock);
}

static void intel_psr_exit(struct drm_i915_private *dev_priv)
{
	u32 val;

	if (!dev_priv->psr.active) {
		if (transcoder_has_psr2(dev_priv, dev_priv->psr.transcoder)) {
			val = I915_READ(EDP_PSR2_CTL(dev_priv->psr.transcoder));
			WARN_ON(val & EDP_PSR2_ENABLE);
		}

		val = I915_READ(EDP_PSR_CTL(dev_priv->psr.transcoder));
		WARN_ON(val & EDP_PSR_ENABLE);

		return;
	}

	if (dev_priv->psr.psr2_enabled) {
		tgl_disallow_dc3co_on_psr2_exit(dev_priv);
		val = I915_READ(EDP_PSR2_CTL(dev_priv->psr.transcoder));
		WARN_ON(!(val & EDP_PSR2_ENABLE));
		val &= ~EDP_PSR2_ENABLE;
		I915_WRITE(EDP_PSR2_CTL(dev_priv->psr.transcoder), val);
	} else {
		val = I915_READ(EDP_PSR_CTL(dev_priv->psr.transcoder));
		WARN_ON(!(val & EDP_PSR_ENABLE));
		val &= ~EDP_PSR_ENABLE;
		I915_WRITE(EDP_PSR_CTL(dev_priv->psr.transcoder), val);
	}
	dev_priv->psr.active = false;
}

static void intel_psr_disable_locked(struct intel_dp *intel_dp)
{
	struct drm_i915_private *dev_priv = dp_to_i915(intel_dp);
	i915_reg_t psr_status;
	u32 psr_status_mask;

	lockdep_assert_held(&dev_priv->psr.lock);

	if (!dev_priv->psr.enabled)
		return;

	DRM_DEBUG_KMS("Disabling PSR%s\n",
		      dev_priv->psr.psr2_enabled ? "2" : "1");

	intel_psr_exit(dev_priv);

	if (dev_priv->psr.psr2_enabled) {
		psr_status = EDP_PSR2_STATUS(dev_priv->psr.transcoder);
		psr_status_mask = EDP_PSR2_STATUS_STATE_MASK;
	} else {
		psr_status = EDP_PSR_STATUS(dev_priv->psr.transcoder);
		psr_status_mask = EDP_PSR_STATUS_STATE_MASK;
	}

	/* Wait till PSR is idle */
	if (intel_de_wait_for_clear(dev_priv, psr_status,
				    psr_status_mask, 2000))
		DRM_ERROR("Timed out waiting PSR idle state\n");

	/* Disable PSR on Sink */
	drm_dp_dpcd_writeb(&intel_dp->aux, DP_PSR_EN_CFG, 0);

	if (dev_priv->psr.psr2_enabled)
		drm_dp_dpcd_writeb(&intel_dp->aux, DP_RECEIVER_ALPM_CONFIG, 0);

	dev_priv->psr.enabled = false;
}

/**
 * intel_psr_disable - Disable PSR
 * @intel_dp: Intel DP
 * @old_crtc_state: old CRTC state
 *
 * This function needs to be called before disabling pipe.
 */
void intel_psr_disable(struct intel_dp *intel_dp,
		       const struct intel_crtc_state *old_crtc_state)
{
	struct drm_i915_private *dev_priv = dp_to_i915(intel_dp);

	if (!old_crtc_state->has_psr)
		return;

	if (WARN_ON(!CAN_PSR(dev_priv)))
		return;

	mutex_lock(&dev_priv->psr.lock);

	intel_psr_disable_locked(intel_dp);

	mutex_unlock(&dev_priv->psr.lock);
	cancel_work_sync(&dev_priv->psr.work);
	cancel_delayed_work_sync(&dev_priv->psr.idle_work);
}

static void psr_force_hw_tracking_exit(struct drm_i915_private *dev_priv)
{
	if (INTEL_GEN(dev_priv) >= 9)
		/*
		 * Display WA #0884: skl+
		 * This documented WA for bxt can be safely applied
		 * broadly so we can force HW tracking to exit PSR
		 * instead of disabling and re-enabling.
		 * Workaround tells us to write 0 to CUR_SURFLIVE_A,
		 * but it makes more sense write to the current active
		 * pipe.
		 */
		I915_WRITE(CURSURFLIVE(dev_priv->psr.pipe), 0);
	else
		/*
		 * A write to CURSURFLIVE do not cause HW tracking to exit PSR
		 * on older gens so doing the manual exit instead.
		 */
		intel_psr_exit(dev_priv);
}

/**
 * intel_psr_update - Update PSR state
 * @intel_dp: Intel DP
 * @crtc_state: new CRTC state
 *
 * This functions will update PSR states, disabling, enabling or switching PSR
 * version when executing fastsets. For full modeset, intel_psr_disable() and
 * intel_psr_enable() should be called instead.
 */
void intel_psr_update(struct intel_dp *intel_dp,
		      const struct intel_crtc_state *crtc_state)
{
	struct drm_i915_private *dev_priv = dp_to_i915(intel_dp);
	struct i915_psr *psr = &dev_priv->psr;
	bool enable, psr2_enable;

	if (!CAN_PSR(dev_priv) || READ_ONCE(psr->dp) != intel_dp)
		return;

	dev_priv->psr.force_mode_changed = false;

	mutex_lock(&dev_priv->psr.lock);

	enable = crtc_state->has_psr && psr_global_enabled(psr->debug);
	psr2_enable = intel_psr2_enabled(dev_priv, crtc_state);

	if (enable == psr->enabled && psr2_enable == psr->psr2_enabled) {
		/* Force a PSR exit when enabling CRC to avoid CRC timeouts */
		if (crtc_state->crc_enabled && psr->enabled)
			psr_force_hw_tracking_exit(dev_priv);
		else if (INTEL_GEN(dev_priv) < 9 && psr->enabled) {
			/*
			 * Activate PSR again after a force exit when enabling
			 * CRC in older gens
			 */
			if (!dev_priv->psr.active &&
			    !dev_priv->psr.busy_frontbuffer_bits)
				schedule_work(&dev_priv->psr.work);
		}

		goto unlock;
	}

	if (psr->enabled)
		intel_psr_disable_locked(intel_dp);

	if (enable)
		intel_psr_enable_locked(dev_priv, crtc_state);

unlock:
	mutex_unlock(&dev_priv->psr.lock);
}

/**
 * intel_psr_wait_for_idle - wait for PSR1 to idle
 * @new_crtc_state: new CRTC state
 * @out_value: PSR status in case of failure
 *
 * This function is expected to be called from pipe_update_start() where it is
 * not expected to race with PSR enable or disable.
 *
 * Returns: 0 on success or -ETIMEOUT if PSR status does not idle.
 */
int intel_psr_wait_for_idle(const struct intel_crtc_state *new_crtc_state,
			    u32 *out_value)
{
	struct intel_crtc *crtc = to_intel_crtc(new_crtc_state->uapi.crtc);
	struct drm_i915_private *dev_priv = to_i915(crtc->base.dev);

	if (!dev_priv->psr.enabled || !new_crtc_state->has_psr)
		return 0;

	/* FIXME: Update this for PSR2 if we need to wait for idle */
	if (READ_ONCE(dev_priv->psr.psr2_enabled))
		return 0;

	/*
	 * From bspec: Panel Self Refresh (BDW+)
	 * Max. time for PSR to idle = Inverse of the refresh rate + 6 ms of
	 * exit training time + 1.5 ms of aux channel handshake. 50 ms is
	 * defensive enough to cover everything.
	 */

	return __intel_wait_for_register(&dev_priv->uncore,
					 EDP_PSR_STATUS(dev_priv->psr.transcoder),
					 EDP_PSR_STATUS_STATE_MASK,
					 EDP_PSR_STATUS_STATE_IDLE, 2, 50,
					 out_value);
}

static bool __psr_wait_for_idle_locked(struct drm_i915_private *dev_priv)
{
	i915_reg_t reg;
	u32 mask;
	int err;

	if (!dev_priv->psr.enabled)
		return false;

	if (dev_priv->psr.psr2_enabled) {
		reg = EDP_PSR2_STATUS(dev_priv->psr.transcoder);
		mask = EDP_PSR2_STATUS_STATE_MASK;
	} else {
		reg = EDP_PSR_STATUS(dev_priv->psr.transcoder);
		mask = EDP_PSR_STATUS_STATE_MASK;
	}

	mutex_unlock(&dev_priv->psr.lock);

	err = intel_de_wait_for_clear(dev_priv, reg, mask, 50);
	if (err)
		DRM_ERROR("Timed out waiting for PSR Idle for re-enable\n");

	/* After the unlocked wait, verify that PSR is still wanted! */
	mutex_lock(&dev_priv->psr.lock);
	return err == 0 && dev_priv->psr.enabled;
}

static int intel_psr_fastset_force(struct drm_i915_private *dev_priv)
{
	struct drm_device *dev = &dev_priv->drm;
	struct drm_modeset_acquire_ctx ctx;
	struct drm_atomic_state *state;
	struct intel_crtc *crtc;
	int err;

	state = drm_atomic_state_alloc(dev);
	if (!state)
		return -ENOMEM;

	drm_modeset_acquire_init(&ctx, DRM_MODESET_ACQUIRE_INTERRUPTIBLE);
	state->acquire_ctx = &ctx;

retry:
	for_each_intel_crtc(dev, crtc) {
		struct intel_crtc_state *crtc_state =
			intel_atomic_get_crtc_state(state, crtc);

		if (IS_ERR(crtc_state)) {
			err = PTR_ERR(crtc_state);
			goto error;
		}

		if (crtc_state->hw.active && crtc_state->has_psr) {
			/* Mark mode as changed to trigger a pipe->update() */
			crtc_state->uapi.mode_changed = true;
			break;
		}
	}

	err = drm_atomic_commit(state);

error:
	if (err == -EDEADLK) {
		drm_atomic_state_clear(state);
		err = drm_modeset_backoff(&ctx);
		if (!err)
			goto retry;
	}

	drm_modeset_drop_locks(&ctx);
	drm_modeset_acquire_fini(&ctx);
	drm_atomic_state_put(state);

	return err;
}

int intel_psr_debug_set(struct drm_i915_private *dev_priv, u64 val)
{
	const u32 mode = val & I915_PSR_DEBUG_MODE_MASK;
	u32 old_mode;
	int ret;

	if (val & ~(I915_PSR_DEBUG_IRQ | I915_PSR_DEBUG_MODE_MASK) ||
	    mode > I915_PSR_DEBUG_FORCE_PSR1) {
		DRM_DEBUG_KMS("Invalid debug mask %llx\n", val);
		return -EINVAL;
	}

	ret = mutex_lock_interruptible(&dev_priv->psr.lock);
	if (ret)
		return ret;

	old_mode = dev_priv->psr.debug & I915_PSR_DEBUG_MODE_MASK;
	dev_priv->psr.debug = val;

	/*
	 * Do it right away if it's already enabled, otherwise it will be done
	 * when enabling the source.
	 */
	if (dev_priv->psr.enabled)
		psr_irq_control(dev_priv);

	mutex_unlock(&dev_priv->psr.lock);

	if (old_mode != mode)
		ret = intel_psr_fastset_force(dev_priv);

	return ret;
}

static void intel_psr_handle_irq(struct drm_i915_private *dev_priv)
{
	struct i915_psr *psr = &dev_priv->psr;

	intel_psr_disable_locked(psr->dp);
	psr->sink_not_reliable = true;
	/* let's make sure that sink is awaken */
	drm_dp_dpcd_writeb(&psr->dp->aux, DP_SET_POWER, DP_SET_POWER_D0);
}

static void intel_psr_work(struct work_struct *work)
{
	struct drm_i915_private *dev_priv =
		container_of(work, typeof(*dev_priv), psr.work);

	mutex_lock(&dev_priv->psr.lock);

	if (!dev_priv->psr.enabled)
		goto unlock;

	if (READ_ONCE(dev_priv->psr.irq_aux_error))
		intel_psr_handle_irq(dev_priv);

	/*
	 * We have to make sure PSR is ready for re-enable
	 * otherwise it keeps disabled until next full enable/disable cycle.
	 * PSR might take some time to get fully disabled
	 * and be ready for re-enable.
	 */
	if (!__psr_wait_for_idle_locked(dev_priv))
		goto unlock;

	/*
	 * The delayed work can race with an invalidate hence we need to
	 * recheck. Since psr_flush first clears this and then reschedules we
	 * won't ever miss a flush when bailing out here.
	 */
	if (dev_priv->psr.busy_frontbuffer_bits || dev_priv->psr.active)
		goto unlock;

	intel_psr_activate(dev_priv->psr.dp);
unlock:
	mutex_unlock(&dev_priv->psr.lock);
}

/**
 * intel_psr_invalidate - Invalidade PSR
 * @dev_priv: i915 device
 * @frontbuffer_bits: frontbuffer plane tracking bits
 * @origin: which operation caused the invalidate
 *
 * Since the hardware frontbuffer tracking has gaps we need to integrate
 * with the software frontbuffer tracking. This function gets called every
 * time frontbuffer rendering starts and a buffer gets dirtied. PSR must be
 * disabled if the frontbuffer mask contains a buffer relevant to PSR.
 *
 * Dirty frontbuffers relevant to PSR are tracked in busy_frontbuffer_bits."
 */
void intel_psr_invalidate(struct drm_i915_private *dev_priv,
			  unsigned frontbuffer_bits, enum fb_op_origin origin)
{
	if (!CAN_PSR(dev_priv))
		return;

	if (origin == ORIGIN_FLIP)
		return;

	mutex_lock(&dev_priv->psr.lock);
	if (!dev_priv->psr.enabled) {
		mutex_unlock(&dev_priv->psr.lock);
		return;
	}

	frontbuffer_bits &= INTEL_FRONTBUFFER_ALL_MASK(dev_priv->psr.pipe);
	dev_priv->psr.busy_frontbuffer_bits |= frontbuffer_bits;

	if (frontbuffer_bits)
		intel_psr_exit(dev_priv);

	mutex_unlock(&dev_priv->psr.lock);
}

/*
 * When we will be completely rely on PSR2 S/W tracking in future,
 * intel_psr_flush() will invalidate and flush the PSR for ORIGIN_FLIP
 * event also therefore tgl_dc3co_flush() require to be changed
 * accrodingly in future.
 */
static void
tgl_dc3co_flush(struct drm_i915_private *dev_priv,
		unsigned int frontbuffer_bits, enum fb_op_origin origin)
{
	u32 delay;

	mutex_lock(&dev_priv->psr.lock);

	if (!dev_priv->psr.dc3co_enabled)
		goto unlock;

	if (!dev_priv->psr.psr2_enabled || !dev_priv->psr.active)
		goto unlock;

	/*
	 * At every frontbuffer flush flip event modified delay of delayed work,
	 * when delayed work schedules that means display has been idle.
	 */
	if (!(frontbuffer_bits &
	    INTEL_FRONTBUFFER_ALL_MASK(dev_priv->psr.pipe)))
		goto unlock;

	tgl_psr2_enable_dc3co(dev_priv);
	/* DC5/DC6 required idle frames = 6 */
	delay = 6 * dev_priv->psr.dc3co_exit_delay;
	mod_delayed_work(system_wq, &dev_priv->psr.idle_work,
			 usecs_to_jiffies(delay));

unlock:
	mutex_unlock(&dev_priv->psr.lock);
}

/**
 * intel_psr_flush - Flush PSR
 * @dev_priv: i915 device
 * @frontbuffer_bits: frontbuffer plane tracking bits
 * @origin: which operation caused the flush
 *
 * Since the hardware frontbuffer tracking has gaps we need to integrate
 * with the software frontbuffer tracking. This function gets called every
 * time frontbuffer rendering has completed and flushed out to memory. PSR
 * can be enabled again if no other frontbuffer relevant to PSR is dirty.
 *
 * Dirty frontbuffers relevant to PSR are tracked in busy_frontbuffer_bits.
 */
void intel_psr_flush(struct drm_i915_private *dev_priv,
		     unsigned frontbuffer_bits, enum fb_op_origin origin)
{
	if (!CAN_PSR(dev_priv))
		return;

	if (origin == ORIGIN_FLIP) {
		tgl_dc3co_flush(dev_priv, frontbuffer_bits, origin);
		return;
	}

	mutex_lock(&dev_priv->psr.lock);
	if (!dev_priv->psr.enabled) {
		mutex_unlock(&dev_priv->psr.lock);
		return;
	}

	frontbuffer_bits &= INTEL_FRONTBUFFER_ALL_MASK(dev_priv->psr.pipe);
	dev_priv->psr.busy_frontbuffer_bits &= ~frontbuffer_bits;

	/* By definition flush = invalidate + flush */
	if (frontbuffer_bits)
		psr_force_hw_tracking_exit(dev_priv);

	if (!dev_priv->psr.active && !dev_priv->psr.busy_frontbuffer_bits)
		schedule_work(&dev_priv->psr.work);
	mutex_unlock(&dev_priv->psr.lock);
}

/**
 * intel_psr_init - Init basic PSR work and mutex.
 * @dev_priv: i915 device private
 *
 * This function is  called only once at driver load to initialize basic
 * PSR stuff.
 */
void intel_psr_init(struct drm_i915_private *dev_priv)
{
	if (!HAS_PSR(dev_priv))
		return;

	if (!dev_priv->psr.sink_support)
		return;

	if (IS_HASWELL(dev_priv))
		/*
		 * HSW don't have PSR registers on the same space as transcoder
		 * so set this to a value that when subtract to the register
		 * in transcoder space results in the right offset for HSW
		 */
		dev_priv->hsw_psr_mmio_adjust = _SRD_CTL_EDP - _HSW_EDP_PSR_BASE;

	if (i915_modparams.enable_psr == -1)
		if (INTEL_GEN(dev_priv) < 9 || !dev_priv->vbt.psr.enable)
			i915_modparams.enable_psr = 0;

	/* Set link_standby x link_off defaults */
	if (IS_HASWELL(dev_priv) || IS_BROADWELL(dev_priv))
		/* HSW and BDW require workarounds that we don't implement. */
		dev_priv->psr.link_standby = false;
	else if (INTEL_GEN(dev_priv) < 12)
		/* For new platforms up to TGL let's respect VBT back again */
		dev_priv->psr.link_standby = dev_priv->vbt.psr.full_link;

	INIT_WORK(&dev_priv->psr.work, intel_psr_work);
	INIT_DELAYED_WORK(&dev_priv->psr.idle_work, tgl_dc5_idle_thread);
	mutex_init(&dev_priv->psr.lock);
}

static int psr_get_status_and_error_status(struct intel_dp *intel_dp,
					   u8 *status, u8 *error_status)
{
	struct drm_dp_aux *aux = &intel_dp->aux;
	int ret;

	ret = drm_dp_dpcd_readb(aux, DP_PSR_STATUS, status);
	if (ret != 1)
		return ret;

	ret = drm_dp_dpcd_readb(aux, DP_PSR_ERROR_STATUS, error_status);
	if (ret != 1)
		return ret;

	*status = *status & DP_PSR_SINK_STATE_MASK;

	return 0;
}

static void psr_alpm_check(struct intel_dp *intel_dp)
{
	struct drm_i915_private *dev_priv = dp_to_i915(intel_dp);
	struct drm_dp_aux *aux = &intel_dp->aux;
	struct i915_psr *psr = &dev_priv->psr;
	u8 val;
	int r;

	if (!psr->psr2_enabled)
		return;

	r = drm_dp_dpcd_readb(aux, DP_RECEIVER_ALPM_STATUS, &val);
	if (r != 1) {
		DRM_ERROR("Error reading ALPM status\n");
		return;
	}

	if (val & DP_ALPM_LOCK_TIMEOUT_ERROR) {
		intel_psr_disable_locked(intel_dp);
		psr->sink_not_reliable = true;
		DRM_DEBUG_KMS("ALPM lock timeout error, disabling PSR\n");

		/* Clearing error */
		drm_dp_dpcd_writeb(aux, DP_RECEIVER_ALPM_STATUS, val);
	}
}

static void psr_capability_changed_check(struct intel_dp *intel_dp)
{
	struct drm_i915_private *dev_priv = dp_to_i915(intel_dp);
	struct i915_psr *psr = &dev_priv->psr;
	u8 val;
	int r;

	r = drm_dp_dpcd_readb(&intel_dp->aux, DP_PSR_ESI, &val);
	if (r != 1) {
		DRM_ERROR("Error reading DP_PSR_ESI\n");
		return;
	}

	if (val & DP_PSR_CAPS_CHANGE) {
		intel_psr_disable_locked(intel_dp);
		psr->sink_not_reliable = true;
		DRM_DEBUG_KMS("Sink PSR capability changed, disabling PSR\n");

		/* Clearing it */
		drm_dp_dpcd_writeb(&intel_dp->aux, DP_PSR_ESI, val);
	}
}

void intel_psr_short_pulse(struct intel_dp *intel_dp)
{
	struct drm_i915_private *dev_priv = dp_to_i915(intel_dp);
	struct i915_psr *psr = &dev_priv->psr;
	u8 status, error_status;
	const u8 errors = DP_PSR_RFB_STORAGE_ERROR |
			  DP_PSR_VSC_SDP_UNCORRECTABLE_ERROR |
			  DP_PSR_LINK_CRC_ERROR;

	if (!CAN_PSR(dev_priv) || !intel_dp_is_edp(intel_dp))
		return;

	mutex_lock(&psr->lock);

	if (!psr->enabled || psr->dp != intel_dp)
		goto exit;

	if (psr_get_status_and_error_status(intel_dp, &status, &error_status)) {
		DRM_ERROR("Error reading PSR status or error status\n");
		goto exit;
	}

	if (status == DP_PSR_SINK_INTERNAL_ERROR || (error_status & errors)) {
		intel_psr_disable_locked(intel_dp);
		psr->sink_not_reliable = true;
	}

	if (status == DP_PSR_SINK_INTERNAL_ERROR && !error_status)
		DRM_DEBUG_KMS("PSR sink internal error, disabling PSR\n");
	if (error_status & DP_PSR_RFB_STORAGE_ERROR)
		DRM_DEBUG_KMS("PSR RFB storage error, disabling PSR\n");
	if (error_status & DP_PSR_VSC_SDP_UNCORRECTABLE_ERROR)
		DRM_DEBUG_KMS("PSR VSC SDP uncorrectable error, disabling PSR\n");
	if (error_status & DP_PSR_LINK_CRC_ERROR)
		DRM_DEBUG_KMS("PSR Link CRC error, disabling PSR\n");

	if (error_status & ~errors)
		DRM_ERROR("PSR_ERROR_STATUS unhandled errors %x\n",
			  error_status & ~errors);
	/* clear status register */
	drm_dp_dpcd_writeb(&intel_dp->aux, DP_PSR_ERROR_STATUS, error_status);

	psr_alpm_check(intel_dp);
	psr_capability_changed_check(intel_dp);

exit:
	mutex_unlock(&psr->lock);
}

bool intel_psr_enabled(struct intel_dp *intel_dp)
{
	struct drm_i915_private *dev_priv = dp_to_i915(intel_dp);
	bool ret;

	if (!CAN_PSR(dev_priv) || !intel_dp_is_edp(intel_dp))
		return false;

	mutex_lock(&dev_priv->psr.lock);
	ret = (dev_priv->psr.dp == intel_dp && dev_priv->psr.enabled);
	mutex_unlock(&dev_priv->psr.lock);

	return ret;
}

void intel_psr_atomic_check(struct drm_connector *connector,
			    struct drm_connector_state *old_state,
			    struct drm_connector_state *new_state)
{
	struct drm_i915_private *dev_priv = to_i915(connector->dev);
	struct intel_connector *intel_connector;
	struct intel_digital_port *dig_port;
	struct drm_crtc_state *crtc_state;

	if (!CAN_PSR(dev_priv) || !new_state->crtc ||
<<<<<<< HEAD
	    dev_priv->psr.initially_probed)
=======
	    !dev_priv->psr.force_mode_changed)
>>>>>>> 2c523b34
		return;

	intel_connector = to_intel_connector(connector);
	dig_port = enc_to_dig_port(intel_connector->encoder);
	if (dev_priv->psr.dp != &dig_port->dp)
		return;

	crtc_state = drm_atomic_get_new_crtc_state(new_state->state,
						   new_state->crtc);
	crtc_state->mode_changed = true;
<<<<<<< HEAD
	dev_priv->psr.initially_probed = true;
=======
}

void intel_psr_set_force_mode_changed(struct intel_dp *intel_dp)
{
	struct drm_i915_private *dev_priv;

	if (!intel_dp)
		return;

	dev_priv = dp_to_i915(intel_dp);
	if (!CAN_PSR(dev_priv) || intel_dp != dev_priv->psr.dp)
		return;

	dev_priv->psr.force_mode_changed = true;
>>>>>>> 2c523b34
}<|MERGE_RESOLUTION|>--- conflicted
+++ resolved
@@ -1538,11 +1538,7 @@
 	struct drm_crtc_state *crtc_state;
 
 	if (!CAN_PSR(dev_priv) || !new_state->crtc ||
-<<<<<<< HEAD
-	    dev_priv->psr.initially_probed)
-=======
 	    !dev_priv->psr.force_mode_changed)
->>>>>>> 2c523b34
 		return;
 
 	intel_connector = to_intel_connector(connector);
@@ -1553,9 +1549,6 @@
 	crtc_state = drm_atomic_get_new_crtc_state(new_state->state,
 						   new_state->crtc);
 	crtc_state->mode_changed = true;
-<<<<<<< HEAD
-	dev_priv->psr.initially_probed = true;
-=======
 }
 
 void intel_psr_set_force_mode_changed(struct intel_dp *intel_dp)
@@ -1570,5 +1563,4 @@
 		return;
 
 	dev_priv->psr.force_mode_changed = true;
->>>>>>> 2c523b34
 }