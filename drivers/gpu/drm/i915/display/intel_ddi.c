/*
 * Copyright © 2012 Intel Corporation
 *
 * Permission is hereby granted, free of charge, to any person obtaining a
 * copy of this software and associated documentation files (the "Software"),
 * to deal in the Software without restriction, including without limitation
 * the rights to use, copy, modify, merge, publish, distribute, sublicense,
 * and/or sell copies of the Software, and to permit persons to whom the
 * Software is furnished to do so, subject to the following conditions:
 *
 * The above copyright notice and this permission notice (including the next
 * paragraph) shall be included in all copies or substantial portions of the
 * Software.
 *
 * THE SOFTWARE IS PROVIDED "AS IS", WITHOUT WARRANTY OF ANY KIND, EXPRESS OR
 * IMPLIED, INCLUDING BUT NOT LIMITED TO THE WARRANTIES OF MERCHANTABILITY,
 * FITNESS FOR A PARTICULAR PURPOSE AND NONINFRINGEMENT.  IN NO EVENT SHALL
 * THE AUTHORS OR COPYRIGHT HOLDERS BE LIABLE FOR ANY CLAIM, DAMAGES OR OTHER
 * LIABILITY, WHETHER IN AN ACTION OF CONTRACT, TORT OR OTHERWISE, ARISING
 * FROM, OUT OF OR IN CONNECTION WITH THE SOFTWARE OR THE USE OR OTHER DEALINGS
 * IN THE SOFTWARE.
 *
 * Authors:
 *    Eugeni Dodonov <eugeni.dodonov@intel.com>
 *
 */

#include <drm/drm_scdc_helper.h>

#include "i915_drv.h"
#include "intel_audio.h"
#include "intel_combo_phy.h"
#include "intel_connector.h"
#include "intel_ddi.h"
#include "intel_display_types.h"
#include "intel_dp.h"
#include "intel_dp_mst.h"
#include "intel_dp_link_training.h"
#include "intel_dpio_phy.h"
#include "intel_dsi.h"
#include "intel_fifo_underrun.h"
#include "intel_gmbus.h"
#include "intel_hdcp.h"
#include "intel_hdmi.h"
#include "intel_hotplug.h"
#include "intel_lspcon.h"
#include "intel_panel.h"
#include "intel_psr.h"
#include "intel_sprite.h"
#include "intel_tc.h"
#include "intel_vdsc.h"

struct ddi_buf_trans {
	u32 trans1;	/* balance leg enable, de-emph level */
	u32 trans2;	/* vref sel, vswing */
	u8 i_boost;	/* SKL: I_boost; valid: 0x0, 0x1, 0x3, 0x7 */
};

static const u8 index_to_dp_signal_levels[] = {
	[0] = DP_TRAIN_VOLTAGE_SWING_LEVEL_0 | DP_TRAIN_PRE_EMPH_LEVEL_0,
	[1] = DP_TRAIN_VOLTAGE_SWING_LEVEL_0 | DP_TRAIN_PRE_EMPH_LEVEL_1,
	[2] = DP_TRAIN_VOLTAGE_SWING_LEVEL_0 | DP_TRAIN_PRE_EMPH_LEVEL_2,
	[3] = DP_TRAIN_VOLTAGE_SWING_LEVEL_0 | DP_TRAIN_PRE_EMPH_LEVEL_3,
	[4] = DP_TRAIN_VOLTAGE_SWING_LEVEL_1 | DP_TRAIN_PRE_EMPH_LEVEL_0,
	[5] = DP_TRAIN_VOLTAGE_SWING_LEVEL_1 | DP_TRAIN_PRE_EMPH_LEVEL_1,
	[6] = DP_TRAIN_VOLTAGE_SWING_LEVEL_1 | DP_TRAIN_PRE_EMPH_LEVEL_2,
	[7] = DP_TRAIN_VOLTAGE_SWING_LEVEL_2 | DP_TRAIN_PRE_EMPH_LEVEL_0,
	[8] = DP_TRAIN_VOLTAGE_SWING_LEVEL_2 | DP_TRAIN_PRE_EMPH_LEVEL_1,
	[9] = DP_TRAIN_VOLTAGE_SWING_LEVEL_3 | DP_TRAIN_PRE_EMPH_LEVEL_0,
};

/* HDMI/DVI modes ignore everything but the last 2 items. So we share
 * them for both DP and FDI transports, allowing those ports to
 * automatically adapt to HDMI connections as well
 */
static const struct ddi_buf_trans hsw_ddi_translations_dp[] = {
	{ 0x00FFFFFF, 0x0006000E, 0x0 },
	{ 0x00D75FFF, 0x0005000A, 0x0 },
	{ 0x00C30FFF, 0x00040006, 0x0 },
	{ 0x80AAAFFF, 0x000B0000, 0x0 },
	{ 0x00FFFFFF, 0x0005000A, 0x0 },
	{ 0x00D75FFF, 0x000C0004, 0x0 },
	{ 0x80C30FFF, 0x000B0000, 0x0 },
	{ 0x00FFFFFF, 0x00040006, 0x0 },
	{ 0x80D75FFF, 0x000B0000, 0x0 },
};

static const struct ddi_buf_trans hsw_ddi_translations_fdi[] = {
	{ 0x00FFFFFF, 0x0007000E, 0x0 },
	{ 0x00D75FFF, 0x000F000A, 0x0 },
	{ 0x00C30FFF, 0x00060006, 0x0 },
	{ 0x00AAAFFF, 0x001E0000, 0x0 },
	{ 0x00FFFFFF, 0x000F000A, 0x0 },
	{ 0x00D75FFF, 0x00160004, 0x0 },
	{ 0x00C30FFF, 0x001E0000, 0x0 },
	{ 0x00FFFFFF, 0x00060006, 0x0 },
	{ 0x00D75FFF, 0x001E0000, 0x0 },
};

static const struct ddi_buf_trans hsw_ddi_translations_hdmi[] = {
					/* Idx	NT mV d	T mV d	db	*/
	{ 0x00FFFFFF, 0x0006000E, 0x0 },/* 0:	400	400	0	*/
	{ 0x00E79FFF, 0x000E000C, 0x0 },/* 1:	400	500	2	*/
	{ 0x00D75FFF, 0x0005000A, 0x0 },/* 2:	400	600	3.5	*/
	{ 0x00FFFFFF, 0x0005000A, 0x0 },/* 3:	600	600	0	*/
	{ 0x00E79FFF, 0x001D0007, 0x0 },/* 4:	600	750	2	*/
	{ 0x00D75FFF, 0x000C0004, 0x0 },/* 5:	600	900	3.5	*/
	{ 0x00FFFFFF, 0x00040006, 0x0 },/* 6:	800	800	0	*/
	{ 0x80E79FFF, 0x00030002, 0x0 },/* 7:	800	1000	2	*/
	{ 0x00FFFFFF, 0x00140005, 0x0 },/* 8:	850	850	0	*/
	{ 0x00FFFFFF, 0x000C0004, 0x0 },/* 9:	900	900	0	*/
	{ 0x00FFFFFF, 0x001C0003, 0x0 },/* 10:	950	950	0	*/
	{ 0x80FFFFFF, 0x00030002, 0x0 },/* 11:	1000	1000	0	*/
};

static const struct ddi_buf_trans bdw_ddi_translations_edp[] = {
	{ 0x00FFFFFF, 0x00000012, 0x0 },
	{ 0x00EBAFFF, 0x00020011, 0x0 },
	{ 0x00C71FFF, 0x0006000F, 0x0 },
	{ 0x00AAAFFF, 0x000E000A, 0x0 },
	{ 0x00FFFFFF, 0x00020011, 0x0 },
	{ 0x00DB6FFF, 0x0005000F, 0x0 },
	{ 0x00BEEFFF, 0x000A000C, 0x0 },
	{ 0x00FFFFFF, 0x0005000F, 0x0 },
	{ 0x00DB6FFF, 0x000A000C, 0x0 },
};

static const struct ddi_buf_trans bdw_ddi_translations_dp[] = {
	{ 0x00FFFFFF, 0x0007000E, 0x0 },
	{ 0x00D75FFF, 0x000E000A, 0x0 },
	{ 0x00BEFFFF, 0x00140006, 0x0 },
	{ 0x80B2CFFF, 0x001B0002, 0x0 },
	{ 0x00FFFFFF, 0x000E000A, 0x0 },
	{ 0x00DB6FFF, 0x00160005, 0x0 },
	{ 0x80C71FFF, 0x001A0002, 0x0 },
	{ 0x00F7DFFF, 0x00180004, 0x0 },
	{ 0x80D75FFF, 0x001B0002, 0x0 },
};

static const struct ddi_buf_trans bdw_ddi_translations_fdi[] = {
	{ 0x00FFFFFF, 0x0001000E, 0x0 },
	{ 0x00D75FFF, 0x0004000A, 0x0 },
	{ 0x00C30FFF, 0x00070006, 0x0 },
	{ 0x00AAAFFF, 0x000C0000, 0x0 },
	{ 0x00FFFFFF, 0x0004000A, 0x0 },
	{ 0x00D75FFF, 0x00090004, 0x0 },
	{ 0x00C30FFF, 0x000C0000, 0x0 },
	{ 0x00FFFFFF, 0x00070006, 0x0 },
	{ 0x00D75FFF, 0x000C0000, 0x0 },
};

static const struct ddi_buf_trans bdw_ddi_translations_hdmi[] = {
					/* Idx	NT mV d	T mV df	db	*/
	{ 0x00FFFFFF, 0x0007000E, 0x0 },/* 0:	400	400	0	*/
	{ 0x00D75FFF, 0x000E000A, 0x0 },/* 1:	400	600	3.5	*/
	{ 0x00BEFFFF, 0x00140006, 0x0 },/* 2:	400	800	6	*/
	{ 0x00FFFFFF, 0x0009000D, 0x0 },/* 3:	450	450	0	*/
	{ 0x00FFFFFF, 0x000E000A, 0x0 },/* 4:	600	600	0	*/
	{ 0x00D7FFFF, 0x00140006, 0x0 },/* 5:	600	800	2.5	*/
	{ 0x80CB2FFF, 0x001B0002, 0x0 },/* 6:	600	1000	4.5	*/
	{ 0x00FFFFFF, 0x00140006, 0x0 },/* 7:	800	800	0	*/
	{ 0x80E79FFF, 0x001B0002, 0x0 },/* 8:	800	1000	2	*/
	{ 0x80FFFFFF, 0x001B0002, 0x0 },/* 9:	1000	1000	0	*/
};

/* Skylake H and S */
static const struct ddi_buf_trans skl_ddi_translations_dp[] = {
	{ 0x00002016, 0x000000A0, 0x0 },
	{ 0x00005012, 0x0000009B, 0x0 },
	{ 0x00007011, 0x00000088, 0x0 },
	{ 0x80009010, 0x000000C0, 0x1 },
	{ 0x00002016, 0x0000009B, 0x0 },
	{ 0x00005012, 0x00000088, 0x0 },
	{ 0x80007011, 0x000000C0, 0x1 },
	{ 0x00002016, 0x000000DF, 0x0 },
	{ 0x80005012, 0x000000C0, 0x1 },
};

/* Skylake U */
static const struct ddi_buf_trans skl_u_ddi_translations_dp[] = {
	{ 0x0000201B, 0x000000A2, 0x0 },
	{ 0x00005012, 0x00000088, 0x0 },
	{ 0x80007011, 0x000000CD, 0x1 },
	{ 0x80009010, 0x000000C0, 0x1 },
	{ 0x0000201B, 0x0000009D, 0x0 },
	{ 0x80005012, 0x000000C0, 0x1 },
	{ 0x80007011, 0x000000C0, 0x1 },
	{ 0x00002016, 0x00000088, 0x0 },
	{ 0x80005012, 0x000000C0, 0x1 },
};

/* Skylake Y */
static const struct ddi_buf_trans skl_y_ddi_translations_dp[] = {
	{ 0x00000018, 0x000000A2, 0x0 },
	{ 0x00005012, 0x00000088, 0x0 },
	{ 0x80007011, 0x000000CD, 0x3 },
	{ 0x80009010, 0x000000C0, 0x3 },
	{ 0x00000018, 0x0000009D, 0x0 },
	{ 0x80005012, 0x000000C0, 0x3 },
	{ 0x80007011, 0x000000C0, 0x3 },
	{ 0x00000018, 0x00000088, 0x0 },
	{ 0x80005012, 0x000000C0, 0x3 },
};

/* Kabylake H and S */
static const struct ddi_buf_trans kbl_ddi_translations_dp[] = {
	{ 0x00002016, 0x000000A0, 0x0 },
	{ 0x00005012, 0x0000009B, 0x0 },
	{ 0x00007011, 0x00000088, 0x0 },
	{ 0x80009010, 0x000000C0, 0x1 },
	{ 0x00002016, 0x0000009B, 0x0 },
	{ 0x00005012, 0x00000088, 0x0 },
	{ 0x80007011, 0x000000C0, 0x1 },
	{ 0x00002016, 0x00000097, 0x0 },
	{ 0x80005012, 0x000000C0, 0x1 },
};

/* Kabylake U */
static const struct ddi_buf_trans kbl_u_ddi_translations_dp[] = {
	{ 0x0000201B, 0x000000A1, 0x0 },
	{ 0x00005012, 0x00000088, 0x0 },
	{ 0x80007011, 0x000000CD, 0x3 },
	{ 0x80009010, 0x000000C0, 0x3 },
	{ 0x0000201B, 0x0000009D, 0x0 },
	{ 0x80005012, 0x000000C0, 0x3 },
	{ 0x80007011, 0x000000C0, 0x3 },
	{ 0x00002016, 0x0000004F, 0x0 },
	{ 0x80005012, 0x000000C0, 0x3 },
};

/* Kabylake Y */
static const struct ddi_buf_trans kbl_y_ddi_translations_dp[] = {
	{ 0x00001017, 0x000000A1, 0x0 },
	{ 0x00005012, 0x00000088, 0x0 },
	{ 0x80007011, 0x000000CD, 0x3 },
	{ 0x8000800F, 0x000000C0, 0x3 },
	{ 0x00001017, 0x0000009D, 0x0 },
	{ 0x80005012, 0x000000C0, 0x3 },
	{ 0x80007011, 0x000000C0, 0x3 },
	{ 0x00001017, 0x0000004C, 0x0 },
	{ 0x80005012, 0x000000C0, 0x3 },
};

/*
 * Skylake/Kabylake H and S
 * eDP 1.4 low vswing translation parameters
 */
static const struct ddi_buf_trans skl_ddi_translations_edp[] = {
	{ 0x00000018, 0x000000A8, 0x0 },
	{ 0x00004013, 0x000000A9, 0x0 },
	{ 0x00007011, 0x000000A2, 0x0 },
	{ 0x00009010, 0x0000009C, 0x0 },
	{ 0x00000018, 0x000000A9, 0x0 },
	{ 0x00006013, 0x000000A2, 0x0 },
	{ 0x00007011, 0x000000A6, 0x0 },
	{ 0x00000018, 0x000000AB, 0x0 },
	{ 0x00007013, 0x0000009F, 0x0 },
	{ 0x00000018, 0x000000DF, 0x0 },
};

/*
 * Skylake/Kabylake U
 * eDP 1.4 low vswing translation parameters
 */
static const struct ddi_buf_trans skl_u_ddi_translations_edp[] = {
	{ 0x00000018, 0x000000A8, 0x0 },
	{ 0x00004013, 0x000000A9, 0x0 },
	{ 0x00007011, 0x000000A2, 0x0 },
	{ 0x00009010, 0x0000009C, 0x0 },
	{ 0x00000018, 0x000000A9, 0x0 },
	{ 0x00006013, 0x000000A2, 0x0 },
	{ 0x00007011, 0x000000A6, 0x0 },
	{ 0x00002016, 0x000000AB, 0x0 },
	{ 0x00005013, 0x0000009F, 0x0 },
	{ 0x00000018, 0x000000DF, 0x0 },
};

/*
 * Skylake/Kabylake Y
 * eDP 1.4 low vswing translation parameters
 */
static const struct ddi_buf_trans skl_y_ddi_translations_edp[] = {
	{ 0x00000018, 0x000000A8, 0x0 },
	{ 0x00004013, 0x000000AB, 0x0 },
	{ 0x00007011, 0x000000A4, 0x0 },
	{ 0x00009010, 0x000000DF, 0x0 },
	{ 0x00000018, 0x000000AA, 0x0 },
	{ 0x00006013, 0x000000A4, 0x0 },
	{ 0x00007011, 0x0000009D, 0x0 },
	{ 0x00000018, 0x000000A0, 0x0 },
	{ 0x00006012, 0x000000DF, 0x0 },
	{ 0x00000018, 0x0000008A, 0x0 },
};

/* Skylake/Kabylake U, H and S */
static const struct ddi_buf_trans skl_ddi_translations_hdmi[] = {
	{ 0x00000018, 0x000000AC, 0x0 },
	{ 0x00005012, 0x0000009D, 0x0 },
	{ 0x00007011, 0x00000088, 0x0 },
	{ 0x00000018, 0x000000A1, 0x0 },
	{ 0x00000018, 0x00000098, 0x0 },
	{ 0x00004013, 0x00000088, 0x0 },
	{ 0x80006012, 0x000000CD, 0x1 },
	{ 0x00000018, 0x000000DF, 0x0 },
	{ 0x80003015, 0x000000CD, 0x1 },	/* Default */
	{ 0x80003015, 0x000000C0, 0x1 },
	{ 0x80000018, 0x000000C0, 0x1 },
};

/* Skylake/Kabylake Y */
static const struct ddi_buf_trans skl_y_ddi_translations_hdmi[] = {
	{ 0x00000018, 0x000000A1, 0x0 },
	{ 0x00005012, 0x000000DF, 0x0 },
	{ 0x80007011, 0x000000CB, 0x3 },
	{ 0x00000018, 0x000000A4, 0x0 },
	{ 0x00000018, 0x0000009D, 0x0 },
	{ 0x00004013, 0x00000080, 0x0 },
	{ 0x80006013, 0x000000C0, 0x3 },
	{ 0x00000018, 0x0000008A, 0x0 },
	{ 0x80003015, 0x000000C0, 0x3 },	/* Default */
	{ 0x80003015, 0x000000C0, 0x3 },
	{ 0x80000018, 0x000000C0, 0x3 },
};

struct bxt_ddi_buf_trans {
	u8 margin;	/* swing value */
	u8 scale;	/* scale value */
	u8 enable;	/* scale enable */
	u8 deemphasis;
};

static const struct bxt_ddi_buf_trans bxt_ddi_translations_dp[] = {
					/* Idx	NT mV diff	db  */
	{ 52,  0x9A, 0, 128, },	/* 0:	400		0   */
	{ 78,  0x9A, 0, 85,  },	/* 1:	400		3.5 */
	{ 104, 0x9A, 0, 64,  },	/* 2:	400		6   */
	{ 154, 0x9A, 0, 43,  },	/* 3:	400		9.5 */
	{ 77,  0x9A, 0, 128, },	/* 4:	600		0   */
	{ 116, 0x9A, 0, 85,  },	/* 5:	600		3.5 */
	{ 154, 0x9A, 0, 64,  },	/* 6:	600		6   */
	{ 102, 0x9A, 0, 128, },	/* 7:	800		0   */
	{ 154, 0x9A, 0, 85,  },	/* 8:	800		3.5 */
	{ 154, 0x9A, 1, 128, },	/* 9:	1200		0   */
};

static const struct bxt_ddi_buf_trans bxt_ddi_translations_edp[] = {
					/* Idx	NT mV diff	db  */
	{ 26, 0, 0, 128, },	/* 0:	200		0   */
	{ 38, 0, 0, 112, },	/* 1:	200		1.5 */
	{ 48, 0, 0, 96,  },	/* 2:	200		4   */
	{ 54, 0, 0, 69,  },	/* 3:	200		6   */
	{ 32, 0, 0, 128, },	/* 4:	250		0   */
	{ 48, 0, 0, 104, },	/* 5:	250		1.5 */
	{ 54, 0, 0, 85,  },	/* 6:	250		4   */
	{ 43, 0, 0, 128, },	/* 7:	300		0   */
	{ 54, 0, 0, 101, },	/* 8:	300		1.5 */
	{ 48, 0, 0, 128, },	/* 9:	300		0   */
};

/* BSpec has 2 recommended values - entries 0 and 8.
 * Using the entry with higher vswing.
 */
static const struct bxt_ddi_buf_trans bxt_ddi_translations_hdmi[] = {
					/* Idx	NT mV diff	db  */
	{ 52,  0x9A, 0, 128, },	/* 0:	400		0   */
	{ 52,  0x9A, 0, 85,  },	/* 1:	400		3.5 */
	{ 52,  0x9A, 0, 64,  },	/* 2:	400		6   */
	{ 42,  0x9A, 0, 43,  },	/* 3:	400		9.5 */
	{ 77,  0x9A, 0, 128, },	/* 4:	600		0   */
	{ 77,  0x9A, 0, 85,  },	/* 5:	600		3.5 */
	{ 77,  0x9A, 0, 64,  },	/* 6:	600		6   */
	{ 102, 0x9A, 0, 128, },	/* 7:	800		0   */
	{ 102, 0x9A, 0, 85,  },	/* 8:	800		3.5 */
	{ 154, 0x9A, 1, 128, },	/* 9:	1200		0   */
};

struct cnl_ddi_buf_trans {
	u8 dw2_swing_sel;
	u8 dw7_n_scalar;
	u8 dw4_cursor_coeff;
	u8 dw4_post_cursor_2;
	u8 dw4_post_cursor_1;
};

/* Voltage Swing Programming for VccIO 0.85V for DP */
static const struct cnl_ddi_buf_trans cnl_ddi_translations_dp_0_85V[] = {
						/* NT mV Trans mV db    */
	{ 0xA, 0x5D, 0x3F, 0x00, 0x00 },	/* 350   350      0.0   */
	{ 0xA, 0x6A, 0x38, 0x00, 0x07 },	/* 350   500      3.1   */
	{ 0xB, 0x7A, 0x32, 0x00, 0x0D },	/* 350   700      6.0   */
	{ 0x6, 0x7C, 0x2D, 0x00, 0x12 },	/* 350   900      8.2   */
	{ 0xA, 0x69, 0x3F, 0x00, 0x00 },	/* 500   500      0.0   */
	{ 0xB, 0x7A, 0x36, 0x00, 0x09 },	/* 500   700      2.9   */
	{ 0x6, 0x7C, 0x30, 0x00, 0x0F },	/* 500   900      5.1   */
	{ 0xB, 0x7D, 0x3C, 0x00, 0x03 },	/* 650   725      0.9   */
	{ 0x6, 0x7C, 0x34, 0x00, 0x0B },	/* 600   900      3.5   */
	{ 0x6, 0x7B, 0x3F, 0x00, 0x00 },	/* 900   900      0.0   */
};

/* Voltage Swing Programming for VccIO 0.85V for HDMI */
static const struct cnl_ddi_buf_trans cnl_ddi_translations_hdmi_0_85V[] = {
						/* NT mV Trans mV db    */
	{ 0xA, 0x60, 0x3F, 0x00, 0x00 },	/* 450   450      0.0   */
	{ 0xB, 0x73, 0x36, 0x00, 0x09 },	/* 450   650      3.2   */
	{ 0x6, 0x7F, 0x31, 0x00, 0x0E },	/* 450   850      5.5   */
	{ 0xB, 0x73, 0x3F, 0x00, 0x00 },	/* 650   650      0.0   */
	{ 0x6, 0x7F, 0x37, 0x00, 0x08 },	/* 650   850      2.3   */
	{ 0x6, 0x7F, 0x3F, 0x00, 0x00 },	/* 850   850      0.0   */
	{ 0x6, 0x7F, 0x35, 0x00, 0x0A },	/* 600   850      3.0   */
};

/* Voltage Swing Programming for VccIO 0.85V for eDP */
static const struct cnl_ddi_buf_trans cnl_ddi_translations_edp_0_85V[] = {
						/* NT mV Trans mV db    */
	{ 0xA, 0x66, 0x3A, 0x00, 0x05 },	/* 384   500      2.3   */
	{ 0x0, 0x7F, 0x38, 0x00, 0x07 },	/* 153   200      2.3   */
	{ 0x8, 0x7F, 0x38, 0x00, 0x07 },	/* 192   250      2.3   */
	{ 0x1, 0x7F, 0x38, 0x00, 0x07 },	/* 230   300      2.3   */
	{ 0x9, 0x7F, 0x38, 0x00, 0x07 },	/* 269   350      2.3   */
	{ 0xA, 0x66, 0x3C, 0x00, 0x03 },	/* 446   500      1.0   */
	{ 0xB, 0x70, 0x3C, 0x00, 0x03 },	/* 460   600      2.3   */
	{ 0xC, 0x75, 0x3C, 0x00, 0x03 },	/* 537   700      2.3   */
	{ 0x2, 0x7F, 0x3F, 0x00, 0x00 },	/* 400   400      0.0   */
};

/* Voltage Swing Programming for VccIO 0.95V for DP */
static const struct cnl_ddi_buf_trans cnl_ddi_translations_dp_0_95V[] = {
						/* NT mV Trans mV db    */
	{ 0xA, 0x5D, 0x3F, 0x00, 0x00 },	/* 350   350      0.0   */
	{ 0xA, 0x6A, 0x38, 0x00, 0x07 },	/* 350   500      3.1   */
	{ 0xB, 0x7A, 0x32, 0x00, 0x0D },	/* 350   700      6.0   */
	{ 0x6, 0x7C, 0x2D, 0x00, 0x12 },	/* 350   900      8.2   */
	{ 0xA, 0x69, 0x3F, 0x00, 0x00 },	/* 500   500      0.0   */
	{ 0xB, 0x7A, 0x36, 0x00, 0x09 },	/* 500   700      2.9   */
	{ 0x6, 0x7C, 0x30, 0x00, 0x0F },	/* 500   900      5.1   */
	{ 0xB, 0x7D, 0x3C, 0x00, 0x03 },	/* 650   725      0.9   */
	{ 0x6, 0x7C, 0x34, 0x00, 0x0B },	/* 600   900      3.5   */
	{ 0x6, 0x7B, 0x3F, 0x00, 0x00 },	/* 900   900      0.0   */
};

/* Voltage Swing Programming for VccIO 0.95V for HDMI */
static const struct cnl_ddi_buf_trans cnl_ddi_translations_hdmi_0_95V[] = {
						/* NT mV Trans mV db    */
	{ 0xA, 0x5C, 0x3F, 0x00, 0x00 },	/* 400   400      0.0   */
	{ 0xB, 0x69, 0x37, 0x00, 0x08 },	/* 400   600      3.5   */
	{ 0x5, 0x76, 0x31, 0x00, 0x0E },	/* 400   800      6.0   */
	{ 0xA, 0x5E, 0x3F, 0x00, 0x00 },	/* 450   450      0.0   */
	{ 0xB, 0x69, 0x3F, 0x00, 0x00 },	/* 600   600      0.0   */
	{ 0xB, 0x79, 0x35, 0x00, 0x0A },	/* 600   850      3.0   */
	{ 0x6, 0x7D, 0x32, 0x00, 0x0D },	/* 600   1000     4.4   */
	{ 0x5, 0x76, 0x3F, 0x00, 0x00 },	/* 800   800      0.0   */
	{ 0x6, 0x7D, 0x39, 0x00, 0x06 },	/* 800   1000     1.9   */
	{ 0x6, 0x7F, 0x39, 0x00, 0x06 },	/* 850   1050     1.8   */
	{ 0x6, 0x7F, 0x3F, 0x00, 0x00 },	/* 1050  1050     0.0   */
};

/* Voltage Swing Programming for VccIO 0.95V for eDP */
static const struct cnl_ddi_buf_trans cnl_ddi_translations_edp_0_95V[] = {
						/* NT mV Trans mV db    */
	{ 0xA, 0x61, 0x3A, 0x00, 0x05 },	/* 384   500      2.3   */
	{ 0x0, 0x7F, 0x38, 0x00, 0x07 },	/* 153   200      2.3   */
	{ 0x8, 0x7F, 0x38, 0x00, 0x07 },	/* 192   250      2.3   */
	{ 0x1, 0x7F, 0x38, 0x00, 0x07 },	/* 230   300      2.3   */
	{ 0x9, 0x7F, 0x38, 0x00, 0x07 },	/* 269   350      2.3   */
	{ 0xA, 0x61, 0x3C, 0x00, 0x03 },	/* 446   500      1.0   */
	{ 0xB, 0x68, 0x39, 0x00, 0x06 },	/* 460   600      2.3   */
	{ 0xC, 0x6E, 0x39, 0x00, 0x06 },	/* 537   700      2.3   */
	{ 0x4, 0x7F, 0x3A, 0x00, 0x05 },	/* 460   600      2.3   */
	{ 0x2, 0x7F, 0x3F, 0x00, 0x00 },	/* 400   400      0.0   */
};

/* Voltage Swing Programming for VccIO 1.05V for DP */
static const struct cnl_ddi_buf_trans cnl_ddi_translations_dp_1_05V[] = {
						/* NT mV Trans mV db    */
	{ 0xA, 0x58, 0x3F, 0x00, 0x00 },	/* 400   400      0.0   */
	{ 0xB, 0x64, 0x37, 0x00, 0x08 },	/* 400   600      3.5   */
	{ 0x5, 0x70, 0x31, 0x00, 0x0E },	/* 400   800      6.0   */
	{ 0x6, 0x7F, 0x2C, 0x00, 0x13 },	/* 400   1050     8.4   */
	{ 0xB, 0x64, 0x3F, 0x00, 0x00 },	/* 600   600      0.0   */
	{ 0x5, 0x73, 0x35, 0x00, 0x0A },	/* 600   850      3.0   */
	{ 0x6, 0x7F, 0x30, 0x00, 0x0F },	/* 550   1050     5.6   */
	{ 0x5, 0x76, 0x3E, 0x00, 0x01 },	/* 850   900      0.5   */
	{ 0x6, 0x7F, 0x36, 0x00, 0x09 },	/* 750   1050     2.9   */
	{ 0x6, 0x7F, 0x3F, 0x00, 0x00 },	/* 1050  1050     0.0   */
};

/* Voltage Swing Programming for VccIO 1.05V for HDMI */
static const struct cnl_ddi_buf_trans cnl_ddi_translations_hdmi_1_05V[] = {
						/* NT mV Trans mV db    */
	{ 0xA, 0x58, 0x3F, 0x00, 0x00 },	/* 400   400      0.0   */
	{ 0xB, 0x64, 0x37, 0x00, 0x08 },	/* 400   600      3.5   */
	{ 0x5, 0x70, 0x31, 0x00, 0x0E },	/* 400   800      6.0   */
	{ 0xA, 0x5B, 0x3F, 0x00, 0x00 },	/* 450   450      0.0   */
	{ 0xB, 0x64, 0x3F, 0x00, 0x00 },	/* 600   600      0.0   */
	{ 0x5, 0x73, 0x35, 0x00, 0x0A },	/* 600   850      3.0   */
	{ 0x6, 0x7C, 0x32, 0x00, 0x0D },	/* 600   1000     4.4   */
	{ 0x5, 0x70, 0x3F, 0x00, 0x00 },	/* 800   800      0.0   */
	{ 0x6, 0x7C, 0x39, 0x00, 0x06 },	/* 800   1000     1.9   */
	{ 0x6, 0x7F, 0x39, 0x00, 0x06 },	/* 850   1050     1.8   */
	{ 0x6, 0x7F, 0x3F, 0x00, 0x00 },	/* 1050  1050     0.0   */
};

/* Voltage Swing Programming for VccIO 1.05V for eDP */
static const struct cnl_ddi_buf_trans cnl_ddi_translations_edp_1_05V[] = {
						/* NT mV Trans mV db    */
	{ 0xA, 0x5E, 0x3A, 0x00, 0x05 },	/* 384   500      2.3   */
	{ 0x0, 0x7F, 0x38, 0x00, 0x07 },	/* 153   200      2.3   */
	{ 0x8, 0x7F, 0x38, 0x00, 0x07 },	/* 192   250      2.3   */
	{ 0x1, 0x7F, 0x38, 0x00, 0x07 },	/* 230   300      2.3   */
	{ 0x9, 0x7F, 0x38, 0x00, 0x07 },	/* 269   350      2.3   */
	{ 0xA, 0x5E, 0x3C, 0x00, 0x03 },	/* 446   500      1.0   */
	{ 0xB, 0x64, 0x39, 0x00, 0x06 },	/* 460   600      2.3   */
	{ 0xE, 0x6A, 0x39, 0x00, 0x06 },	/* 537   700      2.3   */
	{ 0x2, 0x7F, 0x3F, 0x00, 0x00 },	/* 400   400      0.0   */
};

/* icl_combo_phy_ddi_translations */
static const struct cnl_ddi_buf_trans icl_combo_phy_ddi_translations_dp_hbr2[] = {
						/* NT mV Trans mV db    */
	{ 0xA, 0x35, 0x3F, 0x00, 0x00 },	/* 350   350      0.0   */
	{ 0xA, 0x4F, 0x37, 0x00, 0x08 },	/* 350   500      3.1   */
	{ 0xC, 0x71, 0x2F, 0x00, 0x10 },	/* 350   700      6.0   */
	{ 0x6, 0x7F, 0x2B, 0x00, 0x14 },	/* 350   900      8.2   */
	{ 0xA, 0x4C, 0x3F, 0x00, 0x00 },	/* 500   500      0.0   */
	{ 0xC, 0x73, 0x34, 0x00, 0x0B },	/* 500   700      2.9   */
	{ 0x6, 0x7F, 0x2F, 0x00, 0x10 },	/* 500   900      5.1   */
	{ 0xC, 0x6C, 0x3C, 0x00, 0x03 },	/* 650   700      0.6   */
	{ 0x6, 0x7F, 0x35, 0x00, 0x0A },	/* 600   900      3.5   */
	{ 0x6, 0x7F, 0x3F, 0x00, 0x00 },	/* 900   900      0.0   */
};

static const struct cnl_ddi_buf_trans icl_combo_phy_ddi_translations_edp_hbr2[] = {
						/* NT mV Trans mV db    */
	{ 0x0, 0x7F, 0x3F, 0x00, 0x00 },	/* 200   200      0.0   */
	{ 0x8, 0x7F, 0x38, 0x00, 0x07 },	/* 200   250      1.9   */
	{ 0x1, 0x7F, 0x33, 0x00, 0x0C },	/* 200   300      3.5   */
	{ 0x9, 0x7F, 0x31, 0x00, 0x0E },	/* 200   350      4.9   */
	{ 0x8, 0x7F, 0x3F, 0x00, 0x00 },	/* 250   250      0.0   */
	{ 0x1, 0x7F, 0x38, 0x00, 0x07 },	/* 250   300      1.6   */
	{ 0x9, 0x7F, 0x35, 0x00, 0x0A },	/* 250   350      2.9   */
	{ 0x1, 0x7F, 0x3F, 0x00, 0x00 },	/* 300   300      0.0   */
	{ 0x9, 0x7F, 0x38, 0x00, 0x07 },	/* 300   350      1.3   */
	{ 0x9, 0x7F, 0x3F, 0x00, 0x00 },	/* 350   350      0.0   */
};

static const struct cnl_ddi_buf_trans icl_combo_phy_ddi_translations_edp_hbr3[] = {
						/* NT mV Trans mV db    */
	{ 0xA, 0x35, 0x3F, 0x00, 0x00 },	/* 350   350      0.0   */
	{ 0xA, 0x4F, 0x37, 0x00, 0x08 },	/* 350   500      3.1   */
	{ 0xC, 0x71, 0x2F, 0x00, 0x10 },	/* 350   700      6.0   */
	{ 0x6, 0x7F, 0x2B, 0x00, 0x14 },	/* 350   900      8.2   */
	{ 0xA, 0x4C, 0x3F, 0x00, 0x00 },	/* 500   500      0.0   */
	{ 0xC, 0x73, 0x34, 0x00, 0x0B },	/* 500   700      2.9   */
	{ 0x6, 0x7F, 0x2F, 0x00, 0x10 },	/* 500   900      5.1   */
	{ 0xC, 0x6C, 0x3C, 0x00, 0x03 },	/* 650   700      0.6   */
	{ 0x6, 0x7F, 0x35, 0x00, 0x0A },	/* 600   900      3.5   */
	{ 0x6, 0x7F, 0x3F, 0x00, 0x00 },	/* 900   900      0.0   */
};

static const struct cnl_ddi_buf_trans icl_combo_phy_ddi_translations_hdmi[] = {
						/* NT mV Trans mV db    */
	{ 0xA, 0x60, 0x3F, 0x00, 0x00 },	/* 450   450      0.0   */
	{ 0xB, 0x73, 0x36, 0x00, 0x09 },	/* 450   650      3.2   */
	{ 0x6, 0x7F, 0x31, 0x00, 0x0E },	/* 450   850      5.5   */
	{ 0xB, 0x73, 0x3F, 0x00, 0x00 },	/* 650   650      0.0   ALS */
	{ 0x6, 0x7F, 0x37, 0x00, 0x08 },	/* 650   850      2.3   */
	{ 0x6, 0x7F, 0x3F, 0x00, 0x00 },	/* 850   850      0.0   */
	{ 0x6, 0x7F, 0x35, 0x00, 0x0A },	/* 600   850      3.0   */
};

static const struct cnl_ddi_buf_trans ehl_combo_phy_ddi_translations_hbr2_hbr3[] = {
						/* NT mV Trans mV db    */
	{ 0xA, 0x33, 0x3F, 0x00, 0x00 },	/* 350   350      0.0   */
	{ 0xA, 0x47, 0x36, 0x00, 0x09 },	/* 350   500      3.1   */
	{ 0xC, 0x64, 0x30, 0x00, 0x0F },	/* 350   700      6.0   */
	{ 0x6, 0x7F, 0x2C, 0x00, 0x13 },	/* 350   900      8.2   */
	{ 0xA, 0x46, 0x3F, 0x00, 0x00 },	/* 500   500      0.0   */
	{ 0xC, 0x64, 0x36, 0x00, 0x09 },	/* 500   700      2.9   */
	{ 0x6, 0x7F, 0x30, 0x00, 0x0F },	/* 500   900      5.1   */
	{ 0xC, 0x61, 0x3F, 0x00, 0x00 },	/* 650   700      0.6   */
	{ 0x6, 0x7F, 0x37, 0x00, 0x08 },	/* 600   900      3.5   */
	{ 0x6, 0x7F, 0x3F, 0x00, 0x00 },	/* 900   900      0.0   */
};

struct icl_mg_phy_ddi_buf_trans {
	u32 cri_txdeemph_override_5_0;
	u32 cri_txdeemph_override_11_6;
	u32 cri_txdeemph_override_17_12;
};

static const struct icl_mg_phy_ddi_buf_trans icl_mg_phy_ddi_translations[] = {
				/* Voltage swing  pre-emphasis */
	{ 0x0, 0x1B, 0x00 },	/* 0              0   */
	{ 0x0, 0x23, 0x08 },	/* 0              1   */
	{ 0x0, 0x2D, 0x12 },	/* 0              2   */
	{ 0x0, 0x00, 0x00 },	/* 0              3   */
	{ 0x0, 0x23, 0x00 },	/* 1              0   */
	{ 0x0, 0x2B, 0x09 },	/* 1              1   */
	{ 0x0, 0x2E, 0x11 },	/* 1              2   */
	{ 0x0, 0x2F, 0x00 },	/* 2              0   */
	{ 0x0, 0x33, 0x0C },	/* 2              1   */
	{ 0x0, 0x00, 0x00 },	/* 3              0   */
};

struct tgl_dkl_phy_ddi_buf_trans {
	u32 dkl_vswing_control;
	u32 dkl_preshoot_control;
	u32 dkl_de_emphasis_control;
};

static const struct tgl_dkl_phy_ddi_buf_trans tgl_dkl_phy_dp_ddi_trans[] = {
				/* VS	pre-emp	Non-trans mV	Pre-emph dB */
	{ 0x7, 0x0, 0x00 },	/* 0	0	400mV		0 dB */
	{ 0x5, 0x0, 0x03 },	/* 0	1	400mV		3.5 dB */
	{ 0x2, 0x0, 0x0b },	/* 0	2	400mV		6 dB */
	{ 0x0, 0x0, 0x19 },	/* 0	3	400mV		9.5 dB */
	{ 0x5, 0x0, 0x00 },	/* 1	0	600mV		0 dB */
	{ 0x2, 0x0, 0x03 },	/* 1	1	600mV		3.5 dB */
	{ 0x0, 0x0, 0x14 },	/* 1	2	600mV		6 dB */
	{ 0x2, 0x0, 0x00 },	/* 2	0	800mV		0 dB */
	{ 0x0, 0x0, 0x0B },	/* 2	1	800mV		3.5 dB */
	{ 0x0, 0x0, 0x00 },	/* 3	0	1200mV		0 dB HDMI default */
};

static const struct tgl_dkl_phy_ddi_buf_trans tgl_dkl_phy_hdmi_ddi_trans[] = {
				/* HDMI Preset	VS	Pre-emph */
	{ 0x7, 0x0, 0x0 },	/* 1		400mV	0dB */
	{ 0x6, 0x0, 0x0 },	/* 2		500mV	0dB */
	{ 0x4, 0x0, 0x0 },	/* 3		650mV	0dB */
	{ 0x2, 0x0, 0x0 },	/* 4		800mV	0dB */
	{ 0x0, 0x0, 0x0 },	/* 5		1000mV	0dB */
	{ 0x0, 0x0, 0x5 },	/* 6		Full	-1.5 dB */
	{ 0x0, 0x0, 0x6 },	/* 7		Full	-1.8 dB */
	{ 0x0, 0x0, 0x7 },	/* 8		Full	-2 dB */
	{ 0x0, 0x0, 0x8 },	/* 9		Full	-2.5 dB */
	{ 0x0, 0x0, 0xA },	/* 10		Full	-3 dB */
};

static const struct cnl_ddi_buf_trans tgl_combo_phy_ddi_translations_dp_hbr[] = {
						/* NT mV Trans mV db    */
	{ 0xA, 0x32, 0x3F, 0x00, 0x00 },	/* 350   350      0.0   */
	{ 0xA, 0x4F, 0x37, 0x00, 0x08 },	/* 350   500      3.1   */
	{ 0xC, 0x71, 0x2F, 0x00, 0x10 },	/* 350   700      6.0   */
	{ 0x6, 0x7D, 0x2B, 0x00, 0x14 },	/* 350   900      8.2   */
	{ 0xA, 0x4C, 0x3F, 0x00, 0x00 },	/* 500   500      0.0   */
	{ 0xC, 0x73, 0x34, 0x00, 0x0B },	/* 500   700      2.9   */
	{ 0x6, 0x7F, 0x2F, 0x00, 0x10 },	/* 500   900      5.1   */
	{ 0xC, 0x6C, 0x3C, 0x00, 0x03 },	/* 650   700      0.6   */
	{ 0x6, 0x7F, 0x35, 0x00, 0x0A },	/* 600   900      3.5   */
	{ 0x6, 0x7F, 0x3F, 0x00, 0x00 },	/* 900   900      0.0   */
};

static const struct cnl_ddi_buf_trans tgl_combo_phy_ddi_translations_dp_hbr2[] = {
						/* NT mV Trans mV db    */
	{ 0xA, 0x35, 0x3F, 0x00, 0x00 },	/* 350   350      0.0   */
	{ 0xA, 0x4F, 0x37, 0x00, 0x08 },	/* 350   500      3.1   */
	{ 0xC, 0x63, 0x2F, 0x00, 0x10 },	/* 350   700      6.0   */
	{ 0x6, 0x7F, 0x2B, 0x00, 0x14 },	/* 350   900      8.2   */
	{ 0xA, 0x47, 0x3F, 0x00, 0x00 },	/* 500   500      0.0   */
	{ 0xC, 0x63, 0x34, 0x00, 0x0B },	/* 500   700      2.9   */
	{ 0x6, 0x7F, 0x2F, 0x00, 0x10 },	/* 500   900      5.1   */
	{ 0xC, 0x61, 0x3C, 0x00, 0x03 },	/* 650   700      0.6   */
	{ 0x6, 0x7B, 0x35, 0x00, 0x0A },	/* 600   900      3.5   */
	{ 0x6, 0x7F, 0x3F, 0x00, 0x00 },	/* 900   900      0.0   */
};

static const struct ddi_buf_trans *
bdw_get_buf_trans_edp(struct drm_i915_private *dev_priv, int *n_entries)
{
	if (dev_priv->vbt.edp.low_vswing) {
		*n_entries = ARRAY_SIZE(bdw_ddi_translations_edp);
		return bdw_ddi_translations_edp;
	} else {
		*n_entries = ARRAY_SIZE(bdw_ddi_translations_dp);
		return bdw_ddi_translations_dp;
	}
}

static const struct ddi_buf_trans *
skl_get_buf_trans_dp(struct drm_i915_private *dev_priv, int *n_entries)
{
	if (IS_SKL_ULX(dev_priv)) {
		*n_entries = ARRAY_SIZE(skl_y_ddi_translations_dp);
		return skl_y_ddi_translations_dp;
	} else if (IS_SKL_ULT(dev_priv)) {
		*n_entries = ARRAY_SIZE(skl_u_ddi_translations_dp);
		return skl_u_ddi_translations_dp;
	} else {
		*n_entries = ARRAY_SIZE(skl_ddi_translations_dp);
		return skl_ddi_translations_dp;
	}
}

static const struct ddi_buf_trans *
kbl_get_buf_trans_dp(struct drm_i915_private *dev_priv, int *n_entries)
{
	if (IS_KBL_ULX(dev_priv) || IS_CFL_ULX(dev_priv)) {
		*n_entries = ARRAY_SIZE(kbl_y_ddi_translations_dp);
		return kbl_y_ddi_translations_dp;
	} else if (IS_KBL_ULT(dev_priv) || IS_CFL_ULT(dev_priv)) {
		*n_entries = ARRAY_SIZE(kbl_u_ddi_translations_dp);
		return kbl_u_ddi_translations_dp;
	} else {
		*n_entries = ARRAY_SIZE(kbl_ddi_translations_dp);
		return kbl_ddi_translations_dp;
	}
}

static const struct ddi_buf_trans *
skl_get_buf_trans_edp(struct drm_i915_private *dev_priv, int *n_entries)
{
	if (dev_priv->vbt.edp.low_vswing) {
		if (IS_SKL_ULX(dev_priv) || IS_KBL_ULX(dev_priv) ||
		    IS_CFL_ULX(dev_priv)) {
			*n_entries = ARRAY_SIZE(skl_y_ddi_translations_edp);
			return skl_y_ddi_translations_edp;
		} else if (IS_SKL_ULT(dev_priv) || IS_KBL_ULT(dev_priv) ||
			   IS_CFL_ULT(dev_priv)) {
			*n_entries = ARRAY_SIZE(skl_u_ddi_translations_edp);
			return skl_u_ddi_translations_edp;
		} else {
			*n_entries = ARRAY_SIZE(skl_ddi_translations_edp);
			return skl_ddi_translations_edp;
		}
	}

	if (IS_KABYLAKE(dev_priv) || IS_COFFEELAKE(dev_priv))
		return kbl_get_buf_trans_dp(dev_priv, n_entries);
	else
		return skl_get_buf_trans_dp(dev_priv, n_entries);
}

static const struct ddi_buf_trans *
skl_get_buf_trans_hdmi(struct drm_i915_private *dev_priv, int *n_entries)
{
	if (IS_SKL_ULX(dev_priv) || IS_KBL_ULX(dev_priv) ||
	    IS_CFL_ULX(dev_priv)) {
		*n_entries = ARRAY_SIZE(skl_y_ddi_translations_hdmi);
		return skl_y_ddi_translations_hdmi;
	} else {
		*n_entries = ARRAY_SIZE(skl_ddi_translations_hdmi);
		return skl_ddi_translations_hdmi;
	}
}

static int skl_buf_trans_num_entries(enum port port, int n_entries)
{
	/* Only DDIA and DDIE can select the 10th register with DP */
	if (port == PORT_A || port == PORT_E)
		return min(n_entries, 10);
	else
		return min(n_entries, 9);
}

static const struct ddi_buf_trans *
intel_ddi_get_buf_trans_dp(struct drm_i915_private *dev_priv,
			   enum port port, int *n_entries)
{
	if (IS_KABYLAKE(dev_priv) || IS_COFFEELAKE(dev_priv)) {
		const struct ddi_buf_trans *ddi_translations =
			kbl_get_buf_trans_dp(dev_priv, n_entries);
		*n_entries = skl_buf_trans_num_entries(port, *n_entries);
		return ddi_translations;
	} else if (IS_SKYLAKE(dev_priv)) {
		const struct ddi_buf_trans *ddi_translations =
			skl_get_buf_trans_dp(dev_priv, n_entries);
		*n_entries = skl_buf_trans_num_entries(port, *n_entries);
		return ddi_translations;
	} else if (IS_BROADWELL(dev_priv)) {
		*n_entries = ARRAY_SIZE(bdw_ddi_translations_dp);
		return  bdw_ddi_translations_dp;
	} else if (IS_HASWELL(dev_priv)) {
		*n_entries = ARRAY_SIZE(hsw_ddi_translations_dp);
		return hsw_ddi_translations_dp;
	}

	*n_entries = 0;
	return NULL;
}

static const struct ddi_buf_trans *
intel_ddi_get_buf_trans_edp(struct drm_i915_private *dev_priv,
			    enum port port, int *n_entries)
{
	if (IS_GEN9_BC(dev_priv)) {
		const struct ddi_buf_trans *ddi_translations =
			skl_get_buf_trans_edp(dev_priv, n_entries);
		*n_entries = skl_buf_trans_num_entries(port, *n_entries);
		return ddi_translations;
	} else if (IS_BROADWELL(dev_priv)) {
		return bdw_get_buf_trans_edp(dev_priv, n_entries);
	} else if (IS_HASWELL(dev_priv)) {
		*n_entries = ARRAY_SIZE(hsw_ddi_translations_dp);
		return hsw_ddi_translations_dp;
	}

	*n_entries = 0;
	return NULL;
}

static const struct ddi_buf_trans *
intel_ddi_get_buf_trans_fdi(struct drm_i915_private *dev_priv,
			    int *n_entries)
{
	if (IS_BROADWELL(dev_priv)) {
		*n_entries = ARRAY_SIZE(bdw_ddi_translations_fdi);
		return bdw_ddi_translations_fdi;
	} else if (IS_HASWELL(dev_priv)) {
		*n_entries = ARRAY_SIZE(hsw_ddi_translations_fdi);
		return hsw_ddi_translations_fdi;
	}

	*n_entries = 0;
	return NULL;
}

static const struct ddi_buf_trans *
intel_ddi_get_buf_trans_hdmi(struct drm_i915_private *dev_priv,
			     int *n_entries)
{
	if (IS_GEN9_BC(dev_priv)) {
		return skl_get_buf_trans_hdmi(dev_priv, n_entries);
	} else if (IS_BROADWELL(dev_priv)) {
		*n_entries = ARRAY_SIZE(bdw_ddi_translations_hdmi);
		return bdw_ddi_translations_hdmi;
	} else if (IS_HASWELL(dev_priv)) {
		*n_entries = ARRAY_SIZE(hsw_ddi_translations_hdmi);
		return hsw_ddi_translations_hdmi;
	}

	*n_entries = 0;
	return NULL;
}

static const struct bxt_ddi_buf_trans *
bxt_get_buf_trans_dp(struct drm_i915_private *dev_priv, int *n_entries)
{
	*n_entries = ARRAY_SIZE(bxt_ddi_translations_dp);
	return bxt_ddi_translations_dp;
}

static const struct bxt_ddi_buf_trans *
bxt_get_buf_trans_edp(struct drm_i915_private *dev_priv, int *n_entries)
{
	if (dev_priv->vbt.edp.low_vswing) {
		*n_entries = ARRAY_SIZE(bxt_ddi_translations_edp);
		return bxt_ddi_translations_edp;
	}

	return bxt_get_buf_trans_dp(dev_priv, n_entries);
}

static const struct bxt_ddi_buf_trans *
bxt_get_buf_trans_hdmi(struct drm_i915_private *dev_priv, int *n_entries)
{
	*n_entries = ARRAY_SIZE(bxt_ddi_translations_hdmi);
	return bxt_ddi_translations_hdmi;
}

static const struct cnl_ddi_buf_trans *
cnl_get_buf_trans_hdmi(struct drm_i915_private *dev_priv, int *n_entries)
{
	u32 voltage = intel_de_read(dev_priv, CNL_PORT_COMP_DW3) & VOLTAGE_INFO_MASK;

	if (voltage == VOLTAGE_INFO_0_85V) {
		*n_entries = ARRAY_SIZE(cnl_ddi_translations_hdmi_0_85V);
		return cnl_ddi_translations_hdmi_0_85V;
	} else if (voltage == VOLTAGE_INFO_0_95V) {
		*n_entries = ARRAY_SIZE(cnl_ddi_translations_hdmi_0_95V);
		return cnl_ddi_translations_hdmi_0_95V;
	} else if (voltage == VOLTAGE_INFO_1_05V) {
		*n_entries = ARRAY_SIZE(cnl_ddi_translations_hdmi_1_05V);
		return cnl_ddi_translations_hdmi_1_05V;
	} else {
		*n_entries = 1; /* shut up gcc */
		MISSING_CASE(voltage);
	}
	return NULL;
}

static const struct cnl_ddi_buf_trans *
cnl_get_buf_trans_dp(struct drm_i915_private *dev_priv, int *n_entries)
{
	u32 voltage = intel_de_read(dev_priv, CNL_PORT_COMP_DW3) & VOLTAGE_INFO_MASK;

	if (voltage == VOLTAGE_INFO_0_85V) {
		*n_entries = ARRAY_SIZE(cnl_ddi_translations_dp_0_85V);
		return cnl_ddi_translations_dp_0_85V;
	} else if (voltage == VOLTAGE_INFO_0_95V) {
		*n_entries = ARRAY_SIZE(cnl_ddi_translations_dp_0_95V);
		return cnl_ddi_translations_dp_0_95V;
	} else if (voltage == VOLTAGE_INFO_1_05V) {
		*n_entries = ARRAY_SIZE(cnl_ddi_translations_dp_1_05V);
		return cnl_ddi_translations_dp_1_05V;
	} else {
		*n_entries = 1; /* shut up gcc */
		MISSING_CASE(voltage);
	}
	return NULL;
}

static const struct cnl_ddi_buf_trans *
cnl_get_buf_trans_edp(struct drm_i915_private *dev_priv, int *n_entries)
{
	u32 voltage = intel_de_read(dev_priv, CNL_PORT_COMP_DW3) & VOLTAGE_INFO_MASK;

	if (dev_priv->vbt.edp.low_vswing) {
		if (voltage == VOLTAGE_INFO_0_85V) {
			*n_entries = ARRAY_SIZE(cnl_ddi_translations_edp_0_85V);
			return cnl_ddi_translations_edp_0_85V;
		} else if (voltage == VOLTAGE_INFO_0_95V) {
			*n_entries = ARRAY_SIZE(cnl_ddi_translations_edp_0_95V);
			return cnl_ddi_translations_edp_0_95V;
		} else if (voltage == VOLTAGE_INFO_1_05V) {
			*n_entries = ARRAY_SIZE(cnl_ddi_translations_edp_1_05V);
			return cnl_ddi_translations_edp_1_05V;
		} else {
			*n_entries = 1; /* shut up gcc */
			MISSING_CASE(voltage);
		}
		return NULL;
	} else {
		return cnl_get_buf_trans_dp(dev_priv, n_entries);
	}
}

static const struct cnl_ddi_buf_trans *
icl_get_combo_buf_trans(struct drm_i915_private *dev_priv, int type, int rate,
			int *n_entries)
{
	if (type == INTEL_OUTPUT_HDMI) {
		*n_entries = ARRAY_SIZE(icl_combo_phy_ddi_translations_hdmi);
		return icl_combo_phy_ddi_translations_hdmi;
	} else if (rate > 540000 && type == INTEL_OUTPUT_EDP) {
		*n_entries = ARRAY_SIZE(icl_combo_phy_ddi_translations_edp_hbr3);
		return icl_combo_phy_ddi_translations_edp_hbr3;
	} else if (type == INTEL_OUTPUT_EDP && dev_priv->vbt.edp.low_vswing) {
		*n_entries = ARRAY_SIZE(icl_combo_phy_ddi_translations_edp_hbr2);
		return icl_combo_phy_ddi_translations_edp_hbr2;
	}

	*n_entries = ARRAY_SIZE(icl_combo_phy_ddi_translations_dp_hbr2);
	return icl_combo_phy_ddi_translations_dp_hbr2;
}

static const struct cnl_ddi_buf_trans *
ehl_get_combo_buf_trans(struct drm_i915_private *dev_priv, int type, int rate,
			int *n_entries)
<<<<<<< HEAD
{
	if (type != INTEL_OUTPUT_HDMI && type != INTEL_OUTPUT_EDP &&
	    rate > 270000) {
		*n_entries = ARRAY_SIZE(ehl_combo_phy_ddi_translations_hbr2_hbr3);
		return ehl_combo_phy_ddi_translations_hbr2_hbr3;
	}

	return icl_get_combo_buf_trans(dev_priv, type, rate, n_entries);
}

static const struct cnl_ddi_buf_trans *
tgl_get_combo_buf_trans(struct drm_i915_private *dev_priv, int type, int rate,
			int *n_entries)
{
	if (type == INTEL_OUTPUT_HDMI || type == INTEL_OUTPUT_EDP) {
		return icl_get_combo_buf_trans(dev_priv, type, rate, n_entries);
	} else if (rate > 270000) {
		*n_entries = ARRAY_SIZE(tgl_combo_phy_ddi_translations_dp_hbr2);
		return tgl_combo_phy_ddi_translations_dp_hbr2;
	}

	*n_entries = ARRAY_SIZE(tgl_combo_phy_ddi_translations_dp_hbr);
	return tgl_combo_phy_ddi_translations_dp_hbr;
}

static int intel_ddi_hdmi_level(struct intel_encoder *encoder)
{
=======
{
	if (type != INTEL_OUTPUT_HDMI && type != INTEL_OUTPUT_EDP &&
	    rate > 270000) {
		*n_entries = ARRAY_SIZE(ehl_combo_phy_ddi_translations_hbr2_hbr3);
		return ehl_combo_phy_ddi_translations_hbr2_hbr3;
	}

	return icl_get_combo_buf_trans(dev_priv, type, rate, n_entries);
}

static const struct cnl_ddi_buf_trans *
tgl_get_combo_buf_trans(struct drm_i915_private *dev_priv, int type, int rate,
			int *n_entries)
{
	if (type == INTEL_OUTPUT_HDMI || type == INTEL_OUTPUT_EDP) {
		return icl_get_combo_buf_trans(dev_priv, type, rate, n_entries);
	} else if (rate > 270000) {
		*n_entries = ARRAY_SIZE(tgl_combo_phy_ddi_translations_dp_hbr2);
		return tgl_combo_phy_ddi_translations_dp_hbr2;
	}

	*n_entries = ARRAY_SIZE(tgl_combo_phy_ddi_translations_dp_hbr);
	return tgl_combo_phy_ddi_translations_dp_hbr;
}

static int intel_ddi_hdmi_level(struct intel_encoder *encoder)
{
>>>>>>> 358c7c61
	struct drm_i915_private *dev_priv = to_i915(encoder->base.dev);
	int n_entries, level, default_entry;
	enum phy phy = intel_port_to_phy(dev_priv, encoder->port);

	if (INTEL_GEN(dev_priv) >= 12) {
		if (intel_phy_is_combo(dev_priv, phy))
			tgl_get_combo_buf_trans(dev_priv, INTEL_OUTPUT_HDMI,
						0, &n_entries);
		else
			n_entries = ARRAY_SIZE(tgl_dkl_phy_hdmi_ddi_trans);
		default_entry = n_entries - 1;
	} else if (INTEL_GEN(dev_priv) == 11) {
		if (intel_phy_is_combo(dev_priv, phy))
			icl_get_combo_buf_trans(dev_priv, INTEL_OUTPUT_HDMI,
						0, &n_entries);
		else
			n_entries = ARRAY_SIZE(icl_mg_phy_ddi_translations);
		default_entry = n_entries - 1;
	} else if (IS_CANNONLAKE(dev_priv)) {
		cnl_get_buf_trans_hdmi(dev_priv, &n_entries);
		default_entry = n_entries - 1;
	} else if (IS_GEN9_LP(dev_priv)) {
		bxt_get_buf_trans_hdmi(dev_priv, &n_entries);
		default_entry = n_entries - 1;
	} else if (IS_GEN9_BC(dev_priv)) {
		intel_ddi_get_buf_trans_hdmi(dev_priv, &n_entries);
		default_entry = 8;
	} else if (IS_BROADWELL(dev_priv)) {
		intel_ddi_get_buf_trans_hdmi(dev_priv, &n_entries);
		default_entry = 7;
	} else if (IS_HASWELL(dev_priv)) {
		intel_ddi_get_buf_trans_hdmi(dev_priv, &n_entries);
		default_entry = 6;
	} else {
		drm_WARN(&dev_priv->drm, 1, "ddi translation table missing\n");
		return 0;
	}

	if (drm_WARN_ON_ONCE(&dev_priv->drm, n_entries == 0))
		return 0;

	level = intel_bios_hdmi_level_shift(encoder);
	if (level < 0)
		level = default_entry;

	if (drm_WARN_ON_ONCE(&dev_priv->drm, level >= n_entries))
		level = n_entries - 1;

	return level;
}

/*
 * Starting with Haswell, DDI port buffers must be programmed with correct
 * values in advance. This function programs the correct values for
 * DP/eDP/FDI use cases.
 */
static void intel_prepare_dp_ddi_buffers(struct intel_encoder *encoder,
					 const struct intel_crtc_state *crtc_state)
{
	struct drm_i915_private *dev_priv = to_i915(encoder->base.dev);
	u32 iboost_bit = 0;
	int i, n_entries;
	enum port port = encoder->port;
	const struct ddi_buf_trans *ddi_translations;

	if (intel_crtc_has_type(crtc_state, INTEL_OUTPUT_ANALOG))
		ddi_translations = intel_ddi_get_buf_trans_fdi(dev_priv,
							       &n_entries);
	else if (intel_crtc_has_type(crtc_state, INTEL_OUTPUT_EDP))
		ddi_translations = intel_ddi_get_buf_trans_edp(dev_priv, port,
							       &n_entries);
	else
		ddi_translations = intel_ddi_get_buf_trans_dp(dev_priv, port,
							      &n_entries);

	/* If we're boosting the current, set bit 31 of trans1 */
	if (IS_GEN9_BC(dev_priv) && intel_bios_dp_boost_level(encoder))
		iboost_bit = DDI_BUF_BALANCE_LEG_ENABLE;

	for (i = 0; i < n_entries; i++) {
		intel_de_write(dev_priv, DDI_BUF_TRANS_LO(port, i),
			       ddi_translations[i].trans1 | iboost_bit);
		intel_de_write(dev_priv, DDI_BUF_TRANS_HI(port, i),
			       ddi_translations[i].trans2);
	}
}

/*
 * Starting with Haswell, DDI port buffers must be programmed with correct
 * values in advance. This function programs the correct values for
 * HDMI/DVI use cases.
 */
static void intel_prepare_hdmi_ddi_buffers(struct intel_encoder *encoder,
					   int level)
{
	struct drm_i915_private *dev_priv = to_i915(encoder->base.dev);
	u32 iboost_bit = 0;
	int n_entries;
	enum port port = encoder->port;
	const struct ddi_buf_trans *ddi_translations;

	ddi_translations = intel_ddi_get_buf_trans_hdmi(dev_priv, &n_entries);

	if (drm_WARN_ON_ONCE(&dev_priv->drm, !ddi_translations))
		return;
	if (drm_WARN_ON_ONCE(&dev_priv->drm, level >= n_entries))
		level = n_entries - 1;

	/* If we're boosting the current, set bit 31 of trans1 */
	if (IS_GEN9_BC(dev_priv) && intel_bios_hdmi_boost_level(encoder))
		iboost_bit = DDI_BUF_BALANCE_LEG_ENABLE;

	/* Entry 9 is for HDMI: */
	intel_de_write(dev_priv, DDI_BUF_TRANS_LO(port, 9),
		       ddi_translations[level].trans1 | iboost_bit);
	intel_de_write(dev_priv, DDI_BUF_TRANS_HI(port, 9),
		       ddi_translations[level].trans2);
}

static void intel_wait_ddi_buf_idle(struct drm_i915_private *dev_priv,
				    enum port port)
{
	i915_reg_t reg = DDI_BUF_CTL(port);
	int i;

	for (i = 0; i < 16; i++) {
		udelay(1);
		if (intel_de_read(dev_priv, reg) & DDI_BUF_IS_IDLE)
			return;
	}
	DRM_ERROR("Timeout waiting for DDI BUF %c idle bit\n", port_name(port));
}

static u32 hsw_pll_to_ddi_pll_sel(const struct intel_shared_dpll *pll)
{
	switch (pll->info->id) {
	case DPLL_ID_WRPLL1:
		return PORT_CLK_SEL_WRPLL1;
	case DPLL_ID_WRPLL2:
		return PORT_CLK_SEL_WRPLL2;
	case DPLL_ID_SPLL:
		return PORT_CLK_SEL_SPLL;
	case DPLL_ID_LCPLL_810:
		return PORT_CLK_SEL_LCPLL_810;
	case DPLL_ID_LCPLL_1350:
		return PORT_CLK_SEL_LCPLL_1350;
	case DPLL_ID_LCPLL_2700:
		return PORT_CLK_SEL_LCPLL_2700;
	default:
		MISSING_CASE(pll->info->id);
		return PORT_CLK_SEL_NONE;
	}
}

static u32 icl_pll_to_ddi_clk_sel(struct intel_encoder *encoder,
				  const struct intel_crtc_state *crtc_state)
{
	const struct intel_shared_dpll *pll = crtc_state->shared_dpll;
	int clock = crtc_state->port_clock;
	const enum intel_dpll_id id = pll->info->id;

	switch (id) {
	default:
		/*
		 * DPLL_ID_ICL_DPLL0 and DPLL_ID_ICL_DPLL1 should not be used
		 * here, so do warn if this get passed in
		 */
		MISSING_CASE(id);
		return DDI_CLK_SEL_NONE;
	case DPLL_ID_ICL_TBTPLL:
		switch (clock) {
		case 162000:
			return DDI_CLK_SEL_TBT_162;
		case 270000:
			return DDI_CLK_SEL_TBT_270;
		case 540000:
			return DDI_CLK_SEL_TBT_540;
		case 810000:
			return DDI_CLK_SEL_TBT_810;
		default:
			MISSING_CASE(clock);
			return DDI_CLK_SEL_NONE;
		}
	case DPLL_ID_ICL_MGPLL1:
	case DPLL_ID_ICL_MGPLL2:
	case DPLL_ID_ICL_MGPLL3:
	case DPLL_ID_ICL_MGPLL4:
	case DPLL_ID_TGL_MGPLL5:
	case DPLL_ID_TGL_MGPLL6:
		return DDI_CLK_SEL_MG;
	}
}

/* Starting with Haswell, different DDI ports can work in FDI mode for
 * connection to the PCH-located connectors. For this, it is necessary to train
 * both the DDI port and PCH receiver for the desired DDI buffer settings.
 *
 * The recommended port to work in FDI mode is DDI E, which we use here. Also,
 * please note that when FDI mode is active on DDI E, it shares 2 lines with
 * DDI A (which is used for eDP)
 */

void hsw_fdi_link_train(struct intel_encoder *encoder,
			const struct intel_crtc_state *crtc_state)
{
	struct intel_crtc *crtc = to_intel_crtc(crtc_state->uapi.crtc);
	struct drm_i915_private *dev_priv = to_i915(crtc->base.dev);
	u32 temp, i, rx_ctl_val, ddi_pll_sel;

	intel_prepare_dp_ddi_buffers(encoder, crtc_state);

	/* Set the FDI_RX_MISC pwrdn lanes and the 2 workarounds listed at the
	 * mode set "sequence for CRT port" document:
	 * - TP1 to TP2 time with the default value
	 * - FDI delay to 90h
	 *
	 * WaFDIAutoLinkSetTimingOverrride:hsw
	 */
	intel_de_write(dev_priv, FDI_RX_MISC(PIPE_A),
		       FDI_RX_PWRDN_LANE1_VAL(2) | FDI_RX_PWRDN_LANE0_VAL(2) | FDI_RX_TP1_TO_TP2_48 | FDI_RX_FDI_DELAY_90);

	/* Enable the PCH Receiver FDI PLL */
	rx_ctl_val = dev_priv->fdi_rx_config | FDI_RX_ENHANCE_FRAME_ENABLE |
		     FDI_RX_PLL_ENABLE |
		     FDI_DP_PORT_WIDTH(crtc_state->fdi_lanes);
	intel_de_write(dev_priv, FDI_RX_CTL(PIPE_A), rx_ctl_val);
	intel_de_posting_read(dev_priv, FDI_RX_CTL(PIPE_A));
	udelay(220);

	/* Switch from Rawclk to PCDclk */
	rx_ctl_val |= FDI_PCDCLK;
	intel_de_write(dev_priv, FDI_RX_CTL(PIPE_A), rx_ctl_val);

	/* Configure Port Clock Select */
	ddi_pll_sel = hsw_pll_to_ddi_pll_sel(crtc_state->shared_dpll);
	intel_de_write(dev_priv, PORT_CLK_SEL(PORT_E), ddi_pll_sel);
	drm_WARN_ON(&dev_priv->drm, ddi_pll_sel != PORT_CLK_SEL_SPLL);

	/* Start the training iterating through available voltages and emphasis,
	 * testing each value twice. */
	for (i = 0; i < ARRAY_SIZE(hsw_ddi_translations_fdi) * 2; i++) {
		/* Configure DP_TP_CTL with auto-training */
		intel_de_write(dev_priv, DP_TP_CTL(PORT_E),
			       DP_TP_CTL_FDI_AUTOTRAIN | DP_TP_CTL_ENHANCED_FRAME_ENABLE | DP_TP_CTL_LINK_TRAIN_PAT1 | DP_TP_CTL_ENABLE);

		/* Configure and enable DDI_BUF_CTL for DDI E with next voltage.
		 * DDI E does not support port reversal, the functionality is
		 * achieved on the PCH side in FDI_RX_CTL, so no need to set the
		 * port reversal bit */
		intel_de_write(dev_priv, DDI_BUF_CTL(PORT_E),
			       DDI_BUF_CTL_ENABLE | ((crtc_state->fdi_lanes - 1) << 1) | DDI_BUF_TRANS_SELECT(i / 2));
		intel_de_posting_read(dev_priv, DDI_BUF_CTL(PORT_E));

		udelay(600);

		/* Program PCH FDI Receiver TU */
		intel_de_write(dev_priv, FDI_RX_TUSIZE1(PIPE_A), TU_SIZE(64));

		/* Enable PCH FDI Receiver with auto-training */
		rx_ctl_val |= FDI_RX_ENABLE | FDI_LINK_TRAIN_AUTO;
		intel_de_write(dev_priv, FDI_RX_CTL(PIPE_A), rx_ctl_val);
		intel_de_posting_read(dev_priv, FDI_RX_CTL(PIPE_A));

		/* Wait for FDI receiver lane calibration */
		udelay(30);

		/* Unset FDI_RX_MISC pwrdn lanes */
		temp = intel_de_read(dev_priv, FDI_RX_MISC(PIPE_A));
		temp &= ~(FDI_RX_PWRDN_LANE1_MASK | FDI_RX_PWRDN_LANE0_MASK);
		intel_de_write(dev_priv, FDI_RX_MISC(PIPE_A), temp);
		intel_de_posting_read(dev_priv, FDI_RX_MISC(PIPE_A));

		/* Wait for FDI auto training time */
		udelay(5);

		temp = intel_de_read(dev_priv, DP_TP_STATUS(PORT_E));
		if (temp & DP_TP_STATUS_AUTOTRAIN_DONE) {
			DRM_DEBUG_KMS("FDI link training done on step %d\n", i);
			break;
		}

		/*
		 * Leave things enabled even if we failed to train FDI.
		 * Results in less fireworks from the state checker.
		 */
		if (i == ARRAY_SIZE(hsw_ddi_translations_fdi) * 2 - 1) {
			DRM_ERROR("FDI link training failed!\n");
			break;
		}

		rx_ctl_val &= ~FDI_RX_ENABLE;
		intel_de_write(dev_priv, FDI_RX_CTL(PIPE_A), rx_ctl_val);
		intel_de_posting_read(dev_priv, FDI_RX_CTL(PIPE_A));

		temp = intel_de_read(dev_priv, DDI_BUF_CTL(PORT_E));
		temp &= ~DDI_BUF_CTL_ENABLE;
		intel_de_write(dev_priv, DDI_BUF_CTL(PORT_E), temp);
		intel_de_posting_read(dev_priv, DDI_BUF_CTL(PORT_E));

		/* Disable DP_TP_CTL and FDI_RX_CTL and retry */
		temp = intel_de_read(dev_priv, DP_TP_CTL(PORT_E));
		temp &= ~(DP_TP_CTL_ENABLE | DP_TP_CTL_LINK_TRAIN_MASK);
		temp |= DP_TP_CTL_LINK_TRAIN_PAT1;
		intel_de_write(dev_priv, DP_TP_CTL(PORT_E), temp);
		intel_de_posting_read(dev_priv, DP_TP_CTL(PORT_E));

		intel_wait_ddi_buf_idle(dev_priv, PORT_E);

		/* Reset FDI_RX_MISC pwrdn lanes */
		temp = intel_de_read(dev_priv, FDI_RX_MISC(PIPE_A));
		temp &= ~(FDI_RX_PWRDN_LANE1_MASK | FDI_RX_PWRDN_LANE0_MASK);
		temp |= FDI_RX_PWRDN_LANE1_VAL(2) | FDI_RX_PWRDN_LANE0_VAL(2);
		intel_de_write(dev_priv, FDI_RX_MISC(PIPE_A), temp);
		intel_de_posting_read(dev_priv, FDI_RX_MISC(PIPE_A));
	}

	/* Enable normal pixel sending for FDI */
	intel_de_write(dev_priv, DP_TP_CTL(PORT_E),
		       DP_TP_CTL_FDI_AUTOTRAIN | DP_TP_CTL_LINK_TRAIN_NORMAL | DP_TP_CTL_ENHANCED_FRAME_ENABLE | DP_TP_CTL_ENABLE);
}

static void intel_ddi_init_dp_buf_reg(struct intel_encoder *encoder)
{
	struct intel_dp *intel_dp = enc_to_intel_dp(encoder);
	struct intel_digital_port *intel_dig_port =
		enc_to_dig_port(encoder);

	intel_dp->DP = intel_dig_port->saved_port_bits |
		DDI_BUF_CTL_ENABLE | DDI_BUF_TRANS_SELECT(0);
	intel_dp->DP |= DDI_PORT_WIDTH(intel_dp->lane_count);
}

static struct intel_encoder *
intel_ddi_get_crtc_encoder(struct intel_crtc *crtc)
{
	struct drm_device *dev = crtc->base.dev;
	struct intel_encoder *encoder, *ret = NULL;
	int num_encoders = 0;

	for_each_encoder_on_crtc(dev, &crtc->base, encoder) {
		ret = encoder;
		num_encoders++;
	}

	if (num_encoders != 1)
		drm_WARN(dev, 1, "%d encoders on crtc for pipe %c\n",
			 num_encoders,
			 pipe_name(crtc->pipe));

	BUG_ON(ret == NULL);
	return ret;
}

static int icl_calc_tbt_pll_link(struct drm_i915_private *dev_priv,
				 enum port port)
{
	u32 val = intel_de_read(dev_priv, DDI_CLK_SEL(port)) & DDI_CLK_SEL_MASK;

	switch (val) {
	case DDI_CLK_SEL_NONE:
		return 0;
	case DDI_CLK_SEL_TBT_162:
		return 162000;
	case DDI_CLK_SEL_TBT_270:
		return 270000;
	case DDI_CLK_SEL_TBT_540:
		return 540000;
	case DDI_CLK_SEL_TBT_810:
		return 810000;
	default:
		MISSING_CASE(val);
		return 0;
	}
}

static void ddi_dotclock_get(struct intel_crtc_state *pipe_config)
{
	int dotclock;

	if (pipe_config->has_pch_encoder)
		dotclock = intel_dotclock_calculate(pipe_config->port_clock,
						    &pipe_config->fdi_m_n);
	else if (intel_crtc_has_dp_encoder(pipe_config))
		dotclock = intel_dotclock_calculate(pipe_config->port_clock,
						    &pipe_config->dp_m_n);
	else if (pipe_config->has_hdmi_sink && pipe_config->pipe_bpp > 24)
		dotclock = pipe_config->port_clock * 24 / pipe_config->pipe_bpp;
	else
		dotclock = pipe_config->port_clock;

	if (pipe_config->output_format == INTEL_OUTPUT_FORMAT_YCBCR420 &&
	    !intel_crtc_has_dp_encoder(pipe_config))
		dotclock *= 2;

	if (pipe_config->pixel_multiplier)
		dotclock /= pipe_config->pixel_multiplier;

	pipe_config->hw.adjusted_mode.crtc_clock = dotclock;
}

static void intel_ddi_clock_get(struct intel_encoder *encoder,
				struct intel_crtc_state *pipe_config)
{
	struct drm_i915_private *dev_priv = to_i915(encoder->base.dev);
	enum phy phy = intel_port_to_phy(dev_priv, encoder->port);

	if (intel_phy_is_tc(dev_priv, phy) &&
	    intel_get_shared_dpll_id(dev_priv, pipe_config->shared_dpll) ==
	    DPLL_ID_ICL_TBTPLL)
		pipe_config->port_clock = icl_calc_tbt_pll_link(dev_priv,
								encoder->port);
	else
		pipe_config->port_clock =
			intel_dpll_get_freq(dev_priv, pipe_config->shared_dpll);

	ddi_dotclock_get(pipe_config);
}

void intel_ddi_set_dp_msa(const struct intel_crtc_state *crtc_state,
			  const struct drm_connector_state *conn_state)
{
	struct intel_crtc *crtc = to_intel_crtc(crtc_state->uapi.crtc);
	struct drm_i915_private *dev_priv = to_i915(crtc->base.dev);
	enum transcoder cpu_transcoder = crtc_state->cpu_transcoder;
	u32 temp;

	if (!intel_crtc_has_dp_encoder(crtc_state))
		return;

	drm_WARN_ON(&dev_priv->drm, transcoder_is_dsi(cpu_transcoder));

	temp = DP_MSA_MISC_SYNC_CLOCK;

	switch (crtc_state->pipe_bpp) {
	case 18:
		temp |= DP_MSA_MISC_6_BPC;
		break;
	case 24:
		temp |= DP_MSA_MISC_8_BPC;
		break;
	case 30:
		temp |= DP_MSA_MISC_10_BPC;
		break;
	case 36:
		temp |= DP_MSA_MISC_12_BPC;
		break;
	default:
		MISSING_CASE(crtc_state->pipe_bpp);
		break;
	}

	/* nonsense combination */
	drm_WARN_ON(&dev_priv->drm, crtc_state->limited_color_range &&
		    crtc_state->output_format != INTEL_OUTPUT_FORMAT_RGB);

	if (crtc_state->limited_color_range)
		temp |= DP_MSA_MISC_COLOR_CEA_RGB;

	/*
	 * As per DP 1.2 spec section 2.3.4.3 while sending
	 * YCBCR 444 signals we should program MSA MISC1/0 fields with
	 * colorspace information.
	 */
	if (crtc_state->output_format == INTEL_OUTPUT_FORMAT_YCBCR444)
		temp |= DP_MSA_MISC_COLOR_YCBCR_444_BT709;

	/*
	 * As per DP 1.4a spec section 2.2.4.3 [MSA Field for Indication
	 * of Color Encoding Format and Content Color Gamut] while sending
	 * YCBCR 420, HDR BT.2020 signals we should program MSA MISC1 fields
	 * which indicate VSC SDP for the Pixel Encoding/Colorimetry Format.
	 */
	if (intel_dp_needs_vsc_sdp(crtc_state, conn_state))
		temp |= DP_MSA_MISC_COLOR_VSC_SDP;

	intel_de_write(dev_priv, TRANS_MSA_MISC(cpu_transcoder), temp);
}

/*
 * Returns the TRANS_DDI_FUNC_CTL value based on CRTC state.
 *
 * Only intended to be used by intel_ddi_enable_transcoder_func() and
 * intel_ddi_config_transcoder_func().
 */
static u32
intel_ddi_transcoder_func_reg_val_get(const struct intel_crtc_state *crtc_state)
{
	struct intel_crtc *crtc = to_intel_crtc(crtc_state->uapi.crtc);
	struct intel_encoder *encoder = intel_ddi_get_crtc_encoder(crtc);
	struct drm_i915_private *dev_priv = to_i915(crtc->base.dev);
	enum pipe pipe = crtc->pipe;
	enum transcoder cpu_transcoder = crtc_state->cpu_transcoder;
	enum port port = encoder->port;
	u32 temp;

	/* Enable TRANS_DDI_FUNC_CTL for the pipe to work in HDMI mode */
	temp = TRANS_DDI_FUNC_ENABLE;
	if (INTEL_GEN(dev_priv) >= 12)
		temp |= TGL_TRANS_DDI_SELECT_PORT(port);
	else
		temp |= TRANS_DDI_SELECT_PORT(port);

	switch (crtc_state->pipe_bpp) {
	case 18:
		temp |= TRANS_DDI_BPC_6;
		break;
	case 24:
		temp |= TRANS_DDI_BPC_8;
		break;
	case 30:
		temp |= TRANS_DDI_BPC_10;
		break;
	case 36:
		temp |= TRANS_DDI_BPC_12;
		break;
	default:
		BUG();
	}

	if (crtc_state->hw.adjusted_mode.flags & DRM_MODE_FLAG_PVSYNC)
		temp |= TRANS_DDI_PVSYNC;
	if (crtc_state->hw.adjusted_mode.flags & DRM_MODE_FLAG_PHSYNC)
		temp |= TRANS_DDI_PHSYNC;

	if (cpu_transcoder == TRANSCODER_EDP) {
		switch (pipe) {
		case PIPE_A:
			/* On Haswell, can only use the always-on power well for
			 * eDP when not using the panel fitter, and when not
			 * using motion blur mitigation (which we don't
			 * support). */
			if (crtc_state->pch_pfit.force_thru)
				temp |= TRANS_DDI_EDP_INPUT_A_ONOFF;
			else
				temp |= TRANS_DDI_EDP_INPUT_A_ON;
			break;
		case PIPE_B:
			temp |= TRANS_DDI_EDP_INPUT_B_ONOFF;
			break;
		case PIPE_C:
			temp |= TRANS_DDI_EDP_INPUT_C_ONOFF;
			break;
		default:
			BUG();
			break;
		}
	}

	if (intel_crtc_has_type(crtc_state, INTEL_OUTPUT_HDMI)) {
		if (crtc_state->has_hdmi_sink)
			temp |= TRANS_DDI_MODE_SELECT_HDMI;
		else
			temp |= TRANS_DDI_MODE_SELECT_DVI;

		if (crtc_state->hdmi_scrambling)
			temp |= TRANS_DDI_HDMI_SCRAMBLING;
		if (crtc_state->hdmi_high_tmds_clock_ratio)
			temp |= TRANS_DDI_HIGH_TMDS_CHAR_RATE;
	} else if (intel_crtc_has_type(crtc_state, INTEL_OUTPUT_ANALOG)) {
		temp |= TRANS_DDI_MODE_SELECT_FDI;
		temp |= (crtc_state->fdi_lanes - 1) << 1;
	} else if (intel_crtc_has_type(crtc_state, INTEL_OUTPUT_DP_MST)) {
		temp |= TRANS_DDI_MODE_SELECT_DP_MST;
		temp |= DDI_PORT_WIDTH(crtc_state->lane_count);

		if (INTEL_GEN(dev_priv) >= 12) {
			enum transcoder master;

			master = crtc_state->mst_master_transcoder;
			drm_WARN_ON(&dev_priv->drm,
				    master == INVALID_TRANSCODER);
			temp |= TRANS_DDI_MST_TRANSPORT_SELECT(master);
		}
	} else {
		temp |= TRANS_DDI_MODE_SELECT_DP_SST;
		temp |= DDI_PORT_WIDTH(crtc_state->lane_count);
	}

	return temp;
}

void intel_ddi_enable_transcoder_func(const struct intel_crtc_state *crtc_state)
{
	struct intel_crtc *crtc = to_intel_crtc(crtc_state->uapi.crtc);
	struct drm_i915_private *dev_priv = to_i915(crtc->base.dev);
	enum transcoder cpu_transcoder = crtc_state->cpu_transcoder;
	u32 temp;

	temp = intel_ddi_transcoder_func_reg_val_get(crtc_state);
	if (intel_crtc_has_type(crtc_state, INTEL_OUTPUT_DP_MST))
		temp |= TRANS_DDI_DP_VC_PAYLOAD_ALLOC;
	intel_de_write(dev_priv, TRANS_DDI_FUNC_CTL(cpu_transcoder), temp);
}

/*
 * Same as intel_ddi_enable_transcoder_func(), but it does not set the enable
 * bit.
 */
static void
intel_ddi_config_transcoder_func(const struct intel_crtc_state *crtc_state)
{
	struct intel_crtc *crtc = to_intel_crtc(crtc_state->uapi.crtc);
	struct drm_i915_private *dev_priv = to_i915(crtc->base.dev);
	enum transcoder cpu_transcoder = crtc_state->cpu_transcoder;
	u32 temp;

	temp = intel_ddi_transcoder_func_reg_val_get(crtc_state);
	temp &= ~TRANS_DDI_FUNC_ENABLE;
	intel_de_write(dev_priv, TRANS_DDI_FUNC_CTL(cpu_transcoder), temp);
}

void intel_ddi_disable_transcoder_func(const struct intel_crtc_state *crtc_state)
{
	struct intel_crtc *crtc = to_intel_crtc(crtc_state->uapi.crtc);
	struct drm_i915_private *dev_priv = to_i915(crtc->base.dev);
	enum transcoder cpu_transcoder = crtc_state->cpu_transcoder;
	u32 val;

	val = intel_de_read(dev_priv, TRANS_DDI_FUNC_CTL(cpu_transcoder));
	val &= ~TRANS_DDI_FUNC_ENABLE;

	if (INTEL_GEN(dev_priv) >= 12) {
		if (!intel_dp_mst_is_master_trans(crtc_state)) {
			val &= ~(TGL_TRANS_DDI_PORT_MASK |
				 TRANS_DDI_MODE_SELECT_MASK);
		}
	} else {
		val &= ~(TRANS_DDI_PORT_MASK | TRANS_DDI_MODE_SELECT_MASK);
	}
	intel_de_write(dev_priv, TRANS_DDI_FUNC_CTL(cpu_transcoder), val);

	if (dev_priv->quirks & QUIRK_INCREASE_DDI_DISABLED_TIME &&
	    intel_crtc_has_type(crtc_state, INTEL_OUTPUT_HDMI)) {
		DRM_DEBUG_KMS("Quirk Increase DDI disabled time\n");
		/* Quirk time at 100ms for reliable operation */
		msleep(100);
	}
}

int intel_ddi_toggle_hdcp_signalling(struct intel_encoder *intel_encoder,
				     bool enable)
{
	struct drm_device *dev = intel_encoder->base.dev;
	struct drm_i915_private *dev_priv = to_i915(dev);
	intel_wakeref_t wakeref;
	enum pipe pipe = 0;
	int ret = 0;
	u32 tmp;

	wakeref = intel_display_power_get_if_enabled(dev_priv,
						     intel_encoder->power_domain);
	if (drm_WARN_ON(dev, !wakeref))
		return -ENXIO;

	if (drm_WARN_ON(dev,
			!intel_encoder->get_hw_state(intel_encoder, &pipe))) {
		ret = -EIO;
		goto out;
	}

	tmp = intel_de_read(dev_priv, TRANS_DDI_FUNC_CTL(pipe));
	if (enable)
		tmp |= TRANS_DDI_HDCP_SIGNALLING;
	else
		tmp &= ~TRANS_DDI_HDCP_SIGNALLING;
	intel_de_write(dev_priv, TRANS_DDI_FUNC_CTL(pipe), tmp);
out:
	intel_display_power_put(dev_priv, intel_encoder->power_domain, wakeref);
	return ret;
}

bool intel_ddi_connector_get_hw_state(struct intel_connector *intel_connector)
{
	struct drm_device *dev = intel_connector->base.dev;
	struct drm_i915_private *dev_priv = to_i915(dev);
	struct intel_encoder *encoder = intel_attached_encoder(intel_connector);
	int type = intel_connector->base.connector_type;
	enum port port = encoder->port;
	enum transcoder cpu_transcoder;
	intel_wakeref_t wakeref;
	enum pipe pipe = 0;
	u32 tmp;
	bool ret;

	wakeref = intel_display_power_get_if_enabled(dev_priv,
						     encoder->power_domain);
	if (!wakeref)
		return false;

	if (!encoder->get_hw_state(encoder, &pipe)) {
		ret = false;
		goto out;
	}

	if (HAS_TRANSCODER_EDP(dev_priv) && port == PORT_A)
		cpu_transcoder = TRANSCODER_EDP;
	else
		cpu_transcoder = (enum transcoder) pipe;

	tmp = intel_de_read(dev_priv, TRANS_DDI_FUNC_CTL(cpu_transcoder));

	switch (tmp & TRANS_DDI_MODE_SELECT_MASK) {
	case TRANS_DDI_MODE_SELECT_HDMI:
	case TRANS_DDI_MODE_SELECT_DVI:
		ret = type == DRM_MODE_CONNECTOR_HDMIA;
		break;

	case TRANS_DDI_MODE_SELECT_DP_SST:
		ret = type == DRM_MODE_CONNECTOR_eDP ||
		      type == DRM_MODE_CONNECTOR_DisplayPort;
		break;

	case TRANS_DDI_MODE_SELECT_DP_MST:
		/* if the transcoder is in MST state then
		 * connector isn't connected */
		ret = false;
		break;

	case TRANS_DDI_MODE_SELECT_FDI:
		ret = type == DRM_MODE_CONNECTOR_VGA;
		break;

	default:
		ret = false;
		break;
	}

out:
	intel_display_power_put(dev_priv, encoder->power_domain, wakeref);

	return ret;
}

static void intel_ddi_get_encoder_pipes(struct intel_encoder *encoder,
					u8 *pipe_mask, bool *is_dp_mst)
{
	struct drm_device *dev = encoder->base.dev;
	struct drm_i915_private *dev_priv = to_i915(dev);
	enum port port = encoder->port;
	intel_wakeref_t wakeref;
	enum pipe p;
	u32 tmp;
	u8 mst_pipe_mask;

	*pipe_mask = 0;
	*is_dp_mst = false;

	wakeref = intel_display_power_get_if_enabled(dev_priv,
						     encoder->power_domain);
	if (!wakeref)
		return;

	tmp = intel_de_read(dev_priv, DDI_BUF_CTL(port));
	if (!(tmp & DDI_BUF_CTL_ENABLE))
		goto out;

	if (HAS_TRANSCODER_EDP(dev_priv) && port == PORT_A) {
		tmp = intel_de_read(dev_priv,
				    TRANS_DDI_FUNC_CTL(TRANSCODER_EDP));

		switch (tmp & TRANS_DDI_EDP_INPUT_MASK) {
		default:
			MISSING_CASE(tmp & TRANS_DDI_EDP_INPUT_MASK);
			/* fallthrough */
		case TRANS_DDI_EDP_INPUT_A_ON:
		case TRANS_DDI_EDP_INPUT_A_ONOFF:
			*pipe_mask = BIT(PIPE_A);
			break;
		case TRANS_DDI_EDP_INPUT_B_ONOFF:
			*pipe_mask = BIT(PIPE_B);
			break;
		case TRANS_DDI_EDP_INPUT_C_ONOFF:
			*pipe_mask = BIT(PIPE_C);
			break;
		}

		goto out;
	}

	mst_pipe_mask = 0;
	for_each_pipe(dev_priv, p) {
		enum transcoder cpu_transcoder = (enum transcoder)p;
		unsigned int port_mask, ddi_select;
		intel_wakeref_t trans_wakeref;

		trans_wakeref = intel_display_power_get_if_enabled(dev_priv,
								   POWER_DOMAIN_TRANSCODER(cpu_transcoder));
		if (!trans_wakeref)
			continue;

		if (INTEL_GEN(dev_priv) >= 12) {
			port_mask = TGL_TRANS_DDI_PORT_MASK;
			ddi_select = TGL_TRANS_DDI_SELECT_PORT(port);
		} else {
			port_mask = TRANS_DDI_PORT_MASK;
			ddi_select = TRANS_DDI_SELECT_PORT(port);
		}

		tmp = intel_de_read(dev_priv,
				    TRANS_DDI_FUNC_CTL(cpu_transcoder));
		intel_display_power_put(dev_priv, POWER_DOMAIN_TRANSCODER(cpu_transcoder),
					trans_wakeref);

		if ((tmp & port_mask) != ddi_select)
			continue;

		if ((tmp & TRANS_DDI_MODE_SELECT_MASK) ==
		    TRANS_DDI_MODE_SELECT_DP_MST)
			mst_pipe_mask |= BIT(p);

		*pipe_mask |= BIT(p);
	}

	if (!*pipe_mask)
		DRM_DEBUG_KMS("No pipe for [ENCODER:%d:%s] found\n",
			      encoder->base.base.id, encoder->base.name);

	if (!mst_pipe_mask && hweight8(*pipe_mask) > 1) {
		DRM_DEBUG_KMS("Multiple pipes for [ENCODER:%d:%s] (pipe_mask %02x)\n",
			      encoder->base.base.id, encoder->base.name,
			      *pipe_mask);
		*pipe_mask = BIT(ffs(*pipe_mask) - 1);
	}

	if (mst_pipe_mask && mst_pipe_mask != *pipe_mask)
		DRM_DEBUG_KMS("Conflicting MST and non-MST state for [ENCODER:%d:%s] (pipe_mask %02x mst_pipe_mask %02x)\n",
			      encoder->base.base.id, encoder->base.name,
			      *pipe_mask, mst_pipe_mask);
	else
		*is_dp_mst = mst_pipe_mask;

out:
	if (*pipe_mask && IS_GEN9_LP(dev_priv)) {
		tmp = intel_de_read(dev_priv, BXT_PHY_CTL(port));
		if ((tmp & (BXT_PHY_CMNLANE_POWERDOWN_ACK |
			    BXT_PHY_LANE_POWERDOWN_ACK |
			    BXT_PHY_LANE_ENABLED)) != BXT_PHY_LANE_ENABLED)
			DRM_ERROR("[ENCODER:%d:%s] enabled but PHY powered down? "
				  "(PHY_CTL %08x)\n", encoder->base.base.id,
				  encoder->base.name, tmp);
	}

	intel_display_power_put(dev_priv, encoder->power_domain, wakeref);
}

bool intel_ddi_get_hw_state(struct intel_encoder *encoder,
			    enum pipe *pipe)
{
	u8 pipe_mask;
	bool is_mst;

	intel_ddi_get_encoder_pipes(encoder, &pipe_mask, &is_mst);

	if (is_mst || !pipe_mask)
		return false;

	*pipe = ffs(pipe_mask) - 1;

	return true;
}

static inline enum intel_display_power_domain
intel_ddi_main_link_aux_domain(struct intel_digital_port *dig_port)
{
	/* CNL+ HW requires corresponding AUX IOs to be powered up for PSR with
	 * DC states enabled at the same time, while for driver initiated AUX
	 * transfers we need the same AUX IOs to be powered but with DC states
	 * disabled. Accordingly use the AUX power domain here which leaves DC
	 * states enabled.
	 * However, for non-A AUX ports the corresponding non-EDP transcoders
	 * would have already enabled power well 2 and DC_OFF. This means we can
	 * acquire a wider POWER_DOMAIN_AUX_{B,C,D,F} reference instead of a
	 * specific AUX_IO reference without powering up any extra wells.
	 * Note that PSR is enabled only on Port A even though this function
	 * returns the correct domain for other ports too.
	 */
	return dig_port->aux_ch == AUX_CH_A ? POWER_DOMAIN_AUX_IO_A :
					      intel_aux_power_domain(dig_port);
}

static void intel_ddi_get_power_domains(struct intel_encoder *encoder,
					struct intel_crtc_state *crtc_state)
{
	struct drm_i915_private *dev_priv = to_i915(encoder->base.dev);
	struct intel_digital_port *dig_port;
	enum phy phy = intel_port_to_phy(dev_priv, encoder->port);

	/*
	 * TODO: Add support for MST encoders. Atm, the following should never
	 * happen since fake-MST encoders don't set their get_power_domains()
	 * hook.
	 */
	if (drm_WARN_ON(&dev_priv->drm,
			intel_crtc_has_type(crtc_state, INTEL_OUTPUT_DP_MST)))
		return;

	dig_port = enc_to_dig_port(encoder);

	if (!intel_phy_is_tc(dev_priv, phy) ||
	    dig_port->tc_mode != TC_PORT_TBT_ALT)
		intel_display_power_get(dev_priv,
					dig_port->ddi_io_power_domain);

	/*
	 * AUX power is only needed for (e)DP mode, and for HDMI mode on TC
	 * ports.
	 */
	if (intel_crtc_has_dp_encoder(crtc_state) ||
	    intel_phy_is_tc(dev_priv, phy))
		intel_display_power_get(dev_priv,
					intel_ddi_main_link_aux_domain(dig_port));

	/*
	 * VDSC power is needed when DSC is enabled
	 */
	if (crtc_state->dsc.compression_enable)
		intel_display_power_get(dev_priv,
					intel_dsc_power_domain(crtc_state));
}

void intel_ddi_enable_pipe_clock(const struct intel_crtc_state *crtc_state)
{
	struct intel_crtc *crtc = to_intel_crtc(crtc_state->uapi.crtc);
	struct drm_i915_private *dev_priv = to_i915(crtc->base.dev);
	struct intel_encoder *encoder = intel_ddi_get_crtc_encoder(crtc);
	enum port port = encoder->port;
	enum transcoder cpu_transcoder = crtc_state->cpu_transcoder;

	if (cpu_transcoder != TRANSCODER_EDP) {
		if (INTEL_GEN(dev_priv) >= 12)
			intel_de_write(dev_priv,
				       TRANS_CLK_SEL(cpu_transcoder),
				       TGL_TRANS_CLK_SEL_PORT(port));
		else
			intel_de_write(dev_priv,
				       TRANS_CLK_SEL(cpu_transcoder),
				       TRANS_CLK_SEL_PORT(port));
	}
}

void intel_ddi_disable_pipe_clock(const struct intel_crtc_state *crtc_state)
{
	struct drm_i915_private *dev_priv = to_i915(crtc_state->uapi.crtc->dev);
	enum transcoder cpu_transcoder = crtc_state->cpu_transcoder;

	if (cpu_transcoder != TRANSCODER_EDP) {
		if (INTEL_GEN(dev_priv) >= 12)
			intel_de_write(dev_priv,
				       TRANS_CLK_SEL(cpu_transcoder),
				       TGL_TRANS_CLK_SEL_DISABLED);
		else
			intel_de_write(dev_priv,
				       TRANS_CLK_SEL(cpu_transcoder),
				       TRANS_CLK_SEL_DISABLED);
	}
}

static void _skl_ddi_set_iboost(struct drm_i915_private *dev_priv,
				enum port port, u8 iboost)
{
	u32 tmp;

	tmp = intel_de_read(dev_priv, DISPIO_CR_TX_BMU_CR0);
	tmp &= ~(BALANCE_LEG_MASK(port) | BALANCE_LEG_DISABLE(port));
	if (iboost)
		tmp |= iboost << BALANCE_LEG_SHIFT(port);
	else
		tmp |= BALANCE_LEG_DISABLE(port);
	intel_de_write(dev_priv, DISPIO_CR_TX_BMU_CR0, tmp);
}

static void skl_ddi_set_iboost(struct intel_encoder *encoder,
			       int level, enum intel_output_type type)
{
	struct intel_digital_port *intel_dig_port = enc_to_dig_port(encoder);
	struct drm_i915_private *dev_priv = to_i915(encoder->base.dev);
	enum port port = encoder->port;
	u8 iboost;

	if (type == INTEL_OUTPUT_HDMI)
		iboost = intel_bios_hdmi_boost_level(encoder);
	else
		iboost = intel_bios_dp_boost_level(encoder);

	if (iboost == 0) {
		const struct ddi_buf_trans *ddi_translations;
		int n_entries;

		if (type == INTEL_OUTPUT_HDMI)
			ddi_translations = intel_ddi_get_buf_trans_hdmi(dev_priv, &n_entries);
		else if (type == INTEL_OUTPUT_EDP)
			ddi_translations = intel_ddi_get_buf_trans_edp(dev_priv, port, &n_entries);
		else
			ddi_translations = intel_ddi_get_buf_trans_dp(dev_priv, port, &n_entries);

		if (drm_WARN_ON_ONCE(&dev_priv->drm, !ddi_translations))
			return;
		if (drm_WARN_ON_ONCE(&dev_priv->drm, level >= n_entries))
			level = n_entries - 1;

		iboost = ddi_translations[level].i_boost;
	}

	/* Make sure that the requested I_boost is valid */
	if (iboost && iboost != 0x1 && iboost != 0x3 && iboost != 0x7) {
		DRM_ERROR("Invalid I_boost value %u\n", iboost);
		return;
	}

	_skl_ddi_set_iboost(dev_priv, port, iboost);

	if (port == PORT_A && intel_dig_port->max_lanes == 4)
		_skl_ddi_set_iboost(dev_priv, PORT_E, iboost);
}

static void bxt_ddi_vswing_sequence(struct intel_encoder *encoder,
				    int level, enum intel_output_type type)
{
	struct drm_i915_private *dev_priv = to_i915(encoder->base.dev);
	const struct bxt_ddi_buf_trans *ddi_translations;
	enum port port = encoder->port;
	int n_entries;

	if (type == INTEL_OUTPUT_HDMI)
		ddi_translations = bxt_get_buf_trans_hdmi(dev_priv, &n_entries);
	else if (type == INTEL_OUTPUT_EDP)
		ddi_translations = bxt_get_buf_trans_edp(dev_priv, &n_entries);
	else
		ddi_translations = bxt_get_buf_trans_dp(dev_priv, &n_entries);

	if (drm_WARN_ON_ONCE(&dev_priv->drm, !ddi_translations))
		return;
	if (drm_WARN_ON_ONCE(&dev_priv->drm, level >= n_entries))
		level = n_entries - 1;

	bxt_ddi_phy_set_signal_level(dev_priv, port,
				     ddi_translations[level].margin,
				     ddi_translations[level].scale,
				     ddi_translations[level].enable,
				     ddi_translations[level].deemphasis);
}

u8 intel_ddi_dp_voltage_max(struct intel_encoder *encoder)
{
	struct drm_i915_private *dev_priv = to_i915(encoder->base.dev);
	struct intel_dp *intel_dp = enc_to_intel_dp(encoder);
	enum port port = encoder->port;
	enum phy phy = intel_port_to_phy(dev_priv, port);
	int n_entries;

	if (INTEL_GEN(dev_priv) >= 12) {
		if (intel_phy_is_combo(dev_priv, phy))
			tgl_get_combo_buf_trans(dev_priv, encoder->type,
						intel_dp->link_rate, &n_entries);
		else
			n_entries = ARRAY_SIZE(tgl_dkl_phy_dp_ddi_trans);
	} else if (INTEL_GEN(dev_priv) == 11) {
		if (IS_ELKHARTLAKE(dev_priv))
			ehl_get_combo_buf_trans(dev_priv, encoder->type,
						intel_dp->link_rate, &n_entries);
		else if (intel_phy_is_combo(dev_priv, phy))
			icl_get_combo_buf_trans(dev_priv, encoder->type,
						intel_dp->link_rate, &n_entries);
		else
			n_entries = ARRAY_SIZE(icl_mg_phy_ddi_translations);
	} else if (IS_CANNONLAKE(dev_priv)) {
		if (encoder->type == INTEL_OUTPUT_EDP)
			cnl_get_buf_trans_edp(dev_priv, &n_entries);
		else
			cnl_get_buf_trans_dp(dev_priv, &n_entries);
	} else if (IS_GEN9_LP(dev_priv)) {
		if (encoder->type == INTEL_OUTPUT_EDP)
			bxt_get_buf_trans_edp(dev_priv, &n_entries);
		else
			bxt_get_buf_trans_dp(dev_priv, &n_entries);
	} else {
		if (encoder->type == INTEL_OUTPUT_EDP)
			intel_ddi_get_buf_trans_edp(dev_priv, port, &n_entries);
		else
			intel_ddi_get_buf_trans_dp(dev_priv, port, &n_entries);
	}

	if (drm_WARN_ON(&dev_priv->drm, n_entries < 1))
		n_entries = 1;
	if (drm_WARN_ON(&dev_priv->drm,
			n_entries > ARRAY_SIZE(index_to_dp_signal_levels)))
		n_entries = ARRAY_SIZE(index_to_dp_signal_levels);

	return index_to_dp_signal_levels[n_entries - 1] &
		DP_TRAIN_VOLTAGE_SWING_MASK;
}

/*
 * We assume that the full set of pre-emphasis values can be
 * used on all DDI platforms. Should that change we need to
 * rethink this code.
 */
u8 intel_ddi_dp_pre_emphasis_max(struct intel_encoder *encoder, u8 voltage_swing)
{
	switch (voltage_swing & DP_TRAIN_VOLTAGE_SWING_MASK) {
	case DP_TRAIN_VOLTAGE_SWING_LEVEL_0:
		return DP_TRAIN_PRE_EMPH_LEVEL_3;
	case DP_TRAIN_VOLTAGE_SWING_LEVEL_1:
		return DP_TRAIN_PRE_EMPH_LEVEL_2;
	case DP_TRAIN_VOLTAGE_SWING_LEVEL_2:
		return DP_TRAIN_PRE_EMPH_LEVEL_1;
	case DP_TRAIN_VOLTAGE_SWING_LEVEL_3:
	default:
		return DP_TRAIN_PRE_EMPH_LEVEL_0;
	}
}

static void cnl_ddi_vswing_program(struct intel_encoder *encoder,
				   int level, enum intel_output_type type)
{
	struct drm_i915_private *dev_priv = to_i915(encoder->base.dev);
	const struct cnl_ddi_buf_trans *ddi_translations;
	enum port port = encoder->port;
	int n_entries, ln;
	u32 val;

	if (type == INTEL_OUTPUT_HDMI)
		ddi_translations = cnl_get_buf_trans_hdmi(dev_priv, &n_entries);
	else if (type == INTEL_OUTPUT_EDP)
		ddi_translations = cnl_get_buf_trans_edp(dev_priv, &n_entries);
	else
		ddi_translations = cnl_get_buf_trans_dp(dev_priv, &n_entries);

	if (drm_WARN_ON_ONCE(&dev_priv->drm, !ddi_translations))
		return;
	if (drm_WARN_ON_ONCE(&dev_priv->drm, level >= n_entries))
		level = n_entries - 1;

	/* Set PORT_TX_DW5 Scaling Mode Sel to 010b. */
	val = intel_de_read(dev_priv, CNL_PORT_TX_DW5_LN0(port));
	val &= ~SCALING_MODE_SEL_MASK;
	val |= SCALING_MODE_SEL(2);
	intel_de_write(dev_priv, CNL_PORT_TX_DW5_GRP(port), val);

	/* Program PORT_TX_DW2 */
	val = intel_de_read(dev_priv, CNL_PORT_TX_DW2_LN0(port));
	val &= ~(SWING_SEL_LOWER_MASK | SWING_SEL_UPPER_MASK |
		 RCOMP_SCALAR_MASK);
	val |= SWING_SEL_UPPER(ddi_translations[level].dw2_swing_sel);
	val |= SWING_SEL_LOWER(ddi_translations[level].dw2_swing_sel);
	/* Rcomp scalar is fixed as 0x98 for every table entry */
	val |= RCOMP_SCALAR(0x98);
	intel_de_write(dev_priv, CNL_PORT_TX_DW2_GRP(port), val);

	/* Program PORT_TX_DW4 */
	/* We cannot write to GRP. It would overrite individual loadgen */
	for (ln = 0; ln < 4; ln++) {
		val = intel_de_read(dev_priv, CNL_PORT_TX_DW4_LN(ln, port));
		val &= ~(POST_CURSOR_1_MASK | POST_CURSOR_2_MASK |
			 CURSOR_COEFF_MASK);
		val |= POST_CURSOR_1(ddi_translations[level].dw4_post_cursor_1);
		val |= POST_CURSOR_2(ddi_translations[level].dw4_post_cursor_2);
		val |= CURSOR_COEFF(ddi_translations[level].dw4_cursor_coeff);
		intel_de_write(dev_priv, CNL_PORT_TX_DW4_LN(ln, port), val);
	}

	/* Program PORT_TX_DW5 */
	/* All DW5 values are fixed for every table entry */
	val = intel_de_read(dev_priv, CNL_PORT_TX_DW5_LN0(port));
	val &= ~RTERM_SELECT_MASK;
	val |= RTERM_SELECT(6);
	val |= TAP3_DISABLE;
	intel_de_write(dev_priv, CNL_PORT_TX_DW5_GRP(port), val);

	/* Program PORT_TX_DW7 */
	val = intel_de_read(dev_priv, CNL_PORT_TX_DW7_LN0(port));
	val &= ~N_SCALAR_MASK;
	val |= N_SCALAR(ddi_translations[level].dw7_n_scalar);
	intel_de_write(dev_priv, CNL_PORT_TX_DW7_GRP(port), val);
}

static void cnl_ddi_vswing_sequence(struct intel_encoder *encoder,
				    int level, enum intel_output_type type)
{
	struct drm_i915_private *dev_priv = to_i915(encoder->base.dev);
	enum port port = encoder->port;
	int width, rate, ln;
	u32 val;

	if (type == INTEL_OUTPUT_HDMI) {
		width = 4;
		rate = 0; /* Rate is always < than 6GHz for HDMI */
	} else {
		struct intel_dp *intel_dp = enc_to_intel_dp(encoder);

		width = intel_dp->lane_count;
		rate = intel_dp->link_rate;
	}

	/*
	 * 1. If port type is eDP or DP,
	 * set PORT_PCS_DW1 cmnkeeper_enable to 1b,
	 * else clear to 0b.
	 */
	val = intel_de_read(dev_priv, CNL_PORT_PCS_DW1_LN0(port));
	if (type != INTEL_OUTPUT_HDMI)
		val |= COMMON_KEEPER_EN;
	else
		val &= ~COMMON_KEEPER_EN;
	intel_de_write(dev_priv, CNL_PORT_PCS_DW1_GRP(port), val);

	/* 2. Program loadgen select */
	/*
	 * Program PORT_TX_DW4_LN depending on Bit rate and used lanes
	 * <= 6 GHz and 4 lanes (LN0=0, LN1=1, LN2=1, LN3=1)
	 * <= 6 GHz and 1,2 lanes (LN0=0, LN1=1, LN2=1, LN3=0)
	 * > 6 GHz (LN0=0, LN1=0, LN2=0, LN3=0)
	 */
	for (ln = 0; ln <= 3; ln++) {
		val = intel_de_read(dev_priv, CNL_PORT_TX_DW4_LN(ln, port));
		val &= ~LOADGEN_SELECT;

		if ((rate <= 600000 && width == 4 && ln >= 1)  ||
		    (rate <= 600000 && width < 4 && (ln == 1 || ln == 2))) {
			val |= LOADGEN_SELECT;
		}
		intel_de_write(dev_priv, CNL_PORT_TX_DW4_LN(ln, port), val);
	}

	/* 3. Set PORT_CL_DW5 SUS Clock Config to 11b */
	val = intel_de_read(dev_priv, CNL_PORT_CL1CM_DW5);
	val |= SUS_CLOCK_CONFIG;
	intel_de_write(dev_priv, CNL_PORT_CL1CM_DW5, val);

	/* 4. Clear training enable to change swing values */
	val = intel_de_read(dev_priv, CNL_PORT_TX_DW5_LN0(port));
	val &= ~TX_TRAINING_EN;
	intel_de_write(dev_priv, CNL_PORT_TX_DW5_GRP(port), val);

	/* 5. Program swing and de-emphasis */
	cnl_ddi_vswing_program(encoder, level, type);

	/* 6. Set training enable to trigger update */
	val = intel_de_read(dev_priv, CNL_PORT_TX_DW5_LN0(port));
	val |= TX_TRAINING_EN;
	intel_de_write(dev_priv, CNL_PORT_TX_DW5_GRP(port), val);
}

static void icl_ddi_combo_vswing_program(struct drm_i915_private *dev_priv,
					u32 level, enum phy phy, int type,
					int rate)
{
	const struct cnl_ddi_buf_trans *ddi_translations = NULL;
	u32 n_entries, val;
	int ln;

	if (INTEL_GEN(dev_priv) >= 12)
		ddi_translations = tgl_get_combo_buf_trans(dev_priv, type, rate,
							   &n_entries);
	else if (IS_ELKHARTLAKE(dev_priv))
		ddi_translations = ehl_get_combo_buf_trans(dev_priv, type, rate,
							   &n_entries);
	else
		ddi_translations = icl_get_combo_buf_trans(dev_priv, type, rate,
							   &n_entries);
	if (!ddi_translations)
		return;

	if (level >= n_entries) {
		DRM_DEBUG_KMS("DDI translation not found for level %d. Using %d instead.", level, n_entries - 1);
		level = n_entries - 1;
	}

	/* Set PORT_TX_DW5 */
	val = intel_de_read(dev_priv, ICL_PORT_TX_DW5_LN0(phy));
	val &= ~(SCALING_MODE_SEL_MASK | RTERM_SELECT_MASK |
		  TAP2_DISABLE | TAP3_DISABLE);
	val |= SCALING_MODE_SEL(0x2);
	val |= RTERM_SELECT(0x6);
	val |= TAP3_DISABLE;
	intel_de_write(dev_priv, ICL_PORT_TX_DW5_GRP(phy), val);

	/* Program PORT_TX_DW2 */
	val = intel_de_read(dev_priv, ICL_PORT_TX_DW2_LN0(phy));
	val &= ~(SWING_SEL_LOWER_MASK | SWING_SEL_UPPER_MASK |
		 RCOMP_SCALAR_MASK);
	val |= SWING_SEL_UPPER(ddi_translations[level].dw2_swing_sel);
	val |= SWING_SEL_LOWER(ddi_translations[level].dw2_swing_sel);
	/* Program Rcomp scalar for every table entry */
	val |= RCOMP_SCALAR(0x98);
	intel_de_write(dev_priv, ICL_PORT_TX_DW2_GRP(phy), val);

	/* Program PORT_TX_DW4 */
	/* We cannot write to GRP. It would overwrite individual loadgen. */
	for (ln = 0; ln <= 3; ln++) {
		val = intel_de_read(dev_priv, ICL_PORT_TX_DW4_LN(ln, phy));
		val &= ~(POST_CURSOR_1_MASK | POST_CURSOR_2_MASK |
			 CURSOR_COEFF_MASK);
		val |= POST_CURSOR_1(ddi_translations[level].dw4_post_cursor_1);
		val |= POST_CURSOR_2(ddi_translations[level].dw4_post_cursor_2);
		val |= CURSOR_COEFF(ddi_translations[level].dw4_cursor_coeff);
		intel_de_write(dev_priv, ICL_PORT_TX_DW4_LN(ln, phy), val);
	}

	/* Program PORT_TX_DW7 */
	val = intel_de_read(dev_priv, ICL_PORT_TX_DW7_LN0(phy));
	val &= ~N_SCALAR_MASK;
	val |= N_SCALAR(ddi_translations[level].dw7_n_scalar);
	intel_de_write(dev_priv, ICL_PORT_TX_DW7_GRP(phy), val);
}

static void icl_combo_phy_ddi_vswing_sequence(struct intel_encoder *encoder,
					      u32 level,
					      enum intel_output_type type)
{
	struct drm_i915_private *dev_priv = to_i915(encoder->base.dev);
	enum phy phy = intel_port_to_phy(dev_priv, encoder->port);
	int width = 0;
	int rate = 0;
	u32 val;
	int ln = 0;

	if (type == INTEL_OUTPUT_HDMI) {
		width = 4;
		/* Rate is always < than 6GHz for HDMI */
	} else {
		struct intel_dp *intel_dp = enc_to_intel_dp(encoder);

		width = intel_dp->lane_count;
		rate = intel_dp->link_rate;
	}

	/*
	 * 1. If port type is eDP or DP,
	 * set PORT_PCS_DW1 cmnkeeper_enable to 1b,
	 * else clear to 0b.
	 */
	val = intel_de_read(dev_priv, ICL_PORT_PCS_DW1_LN0(phy));
	if (type == INTEL_OUTPUT_HDMI)
		val &= ~COMMON_KEEPER_EN;
	else
		val |= COMMON_KEEPER_EN;
	intel_de_write(dev_priv, ICL_PORT_PCS_DW1_GRP(phy), val);

	/* 2. Program loadgen select */
	/*
	 * Program PORT_TX_DW4_LN depending on Bit rate and used lanes
	 * <= 6 GHz and 4 lanes (LN0=0, LN1=1, LN2=1, LN3=1)
	 * <= 6 GHz and 1,2 lanes (LN0=0, LN1=1, LN2=1, LN3=0)
	 * > 6 GHz (LN0=0, LN1=0, LN2=0, LN3=0)
	 */
	for (ln = 0; ln <= 3; ln++) {
		val = intel_de_read(dev_priv, ICL_PORT_TX_DW4_LN(ln, phy));
		val &= ~LOADGEN_SELECT;

		if ((rate <= 600000 && width == 4 && ln >= 1) ||
		    (rate <= 600000 && width < 4 && (ln == 1 || ln == 2))) {
			val |= LOADGEN_SELECT;
		}
		intel_de_write(dev_priv, ICL_PORT_TX_DW4_LN(ln, phy), val);
	}

	/* 3. Set PORT_CL_DW5 SUS Clock Config to 11b */
	val = intel_de_read(dev_priv, ICL_PORT_CL_DW5(phy));
	val |= SUS_CLOCK_CONFIG;
	intel_de_write(dev_priv, ICL_PORT_CL_DW5(phy), val);

	/* 4. Clear training enable to change swing values */
	val = intel_de_read(dev_priv, ICL_PORT_TX_DW5_LN0(phy));
	val &= ~TX_TRAINING_EN;
	intel_de_write(dev_priv, ICL_PORT_TX_DW5_GRP(phy), val);

	/* 5. Program swing and de-emphasis */
	icl_ddi_combo_vswing_program(dev_priv, level, phy, type, rate);

	/* 6. Set training enable to trigger update */
	val = intel_de_read(dev_priv, ICL_PORT_TX_DW5_LN0(phy));
	val |= TX_TRAINING_EN;
	intel_de_write(dev_priv, ICL_PORT_TX_DW5_GRP(phy), val);
}

static void icl_mg_phy_ddi_vswing_sequence(struct intel_encoder *encoder,
					   int link_clock,
					   u32 level)
{
	struct drm_i915_private *dev_priv = to_i915(encoder->base.dev);
	enum tc_port tc_port = intel_port_to_tc(dev_priv, encoder->port);
	const struct icl_mg_phy_ddi_buf_trans *ddi_translations;
	u32 n_entries, val;
	int ln;

	n_entries = ARRAY_SIZE(icl_mg_phy_ddi_translations);
	ddi_translations = icl_mg_phy_ddi_translations;
	/* The table does not have values for level 3 and level 9. */
	if (level >= n_entries || level == 3 || level == 9) {
		DRM_DEBUG_KMS("DDI translation not found for level %d. Using %d instead.",
			      level, n_entries - 2);
		level = n_entries - 2;
	}

	/* Set MG_TX_LINK_PARAMS cri_use_fs32 to 0. */
	for (ln = 0; ln < 2; ln++) {
		val = intel_de_read(dev_priv, MG_TX1_LINK_PARAMS(ln, tc_port));
		val &= ~CRI_USE_FS32;
		intel_de_write(dev_priv, MG_TX1_LINK_PARAMS(ln, tc_port), val);

		val = intel_de_read(dev_priv, MG_TX2_LINK_PARAMS(ln, tc_port));
		val &= ~CRI_USE_FS32;
		intel_de_write(dev_priv, MG_TX2_LINK_PARAMS(ln, tc_port), val);
	}

	/* Program MG_TX_SWINGCTRL with values from vswing table */
	for (ln = 0; ln < 2; ln++) {
		val = intel_de_read(dev_priv, MG_TX1_SWINGCTRL(ln, tc_port));
		val &= ~CRI_TXDEEMPH_OVERRIDE_17_12_MASK;
		val |= CRI_TXDEEMPH_OVERRIDE_17_12(
			ddi_translations[level].cri_txdeemph_override_17_12);
		intel_de_write(dev_priv, MG_TX1_SWINGCTRL(ln, tc_port), val);

		val = intel_de_read(dev_priv, MG_TX2_SWINGCTRL(ln, tc_port));
		val &= ~CRI_TXDEEMPH_OVERRIDE_17_12_MASK;
		val |= CRI_TXDEEMPH_OVERRIDE_17_12(
			ddi_translations[level].cri_txdeemph_override_17_12);
		intel_de_write(dev_priv, MG_TX2_SWINGCTRL(ln, tc_port), val);
	}

	/* Program MG_TX_DRVCTRL with values from vswing table */
	for (ln = 0; ln < 2; ln++) {
		val = intel_de_read(dev_priv, MG_TX1_DRVCTRL(ln, tc_port));
		val &= ~(CRI_TXDEEMPH_OVERRIDE_11_6_MASK |
			 CRI_TXDEEMPH_OVERRIDE_5_0_MASK);
		val |= CRI_TXDEEMPH_OVERRIDE_5_0(
			ddi_translations[level].cri_txdeemph_override_5_0) |
			CRI_TXDEEMPH_OVERRIDE_11_6(
				ddi_translations[level].cri_txdeemph_override_11_6) |
			CRI_TXDEEMPH_OVERRIDE_EN;
		intel_de_write(dev_priv, MG_TX1_DRVCTRL(ln, tc_port), val);

		val = intel_de_read(dev_priv, MG_TX2_DRVCTRL(ln, tc_port));
		val &= ~(CRI_TXDEEMPH_OVERRIDE_11_6_MASK |
			 CRI_TXDEEMPH_OVERRIDE_5_0_MASK);
		val |= CRI_TXDEEMPH_OVERRIDE_5_0(
			ddi_translations[level].cri_txdeemph_override_5_0) |
			CRI_TXDEEMPH_OVERRIDE_11_6(
				ddi_translations[level].cri_txdeemph_override_11_6) |
			CRI_TXDEEMPH_OVERRIDE_EN;
		intel_de_write(dev_priv, MG_TX2_DRVCTRL(ln, tc_port), val);

		/* FIXME: Program CRI_LOADGEN_SEL after the spec is updated */
	}

	/*
	 * Program MG_CLKHUB<LN, port being used> with value from frequency table
	 * In case of Legacy mode on MG PHY, both TX1 and TX2 enabled so use the
	 * values from table for which TX1 and TX2 enabled.
	 */
	for (ln = 0; ln < 2; ln++) {
		val = intel_de_read(dev_priv, MG_CLKHUB(ln, tc_port));
		if (link_clock < 300000)
			val |= CFG_LOW_RATE_LKREN_EN;
		else
			val &= ~CFG_LOW_RATE_LKREN_EN;
		intel_de_write(dev_priv, MG_CLKHUB(ln, tc_port), val);
	}

	/* Program the MG_TX_DCC<LN, port being used> based on the link frequency */
	for (ln = 0; ln < 2; ln++) {
		val = intel_de_read(dev_priv, MG_TX1_DCC(ln, tc_port));
		val &= ~CFG_AMI_CK_DIV_OVERRIDE_VAL_MASK;
		if (link_clock <= 500000) {
			val &= ~CFG_AMI_CK_DIV_OVERRIDE_EN;
		} else {
			val |= CFG_AMI_CK_DIV_OVERRIDE_EN |
				CFG_AMI_CK_DIV_OVERRIDE_VAL(1);
		}
		intel_de_write(dev_priv, MG_TX1_DCC(ln, tc_port), val);

		val = intel_de_read(dev_priv, MG_TX2_DCC(ln, tc_port));
		val &= ~CFG_AMI_CK_DIV_OVERRIDE_VAL_MASK;
		if (link_clock <= 500000) {
			val &= ~CFG_AMI_CK_DIV_OVERRIDE_EN;
		} else {
			val |= CFG_AMI_CK_DIV_OVERRIDE_EN |
				CFG_AMI_CK_DIV_OVERRIDE_VAL(1);
		}
		intel_de_write(dev_priv, MG_TX2_DCC(ln, tc_port), val);
	}

	/* Program MG_TX_PISO_READLOAD with values from vswing table */
	for (ln = 0; ln < 2; ln++) {
		val = intel_de_read(dev_priv,
				    MG_TX1_PISO_READLOAD(ln, tc_port));
		val |= CRI_CALCINIT;
		intel_de_write(dev_priv, MG_TX1_PISO_READLOAD(ln, tc_port),
			       val);

		val = intel_de_read(dev_priv,
				    MG_TX2_PISO_READLOAD(ln, tc_port));
		val |= CRI_CALCINIT;
		intel_de_write(dev_priv, MG_TX2_PISO_READLOAD(ln, tc_port),
			       val);
	}
}

static void icl_ddi_vswing_sequence(struct intel_encoder *encoder,
				    int link_clock,
				    u32 level,
				    enum intel_output_type type)
{
	struct drm_i915_private *dev_priv = to_i915(encoder->base.dev);
	enum phy phy = intel_port_to_phy(dev_priv, encoder->port);

	if (intel_phy_is_combo(dev_priv, phy))
		icl_combo_phy_ddi_vswing_sequence(encoder, level, type);
	else
		icl_mg_phy_ddi_vswing_sequence(encoder, link_clock, level);
}

static void
tgl_dkl_phy_ddi_vswing_sequence(struct intel_encoder *encoder, int link_clock,
				u32 level)
{
	struct drm_i915_private *dev_priv = to_i915(encoder->base.dev);
	enum tc_port tc_port = intel_port_to_tc(dev_priv, encoder->port);
	const struct tgl_dkl_phy_ddi_buf_trans *ddi_translations;
	u32 n_entries, val, ln, dpcnt_mask, dpcnt_val;

	if (encoder->type == INTEL_OUTPUT_HDMI) {
		n_entries = ARRAY_SIZE(tgl_dkl_phy_hdmi_ddi_trans);
		ddi_translations = tgl_dkl_phy_hdmi_ddi_trans;
	} else {
		n_entries = ARRAY_SIZE(tgl_dkl_phy_dp_ddi_trans);
		ddi_translations = tgl_dkl_phy_dp_ddi_trans;
	}

	if (level >= n_entries)
		level = n_entries - 1;

	dpcnt_mask = (DKL_TX_PRESHOOT_COEFF_MASK |
		      DKL_TX_DE_EMPAHSIS_COEFF_MASK |
		      DKL_TX_VSWING_CONTROL_MASK);
	dpcnt_val = DKL_TX_VSWING_CONTROL(ddi_translations[level].dkl_vswing_control);
	dpcnt_val |= DKL_TX_DE_EMPHASIS_COEFF(ddi_translations[level].dkl_de_emphasis_control);
	dpcnt_val |= DKL_TX_PRESHOOT_COEFF(ddi_translations[level].dkl_preshoot_control);

	for (ln = 0; ln < 2; ln++) {
		intel_de_write(dev_priv, HIP_INDEX_REG(tc_port),
			       HIP_INDEX_VAL(tc_port, ln));

		intel_de_write(dev_priv, DKL_TX_PMD_LANE_SUS(tc_port), 0);

		/* All the registers are RMW */
		val = intel_de_read(dev_priv, DKL_TX_DPCNTL0(tc_port));
		val &= ~dpcnt_mask;
		val |= dpcnt_val;
		intel_de_write(dev_priv, DKL_TX_DPCNTL0(tc_port), val);

		val = intel_de_read(dev_priv, DKL_TX_DPCNTL1(tc_port));
		val &= ~dpcnt_mask;
		val |= dpcnt_val;
		intel_de_write(dev_priv, DKL_TX_DPCNTL1(tc_port), val);

		val = intel_de_read(dev_priv, DKL_TX_DPCNTL2(tc_port));
		val &= ~DKL_TX_DP20BITMODE;
		intel_de_write(dev_priv, DKL_TX_DPCNTL2(tc_port), val);
	}
}

static void tgl_ddi_vswing_sequence(struct intel_encoder *encoder,
				    int link_clock,
				    u32 level,
				    enum intel_output_type type)
{
	struct drm_i915_private *dev_priv = to_i915(encoder->base.dev);
	enum phy phy = intel_port_to_phy(dev_priv, encoder->port);

	if (intel_phy_is_combo(dev_priv, phy))
		icl_combo_phy_ddi_vswing_sequence(encoder, level, type);
	else
		tgl_dkl_phy_ddi_vswing_sequence(encoder, link_clock, level);
}

static u32 translate_signal_level(int signal_levels)
{
	int i;

	for (i = 0; i < ARRAY_SIZE(index_to_dp_signal_levels); i++) {
		if (index_to_dp_signal_levels[i] == signal_levels)
			return i;
	}

	WARN(1, "Unsupported voltage swing/pre-emphasis level: 0x%x\n",
	     signal_levels);

	return 0;
}

static u32 intel_ddi_dp_level(struct intel_dp *intel_dp)
{
	u8 train_set = intel_dp->train_set[0];
	int signal_levels = train_set & (DP_TRAIN_VOLTAGE_SWING_MASK |
					 DP_TRAIN_PRE_EMPHASIS_MASK);

	return translate_signal_level(signal_levels);
}

u32 bxt_signal_levels(struct intel_dp *intel_dp)
{
	struct intel_digital_port *dport = dp_to_dig_port(intel_dp);
	struct drm_i915_private *dev_priv = to_i915(dport->base.base.dev);
	struct intel_encoder *encoder = &dport->base;
	int level = intel_ddi_dp_level(intel_dp);

	if (INTEL_GEN(dev_priv) >= 12)
		tgl_ddi_vswing_sequence(encoder, intel_dp->link_rate,
					level, encoder->type);
	else if (INTEL_GEN(dev_priv) >= 11)
		icl_ddi_vswing_sequence(encoder, intel_dp->link_rate,
					level, encoder->type);
	else if (IS_CANNONLAKE(dev_priv))
		cnl_ddi_vswing_sequence(encoder, level, encoder->type);
	else
		bxt_ddi_vswing_sequence(encoder, level, encoder->type);

	return 0;
}

u32 ddi_signal_levels(struct intel_dp *intel_dp)
{
	struct intel_digital_port *dport = dp_to_dig_port(intel_dp);
	struct drm_i915_private *dev_priv = to_i915(dport->base.base.dev);
	struct intel_encoder *encoder = &dport->base;
	int level = intel_ddi_dp_level(intel_dp);

	if (IS_GEN9_BC(dev_priv))
		skl_ddi_set_iboost(encoder, level, encoder->type);

	return DDI_BUF_TRANS_SELECT(level);
}

static inline
u32 icl_dpclka_cfgcr0_clk_off(struct drm_i915_private *dev_priv,
			      enum phy phy)
{
	if (intel_phy_is_combo(dev_priv, phy)) {
		return ICL_DPCLKA_CFGCR0_DDI_CLK_OFF(phy);
	} else if (intel_phy_is_tc(dev_priv, phy)) {
		enum tc_port tc_port = intel_port_to_tc(dev_priv,
							(enum port)phy);

		return ICL_DPCLKA_CFGCR0_TC_CLK_OFF(tc_port);
	}

	return 0;
}

static void icl_map_plls_to_ports(struct intel_encoder *encoder,
				  const struct intel_crtc_state *crtc_state)
{
	struct drm_i915_private *dev_priv = to_i915(encoder->base.dev);
	struct intel_shared_dpll *pll = crtc_state->shared_dpll;
	enum phy phy = intel_port_to_phy(dev_priv, encoder->port);
	u32 val;

	mutex_lock(&dev_priv->dpll.lock);

	val = intel_de_read(dev_priv, ICL_DPCLKA_CFGCR0);
	drm_WARN_ON(&dev_priv->drm,
		    (val & icl_dpclka_cfgcr0_clk_off(dev_priv, phy)) == 0);

	if (intel_phy_is_combo(dev_priv, phy)) {
		/*
		 * Even though this register references DDIs, note that we
		 * want to pass the PHY rather than the port (DDI).  For
		 * ICL, port=phy in all cases so it doesn't matter, but for
		 * EHL the bspec notes the following:
		 *
		 *   "DDID clock tied to DDIA clock, so DPCLKA_CFGCR0 DDIA
		 *   Clock Select chooses the PLL for both DDIA and DDID and
		 *   drives port A in all cases."
		 */
		val &= ~ICL_DPCLKA_CFGCR0_DDI_CLK_SEL_MASK(phy);
		val |= ICL_DPCLKA_CFGCR0_DDI_CLK_SEL(pll->info->id, phy);
		intel_de_write(dev_priv, ICL_DPCLKA_CFGCR0, val);
		intel_de_posting_read(dev_priv, ICL_DPCLKA_CFGCR0);
	}

	val &= ~icl_dpclka_cfgcr0_clk_off(dev_priv, phy);
	intel_de_write(dev_priv, ICL_DPCLKA_CFGCR0, val);

	mutex_unlock(&dev_priv->dpll.lock);
}

static void icl_unmap_plls_to_ports(struct intel_encoder *encoder)
{
	struct drm_i915_private *dev_priv = to_i915(encoder->base.dev);
	enum phy phy = intel_port_to_phy(dev_priv, encoder->port);
	u32 val;

	mutex_lock(&dev_priv->dpll.lock);

	val = intel_de_read(dev_priv, ICL_DPCLKA_CFGCR0);
	val |= icl_dpclka_cfgcr0_clk_off(dev_priv, phy);
	intel_de_write(dev_priv, ICL_DPCLKA_CFGCR0, val);

	mutex_unlock(&dev_priv->dpll.lock);
}

static void icl_sanitize_port_clk_off(struct drm_i915_private *dev_priv,
				      u32 port_mask, bool ddi_clk_needed)
{
	enum port port;
	u32 val;

	val = intel_de_read(dev_priv, ICL_DPCLKA_CFGCR0);
	for_each_port_masked(port, port_mask) {
		enum phy phy = intel_port_to_phy(dev_priv, port);
		bool ddi_clk_off = val & icl_dpclka_cfgcr0_clk_off(dev_priv,
								   phy);

		if (ddi_clk_needed == !ddi_clk_off)
			continue;

		/*
		 * Punt on the case now where clock is gated, but it would
		 * be needed by the port. Something else is really broken then.
		 */
		if (drm_WARN_ON(&dev_priv->drm, ddi_clk_needed))
			continue;

		DRM_NOTE("PHY %c is disabled/in DSI mode with an ungated DDI clock, gate it\n",
			 phy_name(phy));
		val |= icl_dpclka_cfgcr0_clk_off(dev_priv, phy);
		intel_de_write(dev_priv, ICL_DPCLKA_CFGCR0, val);
	}
}

void icl_sanitize_encoder_pll_mapping(struct intel_encoder *encoder)
{
	struct drm_i915_private *dev_priv = to_i915(encoder->base.dev);
	u32 port_mask;
	bool ddi_clk_needed;

	/*
	 * In case of DP MST, we sanitize the primary encoder only, not the
	 * virtual ones.
	 */
	if (encoder->type == INTEL_OUTPUT_DP_MST)
		return;

	if (!encoder->base.crtc && intel_encoder_is_dp(encoder)) {
		u8 pipe_mask;
		bool is_mst;

		intel_ddi_get_encoder_pipes(encoder, &pipe_mask, &is_mst);
		/*
		 * In the unlikely case that BIOS enables DP in MST mode, just
		 * warn since our MST HW readout is incomplete.
		 */
		if (drm_WARN_ON(&dev_priv->drm, is_mst))
			return;
	}

	port_mask = BIT(encoder->port);
	ddi_clk_needed = encoder->base.crtc;

	if (encoder->type == INTEL_OUTPUT_DSI) {
		struct intel_encoder *other_encoder;

		port_mask = intel_dsi_encoder_ports(encoder);
		/*
		 * Sanity check that we haven't incorrectly registered another
		 * encoder using any of the ports of this DSI encoder.
		 */
		for_each_intel_encoder(&dev_priv->drm, other_encoder) {
			if (other_encoder == encoder)
				continue;

			if (drm_WARN_ON(&dev_priv->drm,
					port_mask & BIT(other_encoder->port)))
				return;
		}
		/*
		 * For DSI we keep the ddi clocks gated
		 * except during enable/disable sequence.
		 */
		ddi_clk_needed = false;
	}

	icl_sanitize_port_clk_off(dev_priv, port_mask, ddi_clk_needed);
}

static void intel_ddi_clk_select(struct intel_encoder *encoder,
				 const struct intel_crtc_state *crtc_state)
{
	struct drm_i915_private *dev_priv = to_i915(encoder->base.dev);
	enum port port = encoder->port;
	enum phy phy = intel_port_to_phy(dev_priv, port);
	u32 val;
	const struct intel_shared_dpll *pll = crtc_state->shared_dpll;

	if (drm_WARN_ON(&dev_priv->drm, !pll))
		return;

	mutex_lock(&dev_priv->dpll.lock);

	if (INTEL_GEN(dev_priv) >= 11) {
		if (!intel_phy_is_combo(dev_priv, phy))
			intel_de_write(dev_priv, DDI_CLK_SEL(port),
				       icl_pll_to_ddi_clk_sel(encoder, crtc_state));
		else if (IS_ELKHARTLAKE(dev_priv) && port >= PORT_C)
			/*
			 * MG does not exist but the programming is required
			 * to ungate DDIC and DDID
			 */
			intel_de_write(dev_priv, DDI_CLK_SEL(port),
				       DDI_CLK_SEL_MG);
	} else if (IS_CANNONLAKE(dev_priv)) {
		/* Configure DPCLKA_CFGCR0 to map the DPLL to the DDI. */
		val = intel_de_read(dev_priv, DPCLKA_CFGCR0);
		val &= ~DPCLKA_CFGCR0_DDI_CLK_SEL_MASK(port);
		val |= DPCLKA_CFGCR0_DDI_CLK_SEL(pll->info->id, port);
		intel_de_write(dev_priv, DPCLKA_CFGCR0, val);

		/*
		 * Configure DPCLKA_CFGCR0 to turn on the clock for the DDI.
		 * This step and the step before must be done with separate
		 * register writes.
		 */
		val = intel_de_read(dev_priv, DPCLKA_CFGCR0);
		val &= ~DPCLKA_CFGCR0_DDI_CLK_OFF(port);
		intel_de_write(dev_priv, DPCLKA_CFGCR0, val);
	} else if (IS_GEN9_BC(dev_priv)) {
		/* DDI -> PLL mapping  */
		val = intel_de_read(dev_priv, DPLL_CTRL2);

		val &= ~(DPLL_CTRL2_DDI_CLK_OFF(port) |
			 DPLL_CTRL2_DDI_CLK_SEL_MASK(port));
		val |= (DPLL_CTRL2_DDI_CLK_SEL(pll->info->id, port) |
			DPLL_CTRL2_DDI_SEL_OVERRIDE(port));

		intel_de_write(dev_priv, DPLL_CTRL2, val);

	} else if (INTEL_GEN(dev_priv) < 9) {
		intel_de_write(dev_priv, PORT_CLK_SEL(port),
			       hsw_pll_to_ddi_pll_sel(pll));
	}

	mutex_unlock(&dev_priv->dpll.lock);
}

static void intel_ddi_clk_disable(struct intel_encoder *encoder)
{
	struct drm_i915_private *dev_priv = to_i915(encoder->base.dev);
	enum port port = encoder->port;
	enum phy phy = intel_port_to_phy(dev_priv, port);

	if (INTEL_GEN(dev_priv) >= 11) {
		if (!intel_phy_is_combo(dev_priv, phy) ||
		    (IS_ELKHARTLAKE(dev_priv) && port >= PORT_C))
			intel_de_write(dev_priv, DDI_CLK_SEL(port),
				       DDI_CLK_SEL_NONE);
	} else if (IS_CANNONLAKE(dev_priv)) {
		intel_de_write(dev_priv, DPCLKA_CFGCR0,
			       intel_de_read(dev_priv, DPCLKA_CFGCR0) | DPCLKA_CFGCR0_DDI_CLK_OFF(port));
	} else if (IS_GEN9_BC(dev_priv)) {
		intel_de_write(dev_priv, DPLL_CTRL2,
			       intel_de_read(dev_priv, DPLL_CTRL2) | DPLL_CTRL2_DDI_CLK_OFF(port));
	} else if (INTEL_GEN(dev_priv) < 9) {
		intel_de_write(dev_priv, PORT_CLK_SEL(port),
			       PORT_CLK_SEL_NONE);
	}
}

static void
icl_program_mg_dp_mode(struct intel_digital_port *intel_dig_port,
		       const struct intel_crtc_state *crtc_state)
{
	struct drm_i915_private *dev_priv = to_i915(intel_dig_port->base.base.dev);
	enum tc_port tc_port = intel_port_to_tc(dev_priv, intel_dig_port->base.port);
	u32 ln0, ln1, pin_assignment;
	u8 width;

	if (intel_dig_port->tc_mode == TC_PORT_TBT_ALT)
		return;

	if (INTEL_GEN(dev_priv) >= 12) {
		intel_de_write(dev_priv, HIP_INDEX_REG(tc_port),
			       HIP_INDEX_VAL(tc_port, 0x0));
		ln0 = intel_de_read(dev_priv, DKL_DP_MODE(tc_port));
		intel_de_write(dev_priv, HIP_INDEX_REG(tc_port),
			       HIP_INDEX_VAL(tc_port, 0x1));
		ln1 = intel_de_read(dev_priv, DKL_DP_MODE(tc_port));
	} else {
		ln0 = intel_de_read(dev_priv, MG_DP_MODE(0, tc_port));
		ln1 = intel_de_read(dev_priv, MG_DP_MODE(1, tc_port));
	}

	ln0 &= ~(MG_DP_MODE_CFG_DP_X1_MODE | MG_DP_MODE_CFG_DP_X1_MODE);
	ln1 &= ~(MG_DP_MODE_CFG_DP_X1_MODE | MG_DP_MODE_CFG_DP_X2_MODE);

	/* DPPATC */
	pin_assignment = intel_tc_port_get_pin_assignment_mask(intel_dig_port);
	width = crtc_state->lane_count;

	switch (pin_assignment) {
	case 0x0:
		drm_WARN_ON(&dev_priv->drm,
			    intel_dig_port->tc_mode != TC_PORT_LEGACY);
		if (width == 1) {
			ln1 |= MG_DP_MODE_CFG_DP_X1_MODE;
		} else {
			ln0 |= MG_DP_MODE_CFG_DP_X2_MODE;
			ln1 |= MG_DP_MODE_CFG_DP_X2_MODE;
		}
		break;
	case 0x1:
		if (width == 4) {
			ln0 |= MG_DP_MODE_CFG_DP_X2_MODE;
			ln1 |= MG_DP_MODE_CFG_DP_X2_MODE;
		}
		break;
	case 0x2:
		if (width == 2) {
			ln0 |= MG_DP_MODE_CFG_DP_X2_MODE;
			ln1 |= MG_DP_MODE_CFG_DP_X2_MODE;
		}
		break;
	case 0x3:
	case 0x5:
		if (width == 1) {
			ln0 |= MG_DP_MODE_CFG_DP_X1_MODE;
			ln1 |= MG_DP_MODE_CFG_DP_X1_MODE;
		} else {
			ln0 |= MG_DP_MODE_CFG_DP_X2_MODE;
			ln1 |= MG_DP_MODE_CFG_DP_X2_MODE;
		}
		break;
	case 0x4:
	case 0x6:
		if (width == 1) {
			ln0 |= MG_DP_MODE_CFG_DP_X1_MODE;
			ln1 |= MG_DP_MODE_CFG_DP_X1_MODE;
		} else {
			ln0 |= MG_DP_MODE_CFG_DP_X2_MODE;
			ln1 |= MG_DP_MODE_CFG_DP_X2_MODE;
		}
		break;
	default:
		MISSING_CASE(pin_assignment);
	}

	if (INTEL_GEN(dev_priv) >= 12) {
		intel_de_write(dev_priv, HIP_INDEX_REG(tc_port),
			       HIP_INDEX_VAL(tc_port, 0x0));
		intel_de_write(dev_priv, DKL_DP_MODE(tc_port), ln0);
		intel_de_write(dev_priv, HIP_INDEX_REG(tc_port),
			       HIP_INDEX_VAL(tc_port, 0x1));
		intel_de_write(dev_priv, DKL_DP_MODE(tc_port), ln1);
	} else {
		intel_de_write(dev_priv, MG_DP_MODE(0, tc_port), ln0);
		intel_de_write(dev_priv, MG_DP_MODE(1, tc_port), ln1);
	}
}

static void intel_dp_sink_set_fec_ready(struct intel_dp *intel_dp,
					const struct intel_crtc_state *crtc_state)
{
	if (!crtc_state->fec_enable)
		return;

	if (drm_dp_dpcd_writeb(&intel_dp->aux, DP_FEC_CONFIGURATION, DP_FEC_READY) <= 0)
		DRM_DEBUG_KMS("Failed to set FEC_READY in the sink\n");
}

static void intel_ddi_enable_fec(struct intel_encoder *encoder,
				 const struct intel_crtc_state *crtc_state)
{
	struct drm_i915_private *dev_priv = to_i915(encoder->base.dev);
	struct intel_dp *intel_dp;
	u32 val;

	if (!crtc_state->fec_enable)
		return;

	intel_dp = enc_to_intel_dp(encoder);
	val = intel_de_read(dev_priv, intel_dp->regs.dp_tp_ctl);
	val |= DP_TP_CTL_FEC_ENABLE;
	intel_de_write(dev_priv, intel_dp->regs.dp_tp_ctl, val);

	if (intel_de_wait_for_set(dev_priv, intel_dp->regs.dp_tp_status,
				  DP_TP_STATUS_FEC_ENABLE_LIVE, 1))
		DRM_ERROR("Timed out waiting for FEC Enable Status\n");
}

static void intel_ddi_disable_fec_state(struct intel_encoder *encoder,
					const struct intel_crtc_state *crtc_state)
{
	struct drm_i915_private *dev_priv = to_i915(encoder->base.dev);
	struct intel_dp *intel_dp;
	u32 val;

	if (!crtc_state->fec_enable)
		return;

	intel_dp = enc_to_intel_dp(encoder);
	val = intel_de_read(dev_priv, intel_dp->regs.dp_tp_ctl);
	val &= ~DP_TP_CTL_FEC_ENABLE;
	intel_de_write(dev_priv, intel_dp->regs.dp_tp_ctl, val);
	intel_de_posting_read(dev_priv, intel_dp->regs.dp_tp_ctl);
}

static void tgl_ddi_pre_enable_dp(struct intel_encoder *encoder,
				  const struct intel_crtc_state *crtc_state,
				  const struct drm_connector_state *conn_state)
{
	struct intel_dp *intel_dp = enc_to_intel_dp(encoder);
	struct drm_i915_private *dev_priv = to_i915(encoder->base.dev);
	enum phy phy = intel_port_to_phy(dev_priv, encoder->port);
	struct intel_digital_port *dig_port = enc_to_dig_port(encoder);
	bool is_mst = intel_crtc_has_type(crtc_state, INTEL_OUTPUT_DP_MST);
	int level = intel_ddi_dp_level(intel_dp);
	enum transcoder transcoder = crtc_state->cpu_transcoder;

	intel_dp_set_link_params(intel_dp, crtc_state->port_clock,
				 crtc_state->lane_count, is_mst);

	intel_dp->regs.dp_tp_ctl = TGL_DP_TP_CTL(transcoder);
	intel_dp->regs.dp_tp_status = TGL_DP_TP_STATUS(transcoder);

	/*
	 * 1. Enable Power Wells
	 *
	 * This was handled at the beginning of intel_atomic_commit_tail(),
	 * before we called down into this function.
	 */

	/* 2. Enable Panel Power if PPS is required */
	intel_edp_panel_on(intel_dp);

	/*
	 * 3. For non-TBT Type-C ports, set FIA lane count
	 * (DFLEXDPSP.DPX4TXLATC)
	 *
	 * This was done before tgl_ddi_pre_enable_dp by
	 * hsw_crtc_enable()->intel_encoders_pre_pll_enable().
	 */

	/*
	 * 4. Enable the port PLL.
	 *
	 * The PLL enabling itself was already done before this function by
	 * hsw_crtc_enable()->intel_enable_shared_dpll().  We need only
	 * configure the PLL to port mapping here.
	 */
	intel_ddi_clk_select(encoder, crtc_state);

	/* 5. If IO power is controlled through PWR_WELL_CTL, Enable IO Power */
	if (!intel_phy_is_tc(dev_priv, phy) ||
	    dig_port->tc_mode != TC_PORT_TBT_ALT)
		intel_display_power_get(dev_priv,
					dig_port->ddi_io_power_domain);

	/* 6. Program DP_MODE */
	icl_program_mg_dp_mode(dig_port, crtc_state);

	/*
	 * 7. The rest of the below are substeps under the bspec's "Enable and
	 * Train Display Port" step.  Note that steps that are specific to
	 * MST will be handled by intel_mst_pre_enable_dp() before/after it
	 * calls into this function.  Also intel_mst_pre_enable_dp() only calls
	 * us when active_mst_links==0, so any steps designated for "single
	 * stream or multi-stream master transcoder" can just be performed
	 * unconditionally here.
	 */

	/*
	 * 7.a Configure Transcoder Clock Select to direct the Port clock to the
	 * Transcoder.
	 */
	intel_ddi_enable_pipe_clock(crtc_state);

	/*
	 * 7.b Configure TRANS_DDI_FUNC_CTL DDI Select, DDI Mode Select & MST
	 * Transport Select
	 */
	intel_ddi_config_transcoder_func(crtc_state);

	/*
	 * 7.c Configure & enable DP_TP_CTL with link training pattern 1
	 * selected
	 *
	 * This will be handled by the intel_dp_start_link_train() farther
	 * down this function.
	 */

	/* 7.e Configure voltage swing and related IO settings */
	tgl_ddi_vswing_sequence(encoder, crtc_state->port_clock, level,
				encoder->type);

	/*
	 * 7.f Combo PHY: Configure PORT_CL_DW10 Static Power Down to power up
	 * the used lanes of the DDI.
	 */
	if (intel_phy_is_combo(dev_priv, phy)) {
		bool lane_reversal =
			dig_port->saved_port_bits & DDI_BUF_PORT_REVERSAL;

		intel_combo_phy_power_up_lanes(dev_priv, phy, false,
					       crtc_state->lane_count,
					       lane_reversal);
	}

	/*
	 * 7.g Configure and enable DDI_BUF_CTL
	 * 7.h Wait for DDI_BUF_CTL DDI Idle Status = 0b (Not Idle), timeout
	 *     after 500 us.
	 *
	 * We only configure what the register value will be here.  Actual
	 * enabling happens during link training farther down.
	 */
	intel_ddi_init_dp_buf_reg(encoder);

	if (!is_mst)
		intel_dp_sink_dpms(intel_dp, DRM_MODE_DPMS_ON);

	intel_dp_sink_set_decompression_state(intel_dp, crtc_state, true);
	/*
	 * DDI FEC: "anticipates enabling FEC encoding sets the FEC_READY bit
	 * in the FEC_CONFIGURATION register to 1 before initiating link
	 * training
	 */
	intel_dp_sink_set_fec_ready(intel_dp, crtc_state);

	/*
	 * 7.i Follow DisplayPort specification training sequence (see notes for
	 *     failure handling)
	 * 7.j If DisplayPort multi-stream - Set DP_TP_CTL link training to Idle
	 *     Pattern, wait for 5 idle patterns (DP_TP_STATUS Min_Idles_Sent)
	 *     (timeout after 800 us)
	 */
	intel_dp_start_link_train(intel_dp);

	/* 7.k Set DP_TP_CTL link training to Normal */
	if (!is_trans_port_sync_mode(crtc_state))
		intel_dp_stop_link_train(intel_dp);

	/* 7.l Configure and enable FEC if needed */
	intel_ddi_enable_fec(encoder, crtc_state);
	intel_dsc_enable(encoder, crtc_state);
}

static void hsw_ddi_pre_enable_dp(struct intel_encoder *encoder,
				  const struct intel_crtc_state *crtc_state,
				  const struct drm_connector_state *conn_state)
{
	struct intel_dp *intel_dp = enc_to_intel_dp(encoder);
	struct drm_i915_private *dev_priv = to_i915(encoder->base.dev);
	enum port port = encoder->port;
	enum phy phy = intel_port_to_phy(dev_priv, port);
	struct intel_digital_port *dig_port = enc_to_dig_port(encoder);
	bool is_mst = intel_crtc_has_type(crtc_state, INTEL_OUTPUT_DP_MST);
	int level = intel_ddi_dp_level(intel_dp);

	if (INTEL_GEN(dev_priv) < 11)
		drm_WARN_ON(&dev_priv->drm,
			    is_mst && (port == PORT_A || port == PORT_E));
	else
		drm_WARN_ON(&dev_priv->drm, is_mst && port == PORT_A);

	intel_dp_set_link_params(intel_dp, crtc_state->port_clock,
				 crtc_state->lane_count, is_mst);

	intel_edp_panel_on(intel_dp);

	intel_ddi_clk_select(encoder, crtc_state);

	if (!intel_phy_is_tc(dev_priv, phy) ||
	    dig_port->tc_mode != TC_PORT_TBT_ALT)
		intel_display_power_get(dev_priv,
					dig_port->ddi_io_power_domain);

	icl_program_mg_dp_mode(dig_port, crtc_state);

	if (INTEL_GEN(dev_priv) >= 11)
		icl_ddi_vswing_sequence(encoder, crtc_state->port_clock,
					level, encoder->type);
	else if (IS_CANNONLAKE(dev_priv))
		cnl_ddi_vswing_sequence(encoder, level, encoder->type);
	else if (IS_GEN9_LP(dev_priv))
		bxt_ddi_vswing_sequence(encoder, level, encoder->type);
	else
		intel_prepare_dp_ddi_buffers(encoder, crtc_state);

	if (intel_phy_is_combo(dev_priv, phy)) {
		bool lane_reversal =
			dig_port->saved_port_bits & DDI_BUF_PORT_REVERSAL;

		intel_combo_phy_power_up_lanes(dev_priv, phy, false,
					       crtc_state->lane_count,
					       lane_reversal);
	}

	intel_ddi_init_dp_buf_reg(encoder);
	if (!is_mst)
		intel_dp_sink_dpms(intel_dp, DRM_MODE_DPMS_ON);
	intel_dp_sink_set_decompression_state(intel_dp, crtc_state,
					      true);
	intel_dp_sink_set_fec_ready(intel_dp, crtc_state);
	intel_dp_start_link_train(intel_dp);
	if ((port != PORT_A || INTEL_GEN(dev_priv) >= 9) &&
	    !is_trans_port_sync_mode(crtc_state))
		intel_dp_stop_link_train(intel_dp);

	intel_ddi_enable_fec(encoder, crtc_state);

	if (!is_mst)
		intel_ddi_enable_pipe_clock(crtc_state);

	intel_dsc_enable(encoder, crtc_state);
}

static void intel_ddi_pre_enable_dp(struct intel_encoder *encoder,
				    const struct intel_crtc_state *crtc_state,
				    const struct drm_connector_state *conn_state)
{
	struct drm_i915_private *dev_priv = to_i915(encoder->base.dev);

	if (INTEL_GEN(dev_priv) >= 12)
		tgl_ddi_pre_enable_dp(encoder, crtc_state, conn_state);
	else
		hsw_ddi_pre_enable_dp(encoder, crtc_state, conn_state);

	/* MST will call a setting of MSA after an allocating of Virtual Channel
	 * from MST encoder pre_enable callback.
	 */
	if (!intel_crtc_has_type(crtc_state, INTEL_OUTPUT_DP_MST)) {
		intel_ddi_set_dp_msa(crtc_state, conn_state);

		intel_dp_set_m_n(crtc_state, M1_N1);
	}
}

static void intel_ddi_pre_enable_hdmi(struct intel_encoder *encoder,
				      const struct intel_crtc_state *crtc_state,
				      const struct drm_connector_state *conn_state)
{
	struct intel_digital_port *intel_dig_port = enc_to_dig_port(encoder);
	struct intel_hdmi *intel_hdmi = &intel_dig_port->hdmi;
	struct drm_i915_private *dev_priv = to_i915(encoder->base.dev);
	int level = intel_ddi_hdmi_level(encoder);
	struct intel_digital_port *dig_port = enc_to_dig_port(encoder);

	intel_dp_dual_mode_set_tmds_output(intel_hdmi, true);
	intel_ddi_clk_select(encoder, crtc_state);

	intel_display_power_get(dev_priv, dig_port->ddi_io_power_domain);

	icl_program_mg_dp_mode(dig_port, crtc_state);

	if (INTEL_GEN(dev_priv) >= 12)
		tgl_ddi_vswing_sequence(encoder, crtc_state->port_clock,
					level, INTEL_OUTPUT_HDMI);
	else if (INTEL_GEN(dev_priv) == 11)
		icl_ddi_vswing_sequence(encoder, crtc_state->port_clock,
					level, INTEL_OUTPUT_HDMI);
	else if (IS_CANNONLAKE(dev_priv))
		cnl_ddi_vswing_sequence(encoder, level, INTEL_OUTPUT_HDMI);
	else if (IS_GEN9_LP(dev_priv))
		bxt_ddi_vswing_sequence(encoder, level, INTEL_OUTPUT_HDMI);
	else
		intel_prepare_hdmi_ddi_buffers(encoder, level);

	if (IS_GEN9_BC(dev_priv))
		skl_ddi_set_iboost(encoder, level, INTEL_OUTPUT_HDMI);

	intel_ddi_enable_pipe_clock(crtc_state);

	intel_dig_port->set_infoframes(encoder,
				       crtc_state->has_infoframe,
				       crtc_state, conn_state);
}

static void intel_ddi_pre_enable(struct intel_encoder *encoder,
				 const struct intel_crtc_state *crtc_state,
				 const struct drm_connector_state *conn_state)
{
	struct intel_crtc *crtc = to_intel_crtc(crtc_state->uapi.crtc);
	struct drm_i915_private *dev_priv = to_i915(crtc->base.dev);
	enum pipe pipe = crtc->pipe;

	/*
	 * When called from DP MST code:
	 * - conn_state will be NULL
	 * - encoder will be the main encoder (ie. mst->primary)
	 * - the main connector associated with this port
	 *   won't be active or linked to a crtc
	 * - crtc_state will be the state of the first stream to
	 *   be activated on this port, and it may not be the same
	 *   stream that will be deactivated last, but each stream
	 *   should have a state that is identical when it comes to
	 *   the DP link parameteres
	 */

	drm_WARN_ON(&dev_priv->drm, crtc_state->has_pch_encoder);

	if (INTEL_GEN(dev_priv) >= 11)
		icl_map_plls_to_ports(encoder, crtc_state);

	intel_set_cpu_fifo_underrun_reporting(dev_priv, pipe, true);

	if (intel_crtc_has_type(crtc_state, INTEL_OUTPUT_HDMI)) {
		intel_ddi_pre_enable_hdmi(encoder, crtc_state, conn_state);
	} else {
		struct intel_lspcon *lspcon =
				enc_to_intel_lspcon(encoder);

		intel_ddi_pre_enable_dp(encoder, crtc_state, conn_state);
		if (lspcon->active) {
			struct intel_digital_port *dig_port =
					enc_to_dig_port(encoder);

			dig_port->set_infoframes(encoder,
						 crtc_state->has_infoframe,
						 crtc_state, conn_state);
		}
	}
}

static void intel_disable_ddi_buf(struct intel_encoder *encoder,
				  const struct intel_crtc_state *crtc_state)
{
	struct drm_i915_private *dev_priv = to_i915(encoder->base.dev);
	enum port port = encoder->port;
	bool wait = false;
	u32 val;

	val = intel_de_read(dev_priv, DDI_BUF_CTL(port));
	if (val & DDI_BUF_CTL_ENABLE) {
		val &= ~DDI_BUF_CTL_ENABLE;
		intel_de_write(dev_priv, DDI_BUF_CTL(port), val);
		wait = true;
	}

	if (intel_crtc_has_dp_encoder(crtc_state)) {
		struct intel_dp *intel_dp = enc_to_intel_dp(encoder);

		val = intel_de_read(dev_priv, intel_dp->regs.dp_tp_ctl);
		val &= ~(DP_TP_CTL_ENABLE | DP_TP_CTL_LINK_TRAIN_MASK);
		val |= DP_TP_CTL_LINK_TRAIN_PAT1;
		intel_de_write(dev_priv, intel_dp->regs.dp_tp_ctl, val);
	}

	/* Disable FEC in DP Sink */
	intel_ddi_disable_fec_state(encoder, crtc_state);

	if (wait)
		intel_wait_ddi_buf_idle(dev_priv, port);
}

static void intel_ddi_post_disable_dp(struct intel_encoder *encoder,
				      const struct intel_crtc_state *old_crtc_state,
				      const struct drm_connector_state *old_conn_state)
{
	struct drm_i915_private *dev_priv = to_i915(encoder->base.dev);
	struct intel_digital_port *dig_port = enc_to_dig_port(encoder);
	struct intel_dp *intel_dp = &dig_port->dp;
	bool is_mst = intel_crtc_has_type(old_crtc_state,
					  INTEL_OUTPUT_DP_MST);
	enum phy phy = intel_port_to_phy(dev_priv, encoder->port);

	/*
	 * Power down sink before disabling the port, otherwise we end
	 * up getting interrupts from the sink on detecting link loss.
	 */
	intel_dp_sink_dpms(intel_dp, DRM_MODE_DPMS_OFF);

	if (INTEL_GEN(dev_priv) >= 12) {
		if (is_mst) {
			enum transcoder cpu_transcoder = old_crtc_state->cpu_transcoder;
			u32 val;

			val = intel_de_read(dev_priv,
					    TRANS_DDI_FUNC_CTL(cpu_transcoder));
			val &= ~(TGL_TRANS_DDI_PORT_MASK |
				 TRANS_DDI_MODE_SELECT_MASK);
			intel_de_write(dev_priv,
				       TRANS_DDI_FUNC_CTL(cpu_transcoder),
				       val);
		}
	} else {
		if (!is_mst)
			intel_ddi_disable_pipe_clock(old_crtc_state);
	}

	intel_disable_ddi_buf(encoder, old_crtc_state);

	/*
	 * From TGL spec: "If single stream or multi-stream master transcoder:
	 * Configure Transcoder Clock select to direct no clock to the
	 * transcoder"
	 */
	if (INTEL_GEN(dev_priv) >= 12)
		intel_ddi_disable_pipe_clock(old_crtc_state);

	intel_edp_panel_vdd_on(intel_dp);
	intel_edp_panel_off(intel_dp);

	if (!intel_phy_is_tc(dev_priv, phy) ||
	    dig_port->tc_mode != TC_PORT_TBT_ALT)
		intel_display_power_put_unchecked(dev_priv,
						  dig_port->ddi_io_power_domain);

	intel_ddi_clk_disable(encoder);
}

static void intel_ddi_post_disable_hdmi(struct intel_encoder *encoder,
					const struct intel_crtc_state *old_crtc_state,
					const struct drm_connector_state *old_conn_state)
{
	struct drm_i915_private *dev_priv = to_i915(encoder->base.dev);
	struct intel_digital_port *dig_port = enc_to_dig_port(encoder);
	struct intel_hdmi *intel_hdmi = &dig_port->hdmi;

	dig_port->set_infoframes(encoder, false,
				 old_crtc_state, old_conn_state);

	intel_ddi_disable_pipe_clock(old_crtc_state);

	intel_disable_ddi_buf(encoder, old_crtc_state);

	intel_display_power_put_unchecked(dev_priv,
					  dig_port->ddi_io_power_domain);

	intel_ddi_clk_disable(encoder);

	intel_dp_dual_mode_set_tmds_output(intel_hdmi, false);
}

static void icl_disable_transcoder_port_sync(const struct intel_crtc_state *old_crtc_state)
{
	struct intel_crtc *crtc = to_intel_crtc(old_crtc_state->uapi.crtc);
	struct drm_i915_private *dev_priv = to_i915(crtc->base.dev);

	if (old_crtc_state->master_transcoder == INVALID_TRANSCODER)
		return;

	DRM_DEBUG_KMS("Disabling Transcoder Port Sync on Slave Transcoder %s\n",
		      transcoder_name(old_crtc_state->cpu_transcoder));

	intel_de_write(dev_priv,
		       TRANS_DDI_FUNC_CTL2(old_crtc_state->cpu_transcoder), 0);
}

static void intel_ddi_post_disable(struct intel_encoder *encoder,
				   const struct intel_crtc_state *old_crtc_state,
				   const struct drm_connector_state *old_conn_state)
{
	struct drm_i915_private *dev_priv = to_i915(encoder->base.dev);
	struct intel_digital_port *dig_port = enc_to_dig_port(encoder);
	enum phy phy = intel_port_to_phy(dev_priv, encoder->port);
	bool is_tc_port = intel_phy_is_tc(dev_priv, phy);

	if (!intel_crtc_has_type(old_crtc_state, INTEL_OUTPUT_DP_MST)) {
		intel_crtc_vblank_off(old_crtc_state);

		intel_disable_pipe(old_crtc_state);

		if (INTEL_GEN(dev_priv) >= 11)
			icl_disable_transcoder_port_sync(old_crtc_state);

		intel_ddi_disable_transcoder_func(old_crtc_state);

		intel_dsc_disable(old_crtc_state);

		if (INTEL_GEN(dev_priv) >= 9)
			skl_scaler_disable(old_crtc_state);
		else
			ilk_pfit_disable(old_crtc_state);
	}

	/*
	 * When called from DP MST code:
	 * - old_conn_state will be NULL
	 * - encoder will be the main encoder (ie. mst->primary)
	 * - the main connector associated with this port
	 *   won't be active or linked to a crtc
	 * - old_crtc_state will be the state of the last stream to
	 *   be deactivated on this port, and it may not be the same
	 *   stream that was activated last, but each stream
	 *   should have a state that is identical when it comes to
	 *   the DP link parameteres
	 */

	if (intel_crtc_has_type(old_crtc_state, INTEL_OUTPUT_HDMI))
		intel_ddi_post_disable_hdmi(encoder,
					    old_crtc_state, old_conn_state);
	else
		intel_ddi_post_disable_dp(encoder,
					  old_crtc_state, old_conn_state);

	if (INTEL_GEN(dev_priv) >= 11)
		icl_unmap_plls_to_ports(encoder);

	if (intel_crtc_has_dp_encoder(old_crtc_state) || is_tc_port)
		intel_display_power_put_unchecked(dev_priv,
						  intel_ddi_main_link_aux_domain(dig_port));

	if (is_tc_port)
		intel_tc_port_put_link(dig_port);
}

void intel_ddi_fdi_post_disable(struct intel_encoder *encoder,
				const struct intel_crtc_state *old_crtc_state,
				const struct drm_connector_state *old_conn_state)
{
	struct drm_i915_private *dev_priv = to_i915(encoder->base.dev);
	u32 val;

	/*
	 * Bspec lists this as both step 13 (before DDI_BUF_CTL disable)
	 * and step 18 (after clearing PORT_CLK_SEL). Based on a BUN,
	 * step 13 is the correct place for it. Step 18 is where it was
	 * originally before the BUN.
	 */
	val = intel_de_read(dev_priv, FDI_RX_CTL(PIPE_A));
	val &= ~FDI_RX_ENABLE;
	intel_de_write(dev_priv, FDI_RX_CTL(PIPE_A), val);

	intel_disable_ddi_buf(encoder, old_crtc_state);
	intel_ddi_clk_disable(encoder);

	val = intel_de_read(dev_priv, FDI_RX_MISC(PIPE_A));
	val &= ~(FDI_RX_PWRDN_LANE1_MASK | FDI_RX_PWRDN_LANE0_MASK);
	val |= FDI_RX_PWRDN_LANE1_VAL(2) | FDI_RX_PWRDN_LANE0_VAL(2);
	intel_de_write(dev_priv, FDI_RX_MISC(PIPE_A), val);

	val = intel_de_read(dev_priv, FDI_RX_CTL(PIPE_A));
	val &= ~FDI_PCDCLK;
	intel_de_write(dev_priv, FDI_RX_CTL(PIPE_A), val);

	val = intel_de_read(dev_priv, FDI_RX_CTL(PIPE_A));
	val &= ~FDI_RX_PLL_ENABLE;
	intel_de_write(dev_priv, FDI_RX_CTL(PIPE_A), val);
}

static void intel_enable_ddi_dp(struct intel_encoder *encoder,
				const struct intel_crtc_state *crtc_state,
				const struct drm_connector_state *conn_state)
{
	struct drm_i915_private *dev_priv = to_i915(encoder->base.dev);
	struct intel_dp *intel_dp = enc_to_intel_dp(encoder);
	enum port port = encoder->port;

	if (port == PORT_A && INTEL_GEN(dev_priv) < 9)
		intel_dp_stop_link_train(intel_dp);

	intel_edp_backlight_on(crtc_state, conn_state);
	intel_psr_enable(intel_dp, crtc_state);
	intel_dp_vsc_enable(intel_dp, crtc_state, conn_state);
	intel_dp_hdr_metadata_enable(intel_dp, crtc_state, conn_state);
	intel_edp_drrs_enable(intel_dp, crtc_state);

	if (crtc_state->has_audio)
		intel_audio_codec_enable(encoder, crtc_state, conn_state);
}

static i915_reg_t
gen9_chicken_trans_reg_by_port(struct drm_i915_private *dev_priv,
			       enum port port)
{
	static const enum transcoder trans[] = {
		[PORT_A] = TRANSCODER_EDP,
		[PORT_B] = TRANSCODER_A,
		[PORT_C] = TRANSCODER_B,
		[PORT_D] = TRANSCODER_C,
		[PORT_E] = TRANSCODER_A,
	};

	drm_WARN_ON(&dev_priv->drm, INTEL_GEN(dev_priv) < 9);

	if (drm_WARN_ON(&dev_priv->drm, port < PORT_A || port > PORT_E))
		port = PORT_A;

	return CHICKEN_TRANS(trans[port]);
}

static void intel_enable_ddi_hdmi(struct intel_encoder *encoder,
				  const struct intel_crtc_state *crtc_state,
				  const struct drm_connector_state *conn_state)
{
	struct drm_i915_private *dev_priv = to_i915(encoder->base.dev);
	struct intel_digital_port *dig_port = enc_to_dig_port(encoder);
	struct drm_connector *connector = conn_state->connector;
	enum port port = encoder->port;

	if (!intel_hdmi_handle_sink_scrambling(encoder, connector,
					       crtc_state->hdmi_high_tmds_clock_ratio,
					       crtc_state->hdmi_scrambling))
		DRM_DEBUG_KMS("[CONNECTOR:%d:%s] Failed to configure sink "
			      "scrambling/TMDS bit clock ratio\n",
			       connector->base.id, connector->name);

	/* Display WA #1143: skl,kbl,cfl */
	if (IS_GEN9_BC(dev_priv)) {
		/*
		 * For some reason these chicken bits have been
		 * stuffed into a transcoder register, event though
		 * the bits affect a specific DDI port rather than
		 * a specific transcoder.
		 */
		i915_reg_t reg = gen9_chicken_trans_reg_by_port(dev_priv, port);
		u32 val;

		val = intel_de_read(dev_priv, reg);

		if (port == PORT_E)
			val |= DDIE_TRAINING_OVERRIDE_ENABLE |
				DDIE_TRAINING_OVERRIDE_VALUE;
		else
			val |= DDI_TRAINING_OVERRIDE_ENABLE |
				DDI_TRAINING_OVERRIDE_VALUE;

		intel_de_write(dev_priv, reg, val);
		intel_de_posting_read(dev_priv, reg);

		udelay(1);

		if (port == PORT_E)
			val &= ~(DDIE_TRAINING_OVERRIDE_ENABLE |
				 DDIE_TRAINING_OVERRIDE_VALUE);
		else
			val &= ~(DDI_TRAINING_OVERRIDE_ENABLE |
				 DDI_TRAINING_OVERRIDE_VALUE);

		intel_de_write(dev_priv, reg, val);
	}

	/* In HDMI/DVI mode, the port width, and swing/emphasis values
	 * are ignored so nothing special needs to be done besides
	 * enabling the port.
	 */
	intel_de_write(dev_priv, DDI_BUF_CTL(port),
		       dig_port->saved_port_bits | DDI_BUF_CTL_ENABLE);

	if (crtc_state->has_audio)
		intel_audio_codec_enable(encoder, crtc_state, conn_state);
}

static void intel_enable_ddi(struct intel_encoder *encoder,
			     const struct intel_crtc_state *crtc_state,
			     const struct drm_connector_state *conn_state)
{
	WARN_ON(crtc_state->has_pch_encoder);

	intel_enable_pipe(crtc_state);

	intel_crtc_vblank_on(crtc_state);

	if (intel_crtc_has_type(crtc_state, INTEL_OUTPUT_HDMI))
		intel_enable_ddi_hdmi(encoder, crtc_state, conn_state);
	else
		intel_enable_ddi_dp(encoder, crtc_state, conn_state);

	/* Enable hdcp if it's desired */
	if (conn_state->content_protection ==
	    DRM_MODE_CONTENT_PROTECTION_DESIRED)
		intel_hdcp_enable(to_intel_connector(conn_state->connector),
				  crtc_state->cpu_transcoder,
				  (u8)conn_state->hdcp_content_type);
}

static void intel_disable_ddi_dp(struct intel_encoder *encoder,
				 const struct intel_crtc_state *old_crtc_state,
				 const struct drm_connector_state *old_conn_state)
{
	struct intel_dp *intel_dp = enc_to_intel_dp(encoder);

	intel_dp->link_trained = false;

	if (old_crtc_state->has_audio)
		intel_audio_codec_disable(encoder,
					  old_crtc_state, old_conn_state);

	intel_edp_drrs_disable(intel_dp, old_crtc_state);
	intel_psr_disable(intel_dp, old_crtc_state);
	intel_edp_backlight_off(old_conn_state);
	/* Disable the decompression in DP Sink */
	intel_dp_sink_set_decompression_state(intel_dp, old_crtc_state,
					      false);
}

static void intel_disable_ddi_hdmi(struct intel_encoder *encoder,
				   const struct intel_crtc_state *old_crtc_state,
				   const struct drm_connector_state *old_conn_state)
{
	struct drm_connector *connector = old_conn_state->connector;

	if (old_crtc_state->has_audio)
		intel_audio_codec_disable(encoder,
					  old_crtc_state, old_conn_state);

	if (!intel_hdmi_handle_sink_scrambling(encoder, connector,
					       false, false))
		DRM_DEBUG_KMS("[CONNECTOR:%d:%s] Failed to reset sink scrambling/TMDS bit clock ratio\n",
			      connector->base.id, connector->name);
}

static void intel_disable_ddi(struct intel_encoder *encoder,
			      const struct intel_crtc_state *old_crtc_state,
			      const struct drm_connector_state *old_conn_state)
{
	intel_hdcp_disable(to_intel_connector(old_conn_state->connector));

	if (intel_crtc_has_type(old_crtc_state, INTEL_OUTPUT_HDMI))
		intel_disable_ddi_hdmi(encoder, old_crtc_state, old_conn_state);
	else
		intel_disable_ddi_dp(encoder, old_crtc_state, old_conn_state);
}

static void intel_ddi_update_pipe_dp(struct intel_encoder *encoder,
				     const struct intel_crtc_state *crtc_state,
				     const struct drm_connector_state *conn_state)
{
	struct intel_dp *intel_dp = enc_to_intel_dp(encoder);

	intel_ddi_set_dp_msa(crtc_state, conn_state);

	intel_psr_update(intel_dp, crtc_state);
	intel_edp_drrs_enable(intel_dp, crtc_state);

	intel_panel_update_backlight(encoder, crtc_state, conn_state);
}

static void intel_ddi_update_pipe(struct intel_encoder *encoder,
				  const struct intel_crtc_state *crtc_state,
				  const struct drm_connector_state *conn_state)
{

	if (!intel_crtc_has_type(crtc_state, INTEL_OUTPUT_HDMI))
		intel_ddi_update_pipe_dp(encoder, crtc_state, conn_state);

	intel_hdcp_update_pipe(encoder, crtc_state, conn_state);
}

static void
intel_ddi_update_prepare(struct intel_atomic_state *state,
			 struct intel_encoder *encoder,
			 struct intel_crtc *crtc)
{
	struct intel_crtc_state *crtc_state =
		crtc ? intel_atomic_get_new_crtc_state(state, crtc) : NULL;
	int required_lanes = crtc_state ? crtc_state->lane_count : 1;

	WARN_ON(crtc && crtc->active);

	intel_tc_port_get_link(enc_to_dig_port(encoder),
		               required_lanes);
	if (crtc_state && crtc_state->hw.active)
		intel_update_active_dpll(state, crtc, encoder);
}

static void
intel_ddi_update_complete(struct intel_atomic_state *state,
			  struct intel_encoder *encoder,
			  struct intel_crtc *crtc)
{
	intel_tc_port_put_link(enc_to_dig_port(encoder));
}

static void
intel_ddi_pre_pll_enable(struct intel_encoder *encoder,
			 const struct intel_crtc_state *crtc_state,
			 const struct drm_connector_state *conn_state)
{
	struct drm_i915_private *dev_priv = to_i915(encoder->base.dev);
	struct intel_digital_port *dig_port = enc_to_dig_port(encoder);
	enum phy phy = intel_port_to_phy(dev_priv, encoder->port);
	bool is_tc_port = intel_phy_is_tc(dev_priv, phy);

	if (is_tc_port)
		intel_tc_port_get_link(dig_port, crtc_state->lane_count);

	if (intel_crtc_has_dp_encoder(crtc_state) || is_tc_port)
		intel_display_power_get(dev_priv,
					intel_ddi_main_link_aux_domain(dig_port));

	if (is_tc_port && dig_port->tc_mode != TC_PORT_TBT_ALT)
		/*
		 * Program the lane count for static/dynamic connections on
		 * Type-C ports.  Skip this step for TBT.
		 */
		intel_tc_port_set_fia_lane_count(dig_port, crtc_state->lane_count);
	else if (IS_GEN9_LP(dev_priv))
		bxt_ddi_phy_set_lane_optim_mask(encoder,
						crtc_state->lane_lat_optim_mask);
}

static void intel_ddi_prepare_link_retrain(struct intel_dp *intel_dp)
{
	struct intel_digital_port *intel_dig_port = dp_to_dig_port(intel_dp);
	struct drm_i915_private *dev_priv =
		to_i915(intel_dig_port->base.base.dev);
	enum port port = intel_dig_port->base.port;
	u32 dp_tp_ctl, ddi_buf_ctl;
	bool wait = false;

	dp_tp_ctl = intel_de_read(dev_priv, intel_dp->regs.dp_tp_ctl);

	if (dp_tp_ctl & DP_TP_CTL_ENABLE) {
		ddi_buf_ctl = intel_de_read(dev_priv, DDI_BUF_CTL(port));
		if (ddi_buf_ctl & DDI_BUF_CTL_ENABLE) {
			intel_de_write(dev_priv, DDI_BUF_CTL(port),
				       ddi_buf_ctl & ~DDI_BUF_CTL_ENABLE);
			wait = true;
		}

		dp_tp_ctl &= ~(DP_TP_CTL_ENABLE | DP_TP_CTL_LINK_TRAIN_MASK);
		dp_tp_ctl |= DP_TP_CTL_LINK_TRAIN_PAT1;
		intel_de_write(dev_priv, intel_dp->regs.dp_tp_ctl, dp_tp_ctl);
		intel_de_posting_read(dev_priv, intel_dp->regs.dp_tp_ctl);

		if (wait)
			intel_wait_ddi_buf_idle(dev_priv, port);
	}

	dp_tp_ctl = DP_TP_CTL_ENABLE |
		    DP_TP_CTL_LINK_TRAIN_PAT1 | DP_TP_CTL_SCRAMBLE_DISABLE;
	if (intel_dp->link_mst)
		dp_tp_ctl |= DP_TP_CTL_MODE_MST;
	else {
		dp_tp_ctl |= DP_TP_CTL_MODE_SST;
		if (drm_dp_enhanced_frame_cap(intel_dp->dpcd))
			dp_tp_ctl |= DP_TP_CTL_ENHANCED_FRAME_ENABLE;
	}
	intel_de_write(dev_priv, intel_dp->regs.dp_tp_ctl, dp_tp_ctl);
	intel_de_posting_read(dev_priv, intel_dp->regs.dp_tp_ctl);

	intel_dp->DP |= DDI_BUF_CTL_ENABLE;
	intel_de_write(dev_priv, DDI_BUF_CTL(port), intel_dp->DP);
	intel_de_posting_read(dev_priv, DDI_BUF_CTL(port));

	udelay(600);
}

static bool intel_ddi_is_audio_enabled(struct drm_i915_private *dev_priv,
				       enum transcoder cpu_transcoder)
{
	if (cpu_transcoder == TRANSCODER_EDP)
		return false;

	if (!intel_display_power_is_enabled(dev_priv, POWER_DOMAIN_AUDIO))
		return false;

	return intel_de_read(dev_priv, HSW_AUD_PIN_ELD_CP_VLD) &
		AUDIO_OUTPUT_ENABLE(cpu_transcoder);
}

void intel_ddi_compute_min_voltage_level(struct drm_i915_private *dev_priv,
					 struct intel_crtc_state *crtc_state)
{
	if (INTEL_GEN(dev_priv) >= 12 && crtc_state->port_clock > 594000)
		crtc_state->min_voltage_level = 2;
	else if (IS_ELKHARTLAKE(dev_priv) && crtc_state->port_clock > 594000)
		crtc_state->min_voltage_level = 3;
	else if (INTEL_GEN(dev_priv) >= 11 && crtc_state->port_clock > 594000)
		crtc_state->min_voltage_level = 1;
	else if (IS_CANNONLAKE(dev_priv) && crtc_state->port_clock > 594000)
		crtc_state->min_voltage_level = 2;
}

void intel_ddi_get_config(struct intel_encoder *encoder,
			  struct intel_crtc_state *pipe_config)
{
	struct drm_i915_private *dev_priv = to_i915(encoder->base.dev);
	struct intel_crtc *intel_crtc = to_intel_crtc(pipe_config->uapi.crtc);
	enum transcoder cpu_transcoder = pipe_config->cpu_transcoder;
	struct intel_dp *intel_dp = enc_to_intel_dp(encoder);
	u32 temp, flags = 0;

	/* XXX: DSI transcoder paranoia */
	if (drm_WARN_ON(&dev_priv->drm, transcoder_is_dsi(cpu_transcoder)))
		return;

	if (INTEL_GEN(dev_priv) >= 12) {
		intel_dp->regs.dp_tp_ctl = TGL_DP_TP_CTL(cpu_transcoder);
		intel_dp->regs.dp_tp_status = TGL_DP_TP_STATUS(cpu_transcoder);
	}

	intel_dsc_get_config(encoder, pipe_config);

	temp = intel_de_read(dev_priv, TRANS_DDI_FUNC_CTL(cpu_transcoder));
	if (temp & TRANS_DDI_PHSYNC)
		flags |= DRM_MODE_FLAG_PHSYNC;
	else
		flags |= DRM_MODE_FLAG_NHSYNC;
	if (temp & TRANS_DDI_PVSYNC)
		flags |= DRM_MODE_FLAG_PVSYNC;
	else
		flags |= DRM_MODE_FLAG_NVSYNC;

	pipe_config->hw.adjusted_mode.flags |= flags;

	switch (temp & TRANS_DDI_BPC_MASK) {
	case TRANS_DDI_BPC_6:
		pipe_config->pipe_bpp = 18;
		break;
	case TRANS_DDI_BPC_8:
		pipe_config->pipe_bpp = 24;
		break;
	case TRANS_DDI_BPC_10:
		pipe_config->pipe_bpp = 30;
		break;
	case TRANS_DDI_BPC_12:
		pipe_config->pipe_bpp = 36;
		break;
	default:
		break;
	}

	switch (temp & TRANS_DDI_MODE_SELECT_MASK) {
	case TRANS_DDI_MODE_SELECT_HDMI:
		pipe_config->has_hdmi_sink = true;

		pipe_config->infoframes.enable |=
			intel_hdmi_infoframes_enabled(encoder, pipe_config);

		if (pipe_config->infoframes.enable)
			pipe_config->has_infoframe = true;

		if (temp & TRANS_DDI_HDMI_SCRAMBLING)
			pipe_config->hdmi_scrambling = true;
		if (temp & TRANS_DDI_HIGH_TMDS_CHAR_RATE)
			pipe_config->hdmi_high_tmds_clock_ratio = true;
		/* fall through */
	case TRANS_DDI_MODE_SELECT_DVI:
		pipe_config->output_types |= BIT(INTEL_OUTPUT_HDMI);
		pipe_config->lane_count = 4;
		break;
	case TRANS_DDI_MODE_SELECT_FDI:
		pipe_config->output_types |= BIT(INTEL_OUTPUT_ANALOG);
		break;
	case TRANS_DDI_MODE_SELECT_DP_SST:
		if (encoder->type == INTEL_OUTPUT_EDP)
			pipe_config->output_types |= BIT(INTEL_OUTPUT_EDP);
		else
			pipe_config->output_types |= BIT(INTEL_OUTPUT_DP);
		pipe_config->lane_count =
			((temp & DDI_PORT_WIDTH_MASK) >> DDI_PORT_WIDTH_SHIFT) + 1;
		intel_dp_get_m_n(intel_crtc, pipe_config);

		if (INTEL_GEN(dev_priv) >= 11) {
			i915_reg_t dp_tp_ctl;

			if (IS_GEN(dev_priv, 11))
				dp_tp_ctl = DP_TP_CTL(encoder->port);
			else
				dp_tp_ctl = TGL_DP_TP_CTL(pipe_config->cpu_transcoder);

			pipe_config->fec_enable =
				intel_de_read(dev_priv, dp_tp_ctl) & DP_TP_CTL_FEC_ENABLE;

			DRM_DEBUG_KMS("[ENCODER:%d:%s] Fec status: %u\n",
				      encoder->base.base.id, encoder->base.name,
				      pipe_config->fec_enable);
		}

		break;
	case TRANS_DDI_MODE_SELECT_DP_MST:
		pipe_config->output_types |= BIT(INTEL_OUTPUT_DP_MST);
		pipe_config->lane_count =
			((temp & DDI_PORT_WIDTH_MASK) >> DDI_PORT_WIDTH_SHIFT) + 1;

		if (INTEL_GEN(dev_priv) >= 12)
			pipe_config->mst_master_transcoder =
					REG_FIELD_GET(TRANS_DDI_MST_TRANSPORT_SELECT_MASK, temp);

		intel_dp_get_m_n(intel_crtc, pipe_config);
		break;
	default:
		break;
	}

	pipe_config->has_audio =
		intel_ddi_is_audio_enabled(dev_priv, cpu_transcoder);

	if (encoder->type == INTEL_OUTPUT_EDP && dev_priv->vbt.edp.bpp &&
	    pipe_config->pipe_bpp > dev_priv->vbt.edp.bpp) {
		/*
		 * This is a big fat ugly hack.
		 *
		 * Some machines in UEFI boot mode provide us a VBT that has 18
		 * bpp and 1.62 GHz link bandwidth for eDP, which for reasons
		 * unknown we fail to light up. Yet the same BIOS boots up with
		 * 24 bpp and 2.7 GHz link. Use the same bpp as the BIOS uses as
		 * max, not what it tells us to use.
		 *
		 * Note: This will still be broken if the eDP panel is not lit
		 * up by the BIOS, and thus we can't get the mode at module
		 * load.
		 */
		DRM_DEBUG_KMS("pipe has %d bpp for eDP panel, overriding BIOS-provided max %d bpp\n",
			      pipe_config->pipe_bpp, dev_priv->vbt.edp.bpp);
		dev_priv->vbt.edp.bpp = pipe_config->pipe_bpp;
	}

	intel_ddi_clock_get(encoder, pipe_config);

	if (IS_GEN9_LP(dev_priv))
		pipe_config->lane_lat_optim_mask =
			bxt_ddi_phy_get_lane_lat_optim_mask(encoder);

	intel_ddi_compute_min_voltage_level(dev_priv, pipe_config);

	intel_hdmi_read_gcp_infoframe(encoder, pipe_config);

	intel_read_infoframe(encoder, pipe_config,
			     HDMI_INFOFRAME_TYPE_AVI,
			     &pipe_config->infoframes.avi);
	intel_read_infoframe(encoder, pipe_config,
			     HDMI_INFOFRAME_TYPE_SPD,
			     &pipe_config->infoframes.spd);
	intel_read_infoframe(encoder, pipe_config,
			     HDMI_INFOFRAME_TYPE_VENDOR,
			     &pipe_config->infoframes.hdmi);
	intel_read_infoframe(encoder, pipe_config,
			     HDMI_INFOFRAME_TYPE_DRM,
			     &pipe_config->infoframes.drm);
}

static enum intel_output_type
intel_ddi_compute_output_type(struct intel_encoder *encoder,
			      struct intel_crtc_state *crtc_state,
			      struct drm_connector_state *conn_state)
{
	switch (conn_state->connector->connector_type) {
	case DRM_MODE_CONNECTOR_HDMIA:
		return INTEL_OUTPUT_HDMI;
	case DRM_MODE_CONNECTOR_eDP:
		return INTEL_OUTPUT_EDP;
	case DRM_MODE_CONNECTOR_DisplayPort:
		return INTEL_OUTPUT_DP;
	default:
		MISSING_CASE(conn_state->connector->connector_type);
		return INTEL_OUTPUT_UNUSED;
	}
}

static int intel_ddi_compute_config(struct intel_encoder *encoder,
				    struct intel_crtc_state *pipe_config,
				    struct drm_connector_state *conn_state)
{
	struct intel_crtc *crtc = to_intel_crtc(pipe_config->uapi.crtc);
	struct drm_i915_private *dev_priv = to_i915(encoder->base.dev);
	enum port port = encoder->port;
	int ret;

	if (HAS_TRANSCODER_EDP(dev_priv) && port == PORT_A)
		pipe_config->cpu_transcoder = TRANSCODER_EDP;

	if (intel_crtc_has_type(pipe_config, INTEL_OUTPUT_HDMI)) {
		ret = intel_hdmi_compute_config(encoder, pipe_config, conn_state);
	} else {
		ret = intel_dp_compute_config(encoder, pipe_config, conn_state);
	}

	if (ret)
		return ret;

	if (IS_HASWELL(dev_priv) && crtc->pipe == PIPE_A &&
	    pipe_config->cpu_transcoder == TRANSCODER_EDP)
		pipe_config->pch_pfit.force_thru =
			pipe_config->pch_pfit.enabled ||
			pipe_config->crc_enabled;

	if (IS_GEN9_LP(dev_priv))
		pipe_config->lane_lat_optim_mask =
			bxt_ddi_phy_calc_lane_lat_optim_mask(pipe_config->lane_count);

	intel_ddi_compute_min_voltage_level(dev_priv, pipe_config);

	return 0;
}

static bool mode_equal(const struct drm_display_mode *mode1,
		       const struct drm_display_mode *mode2)
{
	return drm_mode_match(mode1, mode2,
			      DRM_MODE_MATCH_TIMINGS |
			      DRM_MODE_MATCH_FLAGS |
			      DRM_MODE_MATCH_3D_FLAGS) &&
		mode1->clock == mode2->clock; /* we want an exact match */
}

static bool m_n_equal(const struct intel_link_m_n *m_n_1,
		      const struct intel_link_m_n *m_n_2)
{
	return m_n_1->tu == m_n_2->tu &&
		m_n_1->gmch_m == m_n_2->gmch_m &&
		m_n_1->gmch_n == m_n_2->gmch_n &&
		m_n_1->link_m == m_n_2->link_m &&
		m_n_1->link_n == m_n_2->link_n;
}

static bool crtcs_port_sync_compatible(const struct intel_crtc_state *crtc_state1,
				       const struct intel_crtc_state *crtc_state2)
{
	return crtc_state1->hw.active && crtc_state2->hw.active &&
		crtc_state1->output_types == crtc_state2->output_types &&
		crtc_state1->output_format == crtc_state2->output_format &&
		crtc_state1->lane_count == crtc_state2->lane_count &&
		crtc_state1->port_clock == crtc_state2->port_clock &&
		mode_equal(&crtc_state1->hw.adjusted_mode,
			   &crtc_state2->hw.adjusted_mode) &&
		m_n_equal(&crtc_state1->dp_m_n, &crtc_state2->dp_m_n);
}

static u8
intel_ddi_port_sync_transcoders(const struct intel_crtc_state *ref_crtc_state,
				int tile_group_id)
{
	struct drm_connector *connector;
	const struct drm_connector_state *conn_state;
	struct drm_i915_private *dev_priv = to_i915(ref_crtc_state->uapi.crtc->dev);
	struct intel_atomic_state *state =
		to_intel_atomic_state(ref_crtc_state->uapi.state);
	u8 transcoders = 0;
	int i;

	if (INTEL_GEN(dev_priv) < 11)
		return 0;

	if (!intel_crtc_has_type(ref_crtc_state, INTEL_OUTPUT_DP))
		return 0;

	for_each_new_connector_in_state(&state->base, connector, conn_state, i) {
		struct intel_crtc *crtc = to_intel_crtc(conn_state->crtc);
		const struct intel_crtc_state *crtc_state;

		if (!crtc)
			continue;

		if (!connector->has_tile ||
		    connector->tile_group->id !=
		    tile_group_id)
			continue;
		crtc_state = intel_atomic_get_new_crtc_state(state,
							     crtc);
		if (!crtcs_port_sync_compatible(ref_crtc_state,
						crtc_state))
			continue;
		transcoders |= BIT(crtc_state->cpu_transcoder);
	}

	return transcoders;
}

static int intel_ddi_compute_config_late(struct intel_encoder *encoder,
					 struct intel_crtc_state *crtc_state,
					 struct drm_connector_state *conn_state)
{
	struct drm_connector *connector = conn_state->connector;
	u8 port_sync_transcoders = 0;

	DRM_DEBUG_KMS("[ENCODER:%d:%s] [CRTC:%d:%s]",
		      encoder->base.base.id, encoder->base.name,
		      crtc_state->uapi.crtc->base.id, crtc_state->uapi.crtc->name);

	if (connector->has_tile)
		port_sync_transcoders = intel_ddi_port_sync_transcoders(crtc_state,
									connector->tile_group->id);

	/*
	 * EDP Transcoders cannot be ensalved
	 * make them a master always when present
	 */
	if (port_sync_transcoders & BIT(TRANSCODER_EDP))
		crtc_state->master_transcoder = TRANSCODER_EDP;
	else
		crtc_state->master_transcoder = ffs(port_sync_transcoders) - 1;

	if (crtc_state->master_transcoder == crtc_state->cpu_transcoder) {
		crtc_state->master_transcoder = INVALID_TRANSCODER;
		crtc_state->sync_mode_slaves_mask =
			port_sync_transcoders & ~BIT(crtc_state->cpu_transcoder);
	}

	return 0;
}

static void intel_ddi_encoder_destroy(struct drm_encoder *encoder)
{
	struct intel_digital_port *dig_port = enc_to_dig_port(to_intel_encoder(encoder));

	intel_dp_encoder_flush_work(encoder);

	drm_encoder_cleanup(encoder);
	kfree(dig_port);
}

static const struct drm_encoder_funcs intel_ddi_funcs = {
	.reset = intel_dp_encoder_reset,
	.destroy = intel_ddi_encoder_destroy,
};

static struct intel_connector *
intel_ddi_init_dp_connector(struct intel_digital_port *intel_dig_port)
{
	struct drm_i915_private *dev_priv = to_i915(intel_dig_port->base.base.dev);
	struct intel_connector *connector;
	enum port port = intel_dig_port->base.port;

	connector = intel_connector_alloc();
	if (!connector)
		return NULL;

	intel_dig_port->dp.output_reg = DDI_BUF_CTL(port);
	intel_dig_port->dp.prepare_link_retrain =
		intel_ddi_prepare_link_retrain;
	if (INTEL_GEN(dev_priv) < 12) {
		intel_dig_port->dp.regs.dp_tp_ctl = DP_TP_CTL(port);
		intel_dig_port->dp.regs.dp_tp_status = DP_TP_STATUS(port);
	}

	if (!intel_dp_init_connector(intel_dig_port, connector)) {
		kfree(connector);
		return NULL;
	}

	return connector;
}

static int modeset_pipe(struct drm_crtc *crtc,
			struct drm_modeset_acquire_ctx *ctx)
{
	struct drm_atomic_state *state;
	struct drm_crtc_state *crtc_state;
	int ret;

	state = drm_atomic_state_alloc(crtc->dev);
	if (!state)
		return -ENOMEM;

	state->acquire_ctx = ctx;

	crtc_state = drm_atomic_get_crtc_state(state, crtc);
	if (IS_ERR(crtc_state)) {
		ret = PTR_ERR(crtc_state);
		goto out;
	}

	crtc_state->connectors_changed = true;

	ret = drm_atomic_commit(state);
out:
	drm_atomic_state_put(state);

	return ret;
}

static int intel_hdmi_reset_link(struct intel_encoder *encoder,
				 struct drm_modeset_acquire_ctx *ctx)
{
	struct drm_i915_private *dev_priv = to_i915(encoder->base.dev);
	struct intel_hdmi *hdmi = enc_to_intel_hdmi(encoder);
	struct intel_connector *connector = hdmi->attached_connector;
	struct i2c_adapter *adapter =
		intel_gmbus_get_adapter(dev_priv, hdmi->ddc_bus);
	struct drm_connector_state *conn_state;
	struct intel_crtc_state *crtc_state;
	struct intel_crtc *crtc;
	u8 config;
	int ret;

	if (!connector || connector->base.status != connector_status_connected)
		return 0;

	ret = drm_modeset_lock(&dev_priv->drm.mode_config.connection_mutex,
			       ctx);
	if (ret)
		return ret;

	conn_state = connector->base.state;

	crtc = to_intel_crtc(conn_state->crtc);
	if (!crtc)
		return 0;

	ret = drm_modeset_lock(&crtc->base.mutex, ctx);
	if (ret)
		return ret;

	crtc_state = to_intel_crtc_state(crtc->base.state);

	drm_WARN_ON(&dev_priv->drm,
		    !intel_crtc_has_type(crtc_state, INTEL_OUTPUT_HDMI));

	if (!crtc_state->hw.active)
		return 0;

	if (!crtc_state->hdmi_high_tmds_clock_ratio &&
	    !crtc_state->hdmi_scrambling)
		return 0;

	if (conn_state->commit &&
	    !try_wait_for_completion(&conn_state->commit->hw_done))
		return 0;

	ret = drm_scdc_readb(adapter, SCDC_TMDS_CONFIG, &config);
	if (ret < 0) {
		DRM_ERROR("Failed to read TMDS config: %d\n", ret);
		return 0;
	}

	if (!!(config & SCDC_TMDS_BIT_CLOCK_RATIO_BY_40) ==
	    crtc_state->hdmi_high_tmds_clock_ratio &&
	    !!(config & SCDC_SCRAMBLING_ENABLE) ==
	    crtc_state->hdmi_scrambling)
		return 0;

	/*
	 * HDMI 2.0 says that one should not send scrambled data
	 * prior to configuring the sink scrambling, and that
	 * TMDS clock/data transmission should be suspended when
	 * changing the TMDS clock rate in the sink. So let's
	 * just do a full modeset here, even though some sinks
	 * would be perfectly happy if were to just reconfigure
	 * the SCDC settings on the fly.
	 */
	return modeset_pipe(&crtc->base, ctx);
}

static enum intel_hotplug_state
intel_ddi_hotplug(struct intel_encoder *encoder,
		  struct intel_connector *connector,
		  bool irq_received)
{
	struct intel_digital_port *dig_port = enc_to_dig_port(encoder);
	struct drm_modeset_acquire_ctx ctx;
	enum intel_hotplug_state state;
	int ret;

	state = intel_encoder_hotplug(encoder, connector, irq_received);

	drm_modeset_acquire_init(&ctx, 0);

	for (;;) {
		if (connector->base.connector_type == DRM_MODE_CONNECTOR_HDMIA)
			ret = intel_hdmi_reset_link(encoder, &ctx);
		else
			ret = intel_dp_retrain_link(encoder, &ctx);

		if (ret == -EDEADLK) {
			drm_modeset_backoff(&ctx);
			continue;
		}

		break;
	}

	drm_modeset_drop_locks(&ctx);
	drm_modeset_acquire_fini(&ctx);
	drm_WARN(encoder->base.dev, ret,
		 "Acquiring modeset locks failed with %i\n", ret);

	/*
	 * Unpowered type-c dongles can take some time to boot and be
	 * responsible, so here giving some time to those dongles to power up
	 * and then retrying the probe.
	 *
	 * On many platforms the HDMI live state signal is known to be
	 * unreliable, so we can't use it to detect if a sink is connected or
	 * not. Instead we detect if it's connected based on whether we can
	 * read the EDID or not. That in turn has a problem during disconnect,
	 * since the HPD interrupt may be raised before the DDC lines get
	 * disconnected (due to how the required length of DDC vs. HPD
	 * connector pins are specified) and so we'll still be able to get a
	 * valid EDID. To solve this schedule another detection cycle if this
	 * time around we didn't detect any change in the sink's connection
	 * status.
	 */
	if (state == INTEL_HOTPLUG_UNCHANGED && irq_received &&
	    !dig_port->dp.is_mst)
		state = INTEL_HOTPLUG_RETRY;

	return state;
}

static struct intel_connector *
intel_ddi_init_hdmi_connector(struct intel_digital_port *intel_dig_port)
{
	struct intel_connector *connector;
	enum port port = intel_dig_port->base.port;

	connector = intel_connector_alloc();
	if (!connector)
		return NULL;

	intel_dig_port->hdmi.hdmi_reg = DDI_BUF_CTL(port);
	intel_hdmi_init_connector(intel_dig_port, connector);

	return connector;
}

static bool intel_ddi_a_force_4_lanes(struct intel_digital_port *dport)
{
	struct drm_i915_private *dev_priv = to_i915(dport->base.base.dev);

	if (dport->base.port != PORT_A)
		return false;

	if (dport->saved_port_bits & DDI_A_4_LANES)
		return false;

	/* Broxton/Geminilake: Bspec says that DDI_A_4_LANES is the only
	 *                     supported configuration
	 */
	if (IS_GEN9_LP(dev_priv))
		return true;

	/* Cannonlake: Most of SKUs don't support DDI_E, and the only
	 *             one who does also have a full A/E split called
	 *             DDI_F what makes DDI_E useless. However for this
	 *             case let's trust VBT info.
	 */
	if (IS_CANNONLAKE(dev_priv) &&
	    !intel_bios_is_port_present(dev_priv, PORT_E))
		return true;

	return false;
}

static int
intel_ddi_max_lanes(struct intel_digital_port *intel_dport)
{
	struct drm_i915_private *dev_priv = to_i915(intel_dport->base.base.dev);
	enum port port = intel_dport->base.port;
	int max_lanes = 4;

	if (INTEL_GEN(dev_priv) >= 11)
		return max_lanes;

	if (port == PORT_A || port == PORT_E) {
		if (intel_de_read(dev_priv, DDI_BUF_CTL(PORT_A)) & DDI_A_4_LANES)
			max_lanes = port == PORT_A ? 4 : 0;
		else
			/* Both A and E share 2 lanes */
			max_lanes = 2;
	}

	/*
	 * Some BIOS might fail to set this bit on port A if eDP
	 * wasn't lit up at boot.  Force this bit set when needed
	 * so we use the proper lane count for our calculations.
	 */
	if (intel_ddi_a_force_4_lanes(intel_dport)) {
		DRM_DEBUG_KMS("Forcing DDI_A_4_LANES for port A\n");
		intel_dport->saved_port_bits |= DDI_A_4_LANES;
		max_lanes = 4;
	}

	return max_lanes;
}

void intel_ddi_init(struct drm_i915_private *dev_priv, enum port port)
{
	struct intel_digital_port *intel_dig_port;
	struct intel_encoder *encoder;
	bool init_hdmi, init_dp, init_lspcon = false;
	enum phy phy = intel_port_to_phy(dev_priv, port);

	init_hdmi = intel_bios_port_supports_dvi(dev_priv, port) ||
		intel_bios_port_supports_hdmi(dev_priv, port);
	init_dp = intel_bios_port_supports_dp(dev_priv, port);

	if (intel_bios_is_lspcon_present(dev_priv, port)) {
		/*
		 * Lspcon device needs to be driven with DP connector
		 * with special detection sequence. So make sure DP
		 * is initialized before lspcon.
		 */
		init_dp = true;
		init_lspcon = true;
		init_hdmi = false;
		DRM_DEBUG_KMS("VBT says port %c has lspcon\n", port_name(port));
	}

	if (!init_dp && !init_hdmi) {
		DRM_DEBUG_KMS("VBT says port %c is not DVI/HDMI/DP compatible, respect it\n",
			      port_name(port));
		return;
	}

	intel_dig_port = kzalloc(sizeof(*intel_dig_port), GFP_KERNEL);
	if (!intel_dig_port)
		return;

	encoder = &intel_dig_port->base;

	drm_encoder_init(&dev_priv->drm, &encoder->base, &intel_ddi_funcs,
			 DRM_MODE_ENCODER_TMDS, "DDI %c", port_name(port));

	encoder->hotplug = intel_ddi_hotplug;
	encoder->compute_output_type = intel_ddi_compute_output_type;
	encoder->compute_config = intel_ddi_compute_config;
	encoder->compute_config_late = intel_ddi_compute_config_late;
	encoder->enable = intel_enable_ddi;
	encoder->pre_pll_enable = intel_ddi_pre_pll_enable;
	encoder->pre_enable = intel_ddi_pre_enable;
	encoder->disable = intel_disable_ddi;
	encoder->post_disable = intel_ddi_post_disable;
	encoder->update_pipe = intel_ddi_update_pipe;
	encoder->get_hw_state = intel_ddi_get_hw_state;
	encoder->get_config = intel_ddi_get_config;
	encoder->suspend = intel_dp_encoder_suspend;
	encoder->get_power_domains = intel_ddi_get_power_domains;

	encoder->type = INTEL_OUTPUT_DDI;
	encoder->power_domain = intel_port_to_power_domain(port);
	encoder->port = port;
	encoder->cloneable = 0;
	encoder->pipe_mask = ~0;

	if (INTEL_GEN(dev_priv) >= 11)
		intel_dig_port->saved_port_bits = intel_de_read(dev_priv,
								DDI_BUF_CTL(port)) &
			DDI_BUF_PORT_REVERSAL;
	else
		intel_dig_port->saved_port_bits = intel_de_read(dev_priv,
								DDI_BUF_CTL(port)) &
			(DDI_BUF_PORT_REVERSAL | DDI_A_4_LANES);

	intel_dig_port->dp.output_reg = INVALID_MMIO_REG;
	intel_dig_port->max_lanes = intel_ddi_max_lanes(intel_dig_port);
	intel_dig_port->aux_ch = intel_bios_port_aux_ch(dev_priv, port);

	if (intel_phy_is_tc(dev_priv, phy)) {
		bool is_legacy =
			!intel_bios_port_supports_typec_usb(dev_priv, port) &&
			!intel_bios_port_supports_tbt(dev_priv, port);

		intel_tc_port_init(intel_dig_port, is_legacy);

		encoder->update_prepare = intel_ddi_update_prepare;
		encoder->update_complete = intel_ddi_update_complete;
	}

	drm_WARN_ON(&dev_priv->drm, port > PORT_I);
	intel_dig_port->ddi_io_power_domain = POWER_DOMAIN_PORT_DDI_A_IO +
					      port - PORT_A;

	if (init_dp) {
		if (!intel_ddi_init_dp_connector(intel_dig_port))
			goto err;

		intel_dig_port->hpd_pulse = intel_dp_hpd_pulse;
	}

	/* In theory we don't need the encoder->type check, but leave it just in
	 * case we have some really bad VBTs... */
	if (encoder->type != INTEL_OUTPUT_EDP && init_hdmi) {
		if (!intel_ddi_init_hdmi_connector(intel_dig_port))
			goto err;
	}

	if (init_lspcon) {
		if (lspcon_init(intel_dig_port))
			/* TODO: handle hdmi info frame part */
			DRM_DEBUG_KMS("LSPCON init success on port %c\n",
				port_name(port));
		else
			/*
			 * LSPCON init faied, but DP init was success, so
			 * lets try to drive as DP++ port.
			 */
			DRM_ERROR("LSPCON init failed on port %c\n",
				port_name(port));
	}

	intel_infoframe_init(intel_dig_port);

	return;

err:
	drm_encoder_cleanup(&encoder->base);
	kfree(intel_dig_port);
}<|MERGE_RESOLUTION|>--- conflicted
+++ resolved
@@ -946,7 +946,6 @@
 static const struct cnl_ddi_buf_trans *
 ehl_get_combo_buf_trans(struct drm_i915_private *dev_priv, int type, int rate,
 			int *n_entries)
-<<<<<<< HEAD
 {
 	if (type != INTEL_OUTPUT_HDMI && type != INTEL_OUTPUT_EDP &&
 	    rate > 270000) {
@@ -974,35 +973,6 @@
 
 static int intel_ddi_hdmi_level(struct intel_encoder *encoder)
 {
-=======
-{
-	if (type != INTEL_OUTPUT_HDMI && type != INTEL_OUTPUT_EDP &&
-	    rate > 270000) {
-		*n_entries = ARRAY_SIZE(ehl_combo_phy_ddi_translations_hbr2_hbr3);
-		return ehl_combo_phy_ddi_translations_hbr2_hbr3;
-	}
-
-	return icl_get_combo_buf_trans(dev_priv, type, rate, n_entries);
-}
-
-static const struct cnl_ddi_buf_trans *
-tgl_get_combo_buf_trans(struct drm_i915_private *dev_priv, int type, int rate,
-			int *n_entries)
-{
-	if (type == INTEL_OUTPUT_HDMI || type == INTEL_OUTPUT_EDP) {
-		return icl_get_combo_buf_trans(dev_priv, type, rate, n_entries);
-	} else if (rate > 270000) {
-		*n_entries = ARRAY_SIZE(tgl_combo_phy_ddi_translations_dp_hbr2);
-		return tgl_combo_phy_ddi_translations_dp_hbr2;
-	}
-
-	*n_entries = ARRAY_SIZE(tgl_combo_phy_ddi_translations_dp_hbr);
-	return tgl_combo_phy_ddi_translations_dp_hbr;
-}
-
-static int intel_ddi_hdmi_level(struct intel_encoder *encoder)
-{
->>>>>>> 358c7c61
 	struct drm_i915_private *dev_priv = to_i915(encoder->base.dev);
 	int n_entries, level, default_entry;
 	enum phy phy = intel_port_to_phy(dev_priv, encoder->port);
