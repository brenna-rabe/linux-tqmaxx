// SPDX-License-Identifier: GPL-2.0
/*
 * TI SN65DSI83,84,85 driver
 *
 * Currently supported:
 * - SN65DSI83
 *   = 1x Single-link DSI ~ 1x Single-link LVDS
 *   - Supported
 *   - Single-link LVDS mode tested
 * - SN65DSI84
 *   = 1x Single-link DSI ~ 2x Single-link or 1x Dual-link LVDS
 *   - Supported
 *   - Dual-link LVDS mode tested
 *   - 2x Single-link LVDS mode unsupported
 *     (should be easy to add by someone who has the HW)
 * - SN65DSI85
 *   = 2x Single-link or 1x Dual-link DSI ~ 2x Single-link or 1x Dual-link LVDS
 *   - Unsupported
 *     (should be easy to add by someone who has the HW)
 *
 * Copyright (C) 2021 Marek Vasut <marex@denx.de>
 *
 * Based on previous work of:
 * Valentin Raevsky <valentin@compulab.co.il>
 * Philippe Schenker <philippe.schenker@toradex.com>
 */

#include <linux/bits.h>
#include <linux/clk.h>
#include <linux/gpio/consumer.h>
#include <linux/i2c.h>
#include <linux/media-bus-format.h>
#include <linux/module.h>
#include <linux/of_device.h>
#include <linux/of_graph.h>
#include <linux/regmap.h>
#include <linux/regulator/consumer.h>

#include <drm/drm_atomic_helper.h>
#include <drm/drm_bridge.h>
#include <drm/drm_mipi_dsi.h>
#include <drm/drm_of.h>
#include <drm/drm_panel.h>
#include <drm/drm_print.h>
#include <drm/drm_probe_helper.h>

/* ID registers */
#define REG_ID(n)				(0x00 + (n))
/* Reset and clock registers */
#define REG_RC_RESET				0x09
#define  REG_RC_RESET_SOFT_RESET		BIT(0)
#define REG_RC_LVDS_PLL				0x0a
#define  REG_RC_LVDS_PLL_PLL_EN_STAT		BIT(7)
#define  REG_RC_LVDS_PLL_LVDS_CLK_RANGE(n)	(((n) & 0x7) << 1)
#define  REG_RC_LVDS_PLL_HS_CLK_SRC_DPHY	BIT(0)
#define REG_RC_DSI_CLK				0x0b
#define  REG_RC_DSI_CLK_DSI_CLK_DIVIDER(n)	(((n) & 0x1f) << 3)
#define  REG_RC_DSI_CLK_REFCLK_MULTIPLIER(n)	((n) & 0x3)
#define REG_RC_PLL_EN				0x0d
#define  REG_RC_PLL_EN_PLL_EN			BIT(0)
/* DSI registers */
#define REG_DSI_LANE				0x10
#define  REG_DSI_LANE_LEFT_RIGHT_PIXELS		BIT(7)	/* DSI85-only */
#define  REG_DSI_LANE_DSI_CHANNEL_MODE_DUAL	0	/* DSI85-only */
#define  REG_DSI_LANE_DSI_CHANNEL_MODE_2SINGLE	BIT(6)	/* DSI85-only */
#define  REG_DSI_LANE_DSI_CHANNEL_MODE_SINGLE	BIT(5)
#define  REG_DSI_LANE_CHA_DSI_LANES(n)		(((n) & 0x3) << 3)
#define  REG_DSI_LANE_CHB_DSI_LANES(n)		(((n) & 0x3) << 1)
#define  REG_DSI_LANE_SOT_ERR_TOL_DIS		BIT(0)
#define REG_DSI_EQ				0x11
#define  REG_DSI_EQ_CHA_DSI_DATA_EQ(n)		(((n) & 0x3) << 6)
#define  REG_DSI_EQ_CHA_DSI_CLK_EQ(n)		(((n) & 0x3) << 2)
#define REG_DSI_CLK				0x12
#define  REG_DSI_CLK_CHA_DSI_CLK_RANGE(n)	((n) & 0xff)
/* LVDS registers */
#define REG_LVDS_FMT				0x18
#define  REG_LVDS_FMT_DE_NEG_POLARITY		BIT(7)
#define  REG_LVDS_FMT_HS_NEG_POLARITY		BIT(6)
#define  REG_LVDS_FMT_VS_NEG_POLARITY		BIT(5)
#define  REG_LVDS_FMT_LVDS_LINK_CFG		BIT(4)	/* 0:AB 1:A-only */
#define  REG_LVDS_FMT_CHA_24BPP_MODE		BIT(3)
#define  REG_LVDS_FMT_CHB_24BPP_MODE		BIT(2)
#define  REG_LVDS_FMT_CHA_24BPP_FORMAT1		BIT(1)
#define  REG_LVDS_FMT_CHB_24BPP_FORMAT1		BIT(0)
#define REG_LVDS_VCOM				0x19
#define  REG_LVDS_VCOM_CHA_LVDS_VOCM		BIT(6)
#define  REG_LVDS_VCOM_CHB_LVDS_VOCM		BIT(4)
#define  REG_LVDS_VCOM_CHA_LVDS_VOD_SWING(n)	(((n) & 0x3) << 2)
#define  REG_LVDS_VCOM_CHB_LVDS_VOD_SWING(n)	((n) & 0x3)
#define REG_LVDS_LANE				0x1a
#define  REG_LVDS_LANE_EVEN_ODD_SWAP		BIT(6)
#define  REG_LVDS_LANE_CHA_REVERSE_LVDS		BIT(5)
#define  REG_LVDS_LANE_CHB_REVERSE_LVDS		BIT(4)
#define  REG_LVDS_LANE_CHA_LVDS_TERM		BIT(1)
#define  REG_LVDS_LANE_CHB_LVDS_TERM		BIT(0)
#define REG_LVDS_CM				0x1b
#define  REG_LVDS_CM_CHA_LVDS_CM_ADJUST(n)	(((n) & 0x3) << 4)
#define  REG_LVDS_CM_CHB_LVDS_CM_ADJUST(n)	((n) & 0x3)
/* Video registers */
#define REG_VID_CHA_ACTIVE_LINE_LENGTH_LOW	0x20
#define REG_VID_CHA_ACTIVE_LINE_LENGTH_HIGH	0x21
#define REG_VID_CHA_VERTICAL_DISPLAY_SIZE_LOW	0x24
#define REG_VID_CHA_VERTICAL_DISPLAY_SIZE_HIGH	0x25
#define REG_VID_CHA_SYNC_DELAY_LOW		0x28
#define REG_VID_CHA_SYNC_DELAY_HIGH		0x29
#define REG_VID_CHA_HSYNC_PULSE_WIDTH_LOW	0x2c
#define REG_VID_CHA_HSYNC_PULSE_WIDTH_HIGH	0x2d
#define REG_VID_CHA_VSYNC_PULSE_WIDTH_LOW	0x30
#define REG_VID_CHA_VSYNC_PULSE_WIDTH_HIGH	0x31
#define REG_VID_CHA_HORIZONTAL_BACK_PORCH	0x34
#define REG_VID_CHA_VERTICAL_BACK_PORCH		0x36
#define REG_VID_CHA_HORIZONTAL_FRONT_PORCH	0x38
#define REG_VID_CHA_VERTICAL_FRONT_PORCH	0x3a
#define REG_VID_CHA_TEST_PATTERN		0x3c
/* IRQ registers */
#define REG_IRQ_GLOBAL				0xe0
#define  REG_IRQ_GLOBAL_IRQ_EN			BIT(0)
#define REG_IRQ_EN				0xe1
#define  REG_IRQ_EN_CHA_SYNCH_ERR_EN		BIT(7)
#define  REG_IRQ_EN_CHA_CRC_ERR_EN		BIT(6)
#define  REG_IRQ_EN_CHA_UNC_ECC_ERR_EN		BIT(5)
#define  REG_IRQ_EN_CHA_COR_ECC_ERR_EN		BIT(4)
#define  REG_IRQ_EN_CHA_LLP_ERR_EN		BIT(3)
#define  REG_IRQ_EN_CHA_SOT_BIT_ERR_EN		BIT(2)
#define  REG_IRQ_EN_CHA_PLL_UNLOCK_EN		BIT(0)
#define REG_IRQ_STAT				0xe5
#define  REG_IRQ_STAT_CHA_SYNCH_ERR		BIT(7)
#define  REG_IRQ_STAT_CHA_CRC_ERR		BIT(6)
#define  REG_IRQ_STAT_CHA_UNC_ECC_ERR		BIT(5)
#define  REG_IRQ_STAT_CHA_COR_ECC_ERR		BIT(4)
#define  REG_IRQ_STAT_CHA_LLP_ERR		BIT(3)
#define  REG_IRQ_STAT_CHA_SOT_BIT_ERR		BIT(2)
#define  REG_IRQ_STAT_CHA_PLL_UNLOCK		BIT(0)

enum sn65dsi83_model {
	MODEL_SN65DSI83,
	MODEL_SN65DSI84,
};

struct sn65dsi83 {
	struct drm_bridge		bridge;
	struct device			*dev;
	struct regmap			*regmap;
	struct device_node		*host_node;
	struct mipi_dsi_device		*dsi;
	struct drm_bridge		*panel_bridge;
	struct gpio_desc		*enable_gpio;
	struct regulator		*vcc;
	int				dsi_lanes;
	bool				lvds_dual_link;
	bool				lvds_dual_link_even_odd_swap;
};

static const struct regmap_range sn65dsi83_readable_ranges[] = {
	regmap_reg_range(REG_ID(0), REG_ID(8)),
	regmap_reg_range(REG_RC_LVDS_PLL, REG_RC_DSI_CLK),
	regmap_reg_range(REG_RC_PLL_EN, REG_RC_PLL_EN),
	regmap_reg_range(REG_DSI_LANE, REG_DSI_CLK),
	regmap_reg_range(REG_LVDS_FMT, REG_LVDS_CM),
	regmap_reg_range(REG_VID_CHA_ACTIVE_LINE_LENGTH_LOW,
			 REG_VID_CHA_ACTIVE_LINE_LENGTH_HIGH),
	regmap_reg_range(REG_VID_CHA_VERTICAL_DISPLAY_SIZE_LOW,
			 REG_VID_CHA_VERTICAL_DISPLAY_SIZE_HIGH),
	regmap_reg_range(REG_VID_CHA_SYNC_DELAY_LOW,
			 REG_VID_CHA_SYNC_DELAY_HIGH),
	regmap_reg_range(REG_VID_CHA_HSYNC_PULSE_WIDTH_LOW,
			 REG_VID_CHA_HSYNC_PULSE_WIDTH_HIGH),
	regmap_reg_range(REG_VID_CHA_VSYNC_PULSE_WIDTH_LOW,
			 REG_VID_CHA_VSYNC_PULSE_WIDTH_HIGH),
	regmap_reg_range(REG_VID_CHA_HORIZONTAL_BACK_PORCH,
			 REG_VID_CHA_HORIZONTAL_BACK_PORCH),
	regmap_reg_range(REG_VID_CHA_VERTICAL_BACK_PORCH,
			 REG_VID_CHA_VERTICAL_BACK_PORCH),
	regmap_reg_range(REG_VID_CHA_HORIZONTAL_FRONT_PORCH,
			 REG_VID_CHA_HORIZONTAL_FRONT_PORCH),
	regmap_reg_range(REG_VID_CHA_VERTICAL_FRONT_PORCH,
			 REG_VID_CHA_VERTICAL_FRONT_PORCH),
	regmap_reg_range(REG_VID_CHA_TEST_PATTERN, REG_VID_CHA_TEST_PATTERN),
	regmap_reg_range(REG_IRQ_GLOBAL, REG_IRQ_EN),
	regmap_reg_range(REG_IRQ_STAT, REG_IRQ_STAT),
};

static const struct regmap_access_table sn65dsi83_readable_table = {
	.yes_ranges = sn65dsi83_readable_ranges,
	.n_yes_ranges = ARRAY_SIZE(sn65dsi83_readable_ranges),
};

static const struct regmap_range sn65dsi83_writeable_ranges[] = {
	regmap_reg_range(REG_RC_RESET, REG_RC_DSI_CLK),
	regmap_reg_range(REG_RC_PLL_EN, REG_RC_PLL_EN),
	regmap_reg_range(REG_DSI_LANE, REG_DSI_CLK),
	regmap_reg_range(REG_LVDS_FMT, REG_LVDS_CM),
	regmap_reg_range(REG_VID_CHA_ACTIVE_LINE_LENGTH_LOW,
			 REG_VID_CHA_ACTIVE_LINE_LENGTH_HIGH),
	regmap_reg_range(REG_VID_CHA_VERTICAL_DISPLAY_SIZE_LOW,
			 REG_VID_CHA_VERTICAL_DISPLAY_SIZE_HIGH),
	regmap_reg_range(REG_VID_CHA_SYNC_DELAY_LOW,
			 REG_VID_CHA_SYNC_DELAY_HIGH),
	regmap_reg_range(REG_VID_CHA_HSYNC_PULSE_WIDTH_LOW,
			 REG_VID_CHA_HSYNC_PULSE_WIDTH_HIGH),
	regmap_reg_range(REG_VID_CHA_VSYNC_PULSE_WIDTH_LOW,
			 REG_VID_CHA_VSYNC_PULSE_WIDTH_HIGH),
	regmap_reg_range(REG_VID_CHA_HORIZONTAL_BACK_PORCH,
			 REG_VID_CHA_HORIZONTAL_BACK_PORCH),
	regmap_reg_range(REG_VID_CHA_VERTICAL_BACK_PORCH,
			 REG_VID_CHA_VERTICAL_BACK_PORCH),
	regmap_reg_range(REG_VID_CHA_HORIZONTAL_FRONT_PORCH,
			 REG_VID_CHA_HORIZONTAL_FRONT_PORCH),
	regmap_reg_range(REG_VID_CHA_VERTICAL_FRONT_PORCH,
			 REG_VID_CHA_VERTICAL_FRONT_PORCH),
	regmap_reg_range(REG_VID_CHA_TEST_PATTERN, REG_VID_CHA_TEST_PATTERN),
	regmap_reg_range(REG_IRQ_GLOBAL, REG_IRQ_EN),
	regmap_reg_range(REG_IRQ_STAT, REG_IRQ_STAT),
};

static const struct regmap_access_table sn65dsi83_writeable_table = {
	.yes_ranges = sn65dsi83_writeable_ranges,
	.n_yes_ranges = ARRAY_SIZE(sn65dsi83_writeable_ranges),
};

static const struct regmap_range sn65dsi83_volatile_ranges[] = {
	regmap_reg_range(REG_RC_RESET, REG_RC_RESET),
	regmap_reg_range(REG_RC_LVDS_PLL, REG_RC_LVDS_PLL),
	regmap_reg_range(REG_IRQ_STAT, REG_IRQ_STAT),
};

static const struct regmap_access_table sn65dsi83_volatile_table = {
	.yes_ranges = sn65dsi83_volatile_ranges,
	.n_yes_ranges = ARRAY_SIZE(sn65dsi83_volatile_ranges),
};

static const struct regmap_config sn65dsi83_regmap_config = {
	.reg_bits = 8,
	.val_bits = 8,
	.rd_table = &sn65dsi83_readable_table,
	.wr_table = &sn65dsi83_writeable_table,
	.volatile_table = &sn65dsi83_volatile_table,
	.cache_type = REGCACHE_RBTREE,
	.max_register = REG_IRQ_STAT,
};

static struct sn65dsi83 *bridge_to_sn65dsi83(struct drm_bridge *bridge)
{
	return container_of(bridge, struct sn65dsi83, bridge);
}

static int sn65dsi83_attach(struct drm_bridge *bridge,
			    enum drm_bridge_attach_flags flags)
{
	struct sn65dsi83 *ctx = bridge_to_sn65dsi83(bridge);
	struct device *dev = ctx->dev;
	struct mipi_dsi_device *dsi;
	struct mipi_dsi_host *host;
	int ret = 0;

	const struct mipi_dsi_device_info info = {
		.type = "sn65dsi83",
		.channel = 0,
		.node = NULL,
	};

	host = of_find_mipi_dsi_host_by_node(ctx->host_node);
	if (!host) {
		dev_err(dev, "failed to find dsi host\n");
		return -EPROBE_DEFER;
	}

	dsi = devm_mipi_dsi_device_register_full(dev, host, &info);
	if (IS_ERR(dsi)) {
		return dev_err_probe(dev, PTR_ERR(dsi),
				     "failed to create dsi device\n");
	}

	ctx->dsi = dsi;

	dsi->lanes = ctx->dsi_lanes;
	dsi->format = MIPI_DSI_FMT_RGB888;
	dsi->mode_flags = MIPI_DSI_MODE_VIDEO | MIPI_DSI_MODE_VIDEO_BURST;

	ret = devm_mipi_dsi_attach(dev, dsi);
	if (ret < 0) {
		dev_err(dev, "failed to attach dsi to host\n");
		return ret;
	}

	return drm_bridge_attach(bridge->encoder, ctx->panel_bridge,
				 &ctx->bridge, flags);
}

static void sn65dsi83_detach(struct drm_bridge *bridge)
{
	struct sn65dsi83 *ctx = bridge_to_sn65dsi83(bridge);

	if (!ctx->dsi)
		return;

	ctx->dsi = NULL;
}

static u8 sn65dsi83_get_lvds_range(struct sn65dsi83 *ctx,
				   const struct drm_display_mode *mode)
{
	/*
	 * The encoding of the LVDS_CLK_RANGE is as follows:
	 * 000 - 25 MHz <= LVDS_CLK < 37.5 MHz
	 * 001 - 37.5 MHz <= LVDS_CLK < 62.5 MHz
	 * 010 - 62.5 MHz <= LVDS_CLK < 87.5 MHz
	 * 011 - 87.5 MHz <= LVDS_CLK < 112.5 MHz
	 * 100 - 112.5 MHz <= LVDS_CLK < 137.5 MHz
	 * 101 - 137.5 MHz <= LVDS_CLK <= 154 MHz
	 * which is a range of 12.5MHz..162.5MHz in 50MHz steps, except that
	 * the ends of the ranges are clamped to the supported range. Since
	 * sn65dsi83_mode_valid() already filters the valid modes and limits
	 * the clock to 25..154 MHz, the range calculation can be simplified
	 * as follows:
	 */
	int mode_clock = mode->clock;

	if (ctx->lvds_dual_link)
		mode_clock /= 2;

	return (mode_clock - 12500) / 25000;
}

static u8 sn65dsi83_get_dsi_range(struct sn65dsi83 *ctx,
				  const struct drm_display_mode *mode)
{
	/*
	 * The encoding of the CHA_DSI_CLK_RANGE is as follows:
	 * 0x00 through 0x07 - Reserved
	 * 0x08 - 40 <= DSI_CLK < 45 MHz
	 * 0x09 - 45 <= DSI_CLK < 50 MHz
	 * ...
	 * 0x63 - 495 <= DSI_CLK < 500 MHz
	 * 0x64 - 500 MHz
	 * 0x65 through 0xFF - Reserved
	 * which is DSI clock in 5 MHz steps, clamped to 40..500 MHz.
	 * The DSI clock are calculated as:
	 *  DSI_CLK = mode clock * bpp / dsi_data_lanes / 2
	 * the 2 is there because the bus is DDR.
	 */
	return DIV_ROUND_UP(clamp((unsigned int)mode->clock *
			    mipi_dsi_pixel_format_to_bpp(ctx->dsi->format) /
			    ctx->dsi_lanes / 2, 40000U, 500000U), 5000U);
}

static u8 sn65dsi83_get_dsi_div(struct sn65dsi83 *ctx)
{
	/* The divider is (DSI_CLK / LVDS_CLK) - 1, which really is: */
	unsigned int dsi_div = mipi_dsi_pixel_format_to_bpp(ctx->dsi->format);

	dsi_div /= ctx->dsi_lanes;

	if (!ctx->lvds_dual_link)
		dsi_div /= 2;

	return dsi_div - 1;
}

static void sn65dsi83_atomic_pre_enable(struct drm_bridge *bridge,
					struct drm_bridge_state *old_bridge_state)
{
	struct sn65dsi83 *ctx = bridge_to_sn65dsi83(bridge);
	struct drm_atomic_state *state = old_bridge_state->base.state;
	const struct drm_bridge_state *bridge_state;
	const struct drm_crtc_state *crtc_state;
	const struct drm_display_mode *mode;
	struct drm_connector *connector;
	struct drm_crtc *crtc;
	bool lvds_format_24bpp;
	bool lvds_format_jeida;
	unsigned int pval;
	__le16 le16val;
	u16 val;
	int ret;

	ret = regulator_enable(ctx->vcc);
	if (ret) {
		dev_err(ctx->dev, "Failed to enable vcc: %d\n", ret);
		return;
	}

	/* Deassert reset */
	gpiod_set_value_cansleep(ctx->enable_gpio, 1);
	usleep_range(10000, 11000);

	/* Get the LVDS format from the bridge state. */
	bridge_state = drm_atomic_get_new_bridge_state(state, bridge);

	switch (bridge_state->output_bus_cfg.format) {
	case MEDIA_BUS_FMT_RGB666_1X7X3_SPWG:
		lvds_format_24bpp = false;
		lvds_format_jeida = true;
		break;
	case MEDIA_BUS_FMT_RGB888_1X7X4_JEIDA:
		lvds_format_24bpp = true;
		lvds_format_jeida = true;
		break;
	case MEDIA_BUS_FMT_RGB888_1X7X4_SPWG:
		lvds_format_24bpp = true;
		lvds_format_jeida = false;
		break;
	default:
		/*
		 * Some bridges still don't set the correct
		 * LVDS bus pixel format, use SPWG24 default
		 * format until those are fixed.
		 */
		lvds_format_24bpp = true;
		lvds_format_jeida = false;
		dev_warn(ctx->dev,
			 "Unsupported LVDS bus format 0x%04x, please check output bridge driver. Falling back to SPWG24.\n",
			 bridge_state->output_bus_cfg.format);
		break;
	}

	/*
	 * Retrieve the CRTC adjusted mode. This requires a little dance to go
	 * from the bridge to the encoder, to the connector and to the CRTC.
	 */
	connector = drm_atomic_get_new_connector_for_encoder(state,
							     bridge->encoder);
	crtc = drm_atomic_get_new_connector_state(state, connector)->crtc;
	crtc_state = drm_atomic_get_new_crtc_state(state, crtc);
	mode = &crtc_state->adjusted_mode;

	/* Clear reset, disable PLL */
	regmap_write(ctx->regmap, REG_RC_RESET, 0x00);
	regmap_write(ctx->regmap, REG_RC_PLL_EN, 0x00);

	/* Reference clock derived from DSI link clock. */
	regmap_write(ctx->regmap, REG_RC_LVDS_PLL,
		     REG_RC_LVDS_PLL_LVDS_CLK_RANGE(sn65dsi83_get_lvds_range(ctx, mode)) |
		     REG_RC_LVDS_PLL_HS_CLK_SRC_DPHY);
	regmap_write(ctx->regmap, REG_DSI_CLK,
		     REG_DSI_CLK_CHA_DSI_CLK_RANGE(sn65dsi83_get_dsi_range(ctx, mode)));
	regmap_write(ctx->regmap, REG_RC_DSI_CLK,
		     REG_RC_DSI_CLK_DSI_CLK_DIVIDER(sn65dsi83_get_dsi_div(ctx)));

	/* Set number of DSI lanes and LVDS link config. */
	regmap_write(ctx->regmap, REG_DSI_LANE,
		     REG_DSI_LANE_DSI_CHANNEL_MODE_SINGLE |
		     REG_DSI_LANE_CHA_DSI_LANES(~(ctx->dsi_lanes - 1)) |
		     /* CHB is DSI85-only, set to default on DSI83/DSI84 */
		     REG_DSI_LANE_CHB_DSI_LANES(3));
	/* No equalization. */
	regmap_write(ctx->regmap, REG_DSI_EQ, 0x00);

	/* Set up sync signal polarity. */
	val = (mode->flags & DRM_MODE_FLAG_NHSYNC ?
	       REG_LVDS_FMT_HS_NEG_POLARITY : 0) |
	      (mode->flags & DRM_MODE_FLAG_NVSYNC ?
	       REG_LVDS_FMT_VS_NEG_POLARITY : 0);

	/* Set up bits-per-pixel, 18bpp or 24bpp. */
	if (lvds_format_24bpp) {
		val |= REG_LVDS_FMT_CHA_24BPP_MODE;
		if (ctx->lvds_dual_link)
			val |= REG_LVDS_FMT_CHB_24BPP_MODE;
	}

	/* Set up LVDS format, JEIDA/Format 1 or SPWG/Format 2 */
	if (lvds_format_jeida) {
		val |= REG_LVDS_FMT_CHA_24BPP_FORMAT1;
		if (ctx->lvds_dual_link)
			val |= REG_LVDS_FMT_CHB_24BPP_FORMAT1;
	}

	/* Set up LVDS output config (DSI84,DSI85) */
	if (!ctx->lvds_dual_link)
		val |= REG_LVDS_FMT_LVDS_LINK_CFG;

	regmap_write(ctx->regmap, REG_LVDS_FMT, val);
	regmap_write(ctx->regmap, REG_LVDS_VCOM, 0x05);
	regmap_write(ctx->regmap, REG_LVDS_LANE,
		     (ctx->lvds_dual_link_even_odd_swap ?
		      REG_LVDS_LANE_EVEN_ODD_SWAP : 0) |
		     REG_LVDS_LANE_CHA_LVDS_TERM |
		     REG_LVDS_LANE_CHB_LVDS_TERM);
	regmap_write(ctx->regmap, REG_LVDS_CM, 0x00);

	le16val = cpu_to_le16(mode->hdisplay);
	regmap_bulk_write(ctx->regmap, REG_VID_CHA_ACTIVE_LINE_LENGTH_LOW,
			  &le16val, 2);
	le16val = cpu_to_le16(mode->vdisplay);
	regmap_bulk_write(ctx->regmap, REG_VID_CHA_VERTICAL_DISPLAY_SIZE_LOW,
			  &le16val, 2);
	/* 32 + 1 pixel clock to ensure proper operation */
	le16val = cpu_to_le16(32 + 1);
	regmap_bulk_write(ctx->regmap, REG_VID_CHA_SYNC_DELAY_LOW, &le16val, 2);
	le16val = cpu_to_le16(mode->hsync_end - mode->hsync_start);
	regmap_bulk_write(ctx->regmap, REG_VID_CHA_HSYNC_PULSE_WIDTH_LOW,
			  &le16val, 2);
	le16val = cpu_to_le16(mode->vsync_end - mode->vsync_start);
	regmap_bulk_write(ctx->regmap, REG_VID_CHA_VSYNC_PULSE_WIDTH_LOW,
			  &le16val, 2);
	regmap_write(ctx->regmap, REG_VID_CHA_HORIZONTAL_BACK_PORCH,
		     mode->htotal - mode->hsync_end);
	regmap_write(ctx->regmap, REG_VID_CHA_VERTICAL_BACK_PORCH,
		     mode->vtotal - mode->vsync_end);
	regmap_write(ctx->regmap, REG_VID_CHA_HORIZONTAL_FRONT_PORCH,
		     mode->hsync_start - mode->hdisplay);
	regmap_write(ctx->regmap, REG_VID_CHA_VERTICAL_FRONT_PORCH,
		     mode->vsync_start - mode->vdisplay);
	regmap_write(ctx->regmap, REG_VID_CHA_TEST_PATTERN, 0x00);

	/* Enable PLL */
	regmap_write(ctx->regmap, REG_RC_PLL_EN, REG_RC_PLL_EN_PLL_EN);
	usleep_range(3000, 4000);
	ret = regmap_read_poll_timeout(ctx->regmap, REG_RC_LVDS_PLL, pval,
				       pval & REG_RC_LVDS_PLL_PLL_EN_STAT,
				       1000, 100000);
	if (ret) {
		dev_err(ctx->dev, "failed to lock PLL, ret=%i\n", ret);
		/* On failure, disable PLL again and exit. */
		regmap_write(ctx->regmap, REG_RC_PLL_EN, 0x00);
		regulator_disable(ctx->vcc);
		return;
	}

	/* Trigger reset after CSR register update. */
	regmap_write(ctx->regmap, REG_RC_RESET, REG_RC_RESET_SOFT_RESET);

	/* Wait for 10ms after soft reset as specified in datasheet */
	usleep_range(10000, 12000);
}

static void sn65dsi83_atomic_enable(struct drm_bridge *bridge,
				    struct drm_bridge_state *old_bridge_state)
{
	struct sn65dsi83 *ctx = bridge_to_sn65dsi83(bridge);
	unsigned int pval;

	/* Clear all errors that got asserted during initialization. */
	regmap_read(ctx->regmap, REG_IRQ_STAT, &pval);
	regmap_write(ctx->regmap, REG_IRQ_STAT, pval);

	/* Wait for 1ms and check for errors in status register */
	usleep_range(1000, 1100);
	regmap_read(ctx->regmap, REG_IRQ_STAT, &pval);
	if (pval)
		dev_err(ctx->dev, "Unexpected link status 0x%02x\n", pval);
}

static void sn65dsi83_atomic_disable(struct drm_bridge *bridge,
				     struct drm_bridge_state *old_bridge_state)
{
	struct sn65dsi83 *ctx = bridge_to_sn65dsi83(bridge);
	int ret;

	/* Put the chip in reset, pull EN line low, and assure 10ms reset low timing. */
	gpiod_set_value_cansleep(ctx->enable_gpio, 0);
	usleep_range(10000, 11000);

	ret = regulator_disable(ctx->vcc);
	if (ret)
		dev_err(ctx->dev, "Failed to disable vcc: %d\n", ret);

	regcache_mark_dirty(ctx->regmap);
}

static enum drm_mode_status
sn65dsi83_mode_valid(struct drm_bridge *bridge,
		     const struct drm_display_info *info,
		     const struct drm_display_mode *mode)
{
	/* LVDS output clock range 25..154 MHz */
	if (mode->clock < 25000)
		return MODE_CLOCK_LOW;
	if (mode->clock > 154000)
		return MODE_CLOCK_HIGH;

	return MODE_OK;
}

#define MAX_INPUT_SEL_FORMATS	1

static u32 *
sn65dsi83_atomic_get_input_bus_fmts(struct drm_bridge *bridge,
				    struct drm_bridge_state *bridge_state,
				    struct drm_crtc_state *crtc_state,
				    struct drm_connector_state *conn_state,
				    u32 output_fmt,
				    unsigned int *num_input_fmts)
{
	u32 *input_fmts;

	*num_input_fmts = 0;

	input_fmts = kcalloc(MAX_INPUT_SEL_FORMATS, sizeof(*input_fmts),
			     GFP_KERNEL);
	if (!input_fmts)
		return NULL;

	/* This is the DSI-end bus format */
	input_fmts[0] = MEDIA_BUS_FMT_RGB888_1X24;
	*num_input_fmts = 1;

	return input_fmts;
}

static const struct drm_bridge_funcs sn65dsi83_funcs = {
	.attach			= sn65dsi83_attach,
	.detach			= sn65dsi83_detach,
	.atomic_enable		= sn65dsi83_atomic_enable,
	.atomic_pre_enable	= sn65dsi83_atomic_pre_enable,
	.atomic_disable		= sn65dsi83_atomic_disable,
	.mode_valid		= sn65dsi83_mode_valid,

	.atomic_duplicate_state = drm_atomic_helper_bridge_duplicate_state,
	.atomic_destroy_state = drm_atomic_helper_bridge_destroy_state,
	.atomic_reset = drm_atomic_helper_bridge_reset,
	.atomic_get_input_bus_fmts = sn65dsi83_atomic_get_input_bus_fmts,
};

static int sn65dsi83_parse_dt(struct sn65dsi83 *ctx, enum sn65dsi83_model model)
{
	struct drm_bridge *panel_bridge;
	struct device *dev = ctx->dev;
	struct device_node *endpoint;
	int ret;

	endpoint = of_graph_get_endpoint_by_regs(dev->of_node, 0, 0);
	ctx->dsi_lanes = of_property_count_u32_elems(endpoint, "data-lanes");
	ctx->host_node = of_graph_get_remote_port_parent(endpoint);
	of_node_put(endpoint);

	if (ctx->dsi_lanes <= 0 || ctx->dsi_lanes > 4) {
		ret = -EINVAL;
		goto err_put_node;
	}
	if (!ctx->host_node) {
		ret = -ENODEV;
		goto err_put_node;
	}

	ctx->lvds_dual_link = false;
	ctx->lvds_dual_link_even_odd_swap = false;
	if (model != MODEL_SN65DSI83) {
		struct device_node *port2, *port3;
		int dual_link;

		port2 = of_graph_get_port_by_id(dev->of_node, 2);
		port3 = of_graph_get_port_by_id(dev->of_node, 3);
		dual_link = drm_of_lvds_get_dual_link_pixel_order(port2, port3);
		of_node_put(port2);
		of_node_put(port3);

		if (dual_link == DRM_LVDS_DUAL_LINK_ODD_EVEN_PIXELS) {
			ctx->lvds_dual_link = true;
			/* Odd pixels to LVDS Channel A, even pixels to B */
			ctx->lvds_dual_link_even_odd_swap = false;
		} else if (dual_link == DRM_LVDS_DUAL_LINK_EVEN_ODD_PIXELS) {
			ctx->lvds_dual_link = true;
			/* Even pixels to LVDS Channel A, odd pixels to B */
			ctx->lvds_dual_link_even_odd_swap = true;
		}
	}

	panel_bridge = devm_drm_of_get_bridge(dev, dev->of_node, 2, 0);
	if (IS_ERR(panel_bridge)) {
		ret = PTR_ERR(panel_bridge);
		goto err_put_node;
	}

	ctx->panel_bridge = panel_bridge;

	ctx->vcc = devm_regulator_get(dev, "vcc");
	if (IS_ERR(ctx->vcc))
		return dev_err_probe(dev, PTR_ERR(ctx->vcc),
				     "Failed to get supply 'vcc'\n");

	return 0;

<<<<<<< HEAD
err_put_node:
	of_node_put(ctx->host_node);
	return ret;
=======
static int sn65dsi83_host_attach(struct sn65dsi83 *ctx)
{
	struct device *dev = ctx->dev;
	struct device_node *host_node;
	struct device_node *endpoint;
	struct mipi_dsi_device *dsi;
	struct mipi_dsi_host *host;
	const struct mipi_dsi_device_info info = {
		.type = "sn65dsi83",
		.channel = 0,
		.node = NULL,
	};
	int dsi_lanes, ret;

	endpoint = of_graph_get_endpoint_by_regs(dev->of_node, 0, -1);
	dsi_lanes = drm_of_get_data_lanes_count(endpoint, 1, 4);
	host_node = of_graph_get_remote_port_parent(endpoint);
	host = of_find_mipi_dsi_host_by_node(host_node);
	of_node_put(host_node);
	of_node_put(endpoint);

	if (!host)
		return -EPROBE_DEFER;

	if (dsi_lanes < 0)
		return dsi_lanes;

	dsi = devm_mipi_dsi_device_register_full(dev, host, &info);
	if (IS_ERR(dsi))
		return dev_err_probe(dev, PTR_ERR(dsi),
				     "failed to create dsi device\n");

	ctx->dsi = dsi;

	dsi->lanes = dsi_lanes;
	dsi->format = MIPI_DSI_FMT_RGB888;
	dsi->mode_flags = MIPI_DSI_MODE_VIDEO | MIPI_DSI_MODE_VIDEO_BURST |
			  MIPI_DSI_MODE_VIDEO_NO_HFP | MIPI_DSI_MODE_VIDEO_NO_HBP |
			  MIPI_DSI_MODE_VIDEO_NO_HSA | MIPI_DSI_MODE_NO_EOT_PACKET;

	ret = devm_mipi_dsi_attach(dev, dsi);
	if (ret < 0) {
		dev_err(dev, "failed to attach dsi to host: %d\n", ret);
		return ret;
	}

	return 0;
>>>>>>> 2bfda739
}

static int sn65dsi83_probe(struct i2c_client *client,
			   const struct i2c_device_id *id)
{
	struct device *dev = &client->dev;
	enum sn65dsi83_model model;
	struct sn65dsi83 *ctx;
	int ret;

	ctx = devm_kzalloc(dev, sizeof(*ctx), GFP_KERNEL);
	if (!ctx)
		return -ENOMEM;

	ctx->dev = dev;

	if (dev->of_node) {
		model = (enum sn65dsi83_model)(uintptr_t)
			of_device_get_match_data(dev);
	} else {
		model = id->driver_data;
	}

	/* Put the chip in reset, pull EN line low, and assure 10ms reset low timing. */
	ctx->enable_gpio = devm_gpiod_get_optional(ctx->dev, "enable",
						   GPIOD_OUT_LOW);
	if (IS_ERR(ctx->enable_gpio))
		return dev_err_probe(dev, PTR_ERR(ctx->enable_gpio), "failed to get enable GPIO\n");

	usleep_range(10000, 11000);

	ret = sn65dsi83_parse_dt(ctx, model);
	if (ret)
		return ret;

	ctx->regmap = devm_regmap_init_i2c(client, &sn65dsi83_regmap_config);
	if (IS_ERR(ctx->regmap)) {
		ret = dev_err_probe(dev, PTR_ERR(ctx->regmap), "failed to get regmap\n");
		goto err_put_node;
	}

	dev_set_drvdata(dev, ctx);
	i2c_set_clientdata(client, ctx);

	ctx->bridge.funcs = &sn65dsi83_funcs;
	ctx->bridge.of_node = dev->of_node;
	ctx->bridge.pre_enable_prev_first = true;
	drm_bridge_add(&ctx->bridge);

	return 0;
err_put_node:
	of_node_put(ctx->host_node);
	return ret;
}

static void sn65dsi83_remove(struct i2c_client *client)
{
	struct sn65dsi83 *ctx = i2c_get_clientdata(client);

	drm_bridge_remove(&ctx->bridge);
	of_node_put(ctx->host_node);
}

static struct i2c_device_id sn65dsi83_id[] = {
	{ "ti,sn65dsi83", MODEL_SN65DSI83 },
	{ "ti,sn65dsi84", MODEL_SN65DSI84 },
	{},
};
MODULE_DEVICE_TABLE(i2c, sn65dsi83_id);

static const struct of_device_id sn65dsi83_match_table[] = {
	{ .compatible = "ti,sn65dsi83", .data = (void *)MODEL_SN65DSI83 },
	{ .compatible = "ti,sn65dsi84", .data = (void *)MODEL_SN65DSI84 },
	{},
};
MODULE_DEVICE_TABLE(of, sn65dsi83_match_table);

static struct i2c_driver sn65dsi83_driver = {
	.probe = sn65dsi83_probe,
	.remove = sn65dsi83_remove,
	.id_table = sn65dsi83_id,
	.driver = {
		.name = "sn65dsi83",
		.of_match_table = sn65dsi83_match_table,
	},
};
module_i2c_driver(sn65dsi83_driver);

MODULE_AUTHOR("Marek Vasut <marex@denx.de>");
MODULE_DESCRIPTION("TI SN65DSI83 DSI to LVDS bridge driver");
MODULE_LICENSE("GPL v2");<|MERGE_RESOLUTION|>--- conflicted
+++ resolved
@@ -672,59 +672,9 @@
 
 	return 0;
 
-<<<<<<< HEAD
 err_put_node:
 	of_node_put(ctx->host_node);
 	return ret;
-=======
-static int sn65dsi83_host_attach(struct sn65dsi83 *ctx)
-{
-	struct device *dev = ctx->dev;
-	struct device_node *host_node;
-	struct device_node *endpoint;
-	struct mipi_dsi_device *dsi;
-	struct mipi_dsi_host *host;
-	const struct mipi_dsi_device_info info = {
-		.type = "sn65dsi83",
-		.channel = 0,
-		.node = NULL,
-	};
-	int dsi_lanes, ret;
-
-	endpoint = of_graph_get_endpoint_by_regs(dev->of_node, 0, -1);
-	dsi_lanes = drm_of_get_data_lanes_count(endpoint, 1, 4);
-	host_node = of_graph_get_remote_port_parent(endpoint);
-	host = of_find_mipi_dsi_host_by_node(host_node);
-	of_node_put(host_node);
-	of_node_put(endpoint);
-
-	if (!host)
-		return -EPROBE_DEFER;
-
-	if (dsi_lanes < 0)
-		return dsi_lanes;
-
-	dsi = devm_mipi_dsi_device_register_full(dev, host, &info);
-	if (IS_ERR(dsi))
-		return dev_err_probe(dev, PTR_ERR(dsi),
-				     "failed to create dsi device\n");
-
-	ctx->dsi = dsi;
-
-	dsi->lanes = dsi_lanes;
-	dsi->format = MIPI_DSI_FMT_RGB888;
-	dsi->mode_flags = MIPI_DSI_MODE_VIDEO | MIPI_DSI_MODE_VIDEO_BURST |
-			  MIPI_DSI_MODE_VIDEO_NO_HFP | MIPI_DSI_MODE_VIDEO_NO_HBP |
-			  MIPI_DSI_MODE_VIDEO_NO_HSA | MIPI_DSI_MODE_NO_EOT_PACKET;
-
-	ret = devm_mipi_dsi_attach(dev, dsi);
-	if (ret < 0) {
-		dev_err(dev, "failed to attach dsi to host: %d\n", ret);
-		return ret;
-	}
-
-	return 0;
->>>>>>> 2bfda739
 }
 
 static int sn65dsi83_probe(struct i2c_client *client,
