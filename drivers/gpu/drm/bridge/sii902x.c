--- conflicted
+++ resolved
@@ -171,6 +171,7 @@
 	struct drm_connector connector;
 	struct gpio_desc *reset_gpio;
 	struct i2c_mux_core *i2cmux;
+	struct regulator_bulk_data supplies[2];
 	bool sink_is_hdmi;
 	struct device_link *link;
 	unsigned int ctx_tpi;
@@ -1172,7 +1173,6 @@
 	struct device *dev = &client->dev;
 	struct device_node *endpoint;
 	struct sii902x *sii902x;
-	static const char * const supplies[] = {"iovcc", "cvcc12"};
 	int ret;
 
 	ret = i2c_check_functionality(client->adapter,
@@ -1223,27 +1223,41 @@
 
 	mutex_init(&sii902x->mutex);
 
-	ret = devm_regulator_bulk_get_enable(dev, ARRAY_SIZE(supplies), supplies);
+	sii902x->supplies[0].supply = "iovcc";
+	sii902x->supplies[1].supply = "cvcc12";
+	ret = devm_regulator_bulk_get(dev, ARRAY_SIZE(sii902x->supplies),
+				      sii902x->supplies);
 	if (ret < 0)
-		return dev_err_probe(dev, ret, "Failed to enable supplies");
-
-	return sii902x_init(sii902x);
+		return ret;
+
+	ret = regulator_bulk_enable(ARRAY_SIZE(sii902x->supplies),
+				    sii902x->supplies);
+	if (ret < 0) {
+		dev_err_probe(dev, ret, "Failed to enable supplies");
+		return ret;
+	}
+
+	ret = sii902x_init(sii902x);
+	if (ret < 0) {
+		regulator_bulk_disable(ARRAY_SIZE(sii902x->supplies),
+				       sii902x->supplies);
+	}
+
+	return ret;
 }
 
 static void sii902x_remove(struct i2c_client *client)
 {
 	struct sii902x *sii902x = i2c_get_clientdata(client);
 
-<<<<<<< HEAD
+	drm_bridge_remove(&sii902x->bridge);
 	i2c_mux_del_adapters(sii902x->i2cmux);
 
 	if (sii902x->link)
 		device_link_del(sii902x->link);
 
-=======
->>>>>>> 81e1dc2f
-	drm_bridge_remove(&sii902x->bridge);
-	i2c_mux_del_adapters(sii902x->i2cmux);
+	regulator_bulk_disable(ARRAY_SIZE(sii902x->supplies),
+			       sii902x->supplies);
 
 	if (!PTR_ERR_OR_ZERO(sii902x->audio.pdev))
 		platform_device_unregister(sii902x->audio.pdev);
