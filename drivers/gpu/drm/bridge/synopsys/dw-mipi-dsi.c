--- conflicted
+++ resolved
@@ -760,8 +760,7 @@
 					   const struct drm_display_mode *mode,
 					   u32 hcomponent)
 {
-<<<<<<< HEAD
-	u32 frac, lbcc;
+	u32 frac, lbcc, minimum_lbcc;
 	int bpp;
 
 	bpp = mipi_dsi_pixel_format_to_bpp(dsi->format);
@@ -770,17 +769,6 @@
 		return 0;
 	}
 
-=======
-	u32 frac, lbcc, minimum_lbcc;
-	int bpp;
-
-	bpp = mipi_dsi_pixel_format_to_bpp(dsi->format);
-	if (bpp < 0) {
-		dev_err(dsi->dev, "failed to get bpp\n");
-		return 0;
-	}
-
->>>>>>> 04b05c55
 	lbcc = div_u64((u64)hcomponent * mode->clock * bpp, dsi->lanes * 8);
 
 	frac = lbcc % mode->clock;
