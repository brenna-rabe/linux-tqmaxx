--- conflicted
+++ resolved
@@ -1,23 +1,20 @@
-<<<<<<< HEAD
 config IMX8_PC
-=======
-config IMX8_PRG
->>>>>>> 68b2d4de
 	tristate
 	default y if IMX_DPU_CORE=y
 	default m if IMX_DPU_CORE=m
 
-<<<<<<< HEAD
-source "drivers/gpu/imx/ipu-v3/Kconfig"
-source "drivers/gpu/imx/dpu/Kconfig"
-source "drivers/gpu/imx/dpu-blit/Kconfig"
-source "drivers/gpu/imx/lcdif/Kconfig"
-source "drivers/gpu/imx/lcdifv3/Kconfig"
-=======
+config IMX8_PRG
+	tristate
+	default y if IMX_DPU_CORE=y
+	default m if IMX_DPU_CORE=m
+
 config IMX8_DPRC
 	tristate
 	default y if IMX_DPU_CORE=y
 	default m if IMX_DPU_CORE=m
 
 source "drivers/gpu/imx/ipu-v3/Kconfig"
->>>>>>> 68b2d4de
+source "drivers/gpu/imx/dpu/Kconfig"
+source "drivers/gpu/imx/dpu-blit/Kconfig"
+source "drivers/gpu/imx/lcdif/Kconfig"
+source "drivers/gpu/imx/lcdifv3/Kconfig"