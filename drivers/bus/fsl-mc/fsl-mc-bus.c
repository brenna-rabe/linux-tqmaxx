--- conflicted
+++ resolved
@@ -472,21 +472,12 @@
 {
 	struct fsl_mc_device *mc_dev = to_fsl_mc_device(dev);
 	struct fsl_mc_driver *mc_drv;
-<<<<<<< HEAD
 
 	if (!dev->driver)
 		return;
 
 	mc_drv = to_fsl_mc_driver(dev->driver);
 
-=======
-
-	if (!dev->driver)
-		return;
-
-	mc_drv = to_fsl_mc_driver(dev->driver);
-
->>>>>>> 770c5fe2
 	if (mc_drv->shutdown)
 		mc_drv->shutdown(mc_dev);
 }
