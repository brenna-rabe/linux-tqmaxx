# SPDX-License-Identifier: GPL-2.0-only
config HAVE_GCC_PLUGINS
	bool
	help
	  An arch should select this symbol if it supports building with
	  GCC plugins.

menuconfig GCC_PLUGINS
	bool "GCC plugins"
	depends on HAVE_GCC_PLUGINS
	depends on CC_IS_GCC
<<<<<<< HEAD
	depends on $(success,$(srctree)/scripts/gcc-plugin.sh $(CC))
=======
	depends on $(success,test -e $(shell,$(CC) -print-file-name=plugin)/include/plugin-version.h)
	default y
>>>>>>> e4f2aee6
	help
	  GCC plugins are loadable modules that provide extra features to the
	  compiler. They are useful for runtime instrumentation and static analysis.

	  See Documentation/kbuild/gcc-plugins.rst for details.

if GCC_PLUGINS

config GCC_PLUGIN_CYC_COMPLEXITY
	bool "Compute the cyclomatic complexity of a function" if EXPERT
	depends on !COMPILE_TEST	# too noisy
	help
	  The complexity M of a function's control flow graph is defined as:
	   M = E - N + 2P
	  where

	  E = the number of edges
	  N = the number of nodes
	  P = the number of connected components (exit nodes).

	  Enabling this plugin reports the complexity to stderr during the
	  build. It mainly serves as a simple example of how to create a
	  gcc plugin for the kernel.

config GCC_PLUGIN_SANCOV
	bool
	help
	  This plugin inserts a __sanitizer_cov_trace_pc() call at the start of
	  basic blocks. It supports all gcc versions with plugin support (from
	  gcc-4.5 on). It is based on the commit "Add fuzzing coverage support"
	  by Dmitry Vyukov <dvyukov@google.com>.

config GCC_PLUGIN_LATENT_ENTROPY
	bool "Generate some entropy during boot and runtime"
	help
	  By saying Y here the kernel will instrument some kernel code to
	  extract some entropy from both original and artificially created
	  program state.  This will help especially embedded systems where
	  there is little 'natural' source of entropy normally.  The cost
	  is some slowdown of the boot process (about 0.5%) and fork and
	  irq processing.

	  Note that entropy extracted this way is not cryptographically
	  secure!

	  This plugin was ported from grsecurity/PaX. More information at:
	   * https://grsecurity.net/
	   * https://pax.grsecurity.net/

config GCC_PLUGIN_RANDSTRUCT
	bool "Randomize layout of sensitive kernel structures"
	select MODVERSIONS if MODULES
	help
	  If you say Y here, the layouts of structures that are entirely
	  function pointers (and have not been manually annotated with
	  __no_randomize_layout), or structures that have been explicitly
	  marked with __randomize_layout, will be randomized at compile-time.
	  This can introduce the requirement of an additional information
	  exposure vulnerability for exploits targeting these structure
	  types.

	  Enabling this feature will introduce some performance impact,
	  slightly increase memory usage, and prevent the use of forensic
	  tools like Volatility against the system (unless the kernel
	  source tree isn't cleaned after kernel installation).

	  The seed used for compilation is located at
	  scripts/gcc-plugins/randomize_layout_seed.h.  It remains after
	  a make clean to allow for external modules to be compiled with
	  the existing seed and will be removed by a make mrproper or
	  make distclean.

	  Note that the implementation requires gcc 4.7 or newer.

	  This plugin was ported from grsecurity/PaX. More information at:
	   * https://grsecurity.net/
	   * https://pax.grsecurity.net/

config GCC_PLUGIN_RANDSTRUCT_PERFORMANCE
	bool "Use cacheline-aware structure randomization"
	depends on GCC_PLUGIN_RANDSTRUCT
	depends on !COMPILE_TEST	# do not reduce test coverage
	help
	  If you say Y here, the RANDSTRUCT randomization will make a
	  best effort at restricting randomization to cacheline-sized
	  groups of elements.  It will further not randomize bitfields
	  in structures.  This reduces the performance hit of RANDSTRUCT
	  at the cost of weakened randomization.

config GCC_PLUGIN_ARM_SSP_PER_TASK
	bool
	depends on GCC_PLUGINS && ARM

endif<|MERGE_RESOLUTION|>--- conflicted
+++ resolved
@@ -9,12 +9,8 @@
 	bool "GCC plugins"
 	depends on HAVE_GCC_PLUGINS
 	depends on CC_IS_GCC
-<<<<<<< HEAD
-	depends on $(success,$(srctree)/scripts/gcc-plugin.sh $(CC))
-=======
 	depends on $(success,test -e $(shell,$(CC) -print-file-name=plugin)/include/plugin-version.h)
 	default y
->>>>>>> e4f2aee6
 	help
 	  GCC plugins are loadable modules that provide extra features to the
 	  compiler. They are useful for runtime instrumentation and static analysis.
