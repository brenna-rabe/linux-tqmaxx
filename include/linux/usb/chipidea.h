/* SPDX-License-Identifier: GPL-2.0 */
/*
 * Platform data for the chipidea USB dual role controller
 */

#ifndef __LINUX_USB_CHIPIDEA_H
#define __LINUX_USB_CHIPIDEA_H

#include <linux/extcon.h>
#include <linux/usb/otg.h>

struct ci_hdrc;

/**
 * struct ci_hdrc_cable - structure for external connector cable state tracking
 * @connected: true if cable is connected, false otherwise
 * @changed: set to true when extcon event happen
 * @enabled: set to true if we've enabled the vbus or id interrupt
 * @edev: device which generate events
 * @ci: driver state of the chipidea device
 * @nb: hold event notification callback
 * @conn: used for notification registration
 */
struct ci_hdrc_cable {
	bool				connected;
	bool				changed;
	bool				enabled;
	struct extcon_dev		*edev;
	struct ci_hdrc			*ci;
	struct notifier_block		nb;
};

struct ci_hdrc_platform_data {
	const char	*name;
	/* offset of the capability registers */
	uintptr_t	 capoffset;
	unsigned	 power_budget;
	struct phy	*phy;
	/* old usb_phy interface */
	struct usb_phy	*usb_phy;
	enum usb_phy_interface phy_mode;
	unsigned long	 flags;
#define CI_HDRC_REGS_SHARED		BIT(0)
#define CI_HDRC_DISABLE_DEVICE_STREAMING	BIT(1)
#define CI_HDRC_SUPPORTS_RUNTIME_PM	BIT(2)
#define CI_HDRC_DISABLE_HOST_STREAMING	BIT(3)
#define CI_HDRC_DISABLE_STREAMING (CI_HDRC_DISABLE_DEVICE_STREAMING |	\
		CI_HDRC_DISABLE_HOST_STREAMING)
	/*
	 * Only set it when DCCPARAMS.DC==1 and DCCPARAMS.HC==1,
	 * but otg is not supported (no register otgsc).
	 */
#define CI_HDRC_DUAL_ROLE_NOT_OTG	BIT(4)
#define CI_HDRC_IMX28_WRITE_FIX		BIT(5)
#define CI_HDRC_FORCE_FULLSPEED		BIT(6)
#define CI_HDRC_TURN_VBUS_EARLY_ON	BIT(7)
#define CI_HDRC_SET_NON_ZERO_TTHA	BIT(8)
#define CI_HDRC_OVERRIDE_AHB_BURST	BIT(9)
#define CI_HDRC_OVERRIDE_TX_BURST	BIT(10)
#define CI_HDRC_OVERRIDE_RX_BURST	BIT(11)
#define CI_HDRC_OVERRIDE_PHY_CONTROL	BIT(12) /* Glue layer manages phy */
#define CI_HDRC_REQUIRES_ALIGNED_DMA	BIT(13)
#define CI_HDRC_IMX_IS_HSIC		BIT(14)
#define CI_HDRC_PMQOS			BIT(15)
#define CI_HDRC_PHY_VBUS_CONTROL	BIT(16)
<<<<<<< HEAD
/* PHY enter low power mode when bus suspend */
#define CI_HDRC_HOST_SUSP_PHY_LPM	BIT(17)
=======
#define CI_HDRC_HAS_PORTSC_PEC_MISSED	BIT(17)
>>>>>>> d23900f9
	enum usb_dr_mode	dr_mode;
#define CI_HDRC_CONTROLLER_RESET_EVENT		0
#define CI_HDRC_CONTROLLER_STOPPED_EVENT	1
#define CI_HDRC_IMX_HSIC_ACTIVE_EVENT		2
#define CI_HDRC_IMX_HSIC_SUSPEND_EVENT		3
#define CI_HDRC_CONTROLLER_VBUS_EVENT		4
	int	(*notify_event) (struct ci_hdrc *ci, unsigned event);
	struct regulator	*reg_vbus;
	struct usb_otg_caps	ci_otg_caps;
	bool			tpl_support;
	/* interrupt threshold setting */
	u32			itc_setting;
	u32			ahb_burst_config;
	u32			tx_burst_size;
	u32			rx_burst_size;

	/* VBUS and ID signal state tracking, using extcon framework */
	struct ci_hdrc_cable		vbus_extcon;
	struct ci_hdrc_cable		id_extcon;
	u32			phy_clkgate_delay_us;

	/* pins */
	struct pinctrl *pctl;
	struct pinctrl_state *pins_default;
	struct pinctrl_state *pins_host;
	struct pinctrl_state *pins_device;

	/* platform-specific hooks */
	int (*hub_control)(struct ci_hdrc *ci, u16 typeReq, u16 wValue,
			   u16 wIndex, char *buf, u16 wLength,
			   bool *done, unsigned long *flags);
	void (*enter_lpm)(struct ci_hdrc *ci, bool enable);
};

/* Default offset of capability registers */
#define DEF_CAPOFFSET		0x100

/* Add ci hdrc device */
struct platform_device *ci_hdrc_add_device(struct device *dev,
			struct resource *res, int nres,
			struct ci_hdrc_platform_data *platdata);
/* Remove ci hdrc device */
void ci_hdrc_remove_device(struct platform_device *pdev);
/* Get current available role */
enum usb_dr_mode ci_hdrc_query_available_role(struct platform_device *pdev);
int hw_controller_reset(struct ci_hdrc *ci);

#endif<|MERGE_RESOLUTION|>--- conflicted
+++ resolved
@@ -63,12 +63,9 @@
 #define CI_HDRC_IMX_IS_HSIC		BIT(14)
 #define CI_HDRC_PMQOS			BIT(15)
 #define CI_HDRC_PHY_VBUS_CONTROL	BIT(16)
-<<<<<<< HEAD
 /* PHY enter low power mode when bus suspend */
 #define CI_HDRC_HOST_SUSP_PHY_LPM	BIT(17)
-=======
-#define CI_HDRC_HAS_PORTSC_PEC_MISSED	BIT(17)
->>>>>>> d23900f9
+#define CI_HDRC_HAS_PORTSC_PEC_MISSED	BIT(18)
 	enum usb_dr_mode	dr_mode;
 #define CI_HDRC_CONTROLLER_RESET_EVENT		0
 #define CI_HDRC_CONTROLLER_STOPPED_EVENT	1
