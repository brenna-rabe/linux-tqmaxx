--- conflicted
+++ resolved
@@ -120,15 +120,6 @@
 		return;
 
 	/*
-<<<<<<< HEAD
-	 * In !RT, it is always safe to call __put_task_struct().
-	 * Under RT, we can only call it in preemptible context.
-	 */
-	if (!IS_ENABLED(CONFIG_PREEMPT_RT) || preemptible()) {
-		static DEFINE_WAIT_OVERRIDE_MAP(put_task_map, LD_WAIT_SLEEP);
-
-		lock_map_acquire_try(&put_task_map);
-=======
 	 * under PREEMPT_RT, we can't call put_task_struct
 	 * in atomic context because it will indirectly
 	 * acquire sleeping locks.
@@ -150,34 +141,12 @@
 	 */
 	if (IS_ENABLED(CONFIG_PREEMPT_RT) && !preemptible())
 		call_rcu(&t->rcu, __put_task_struct_rcu_cb);
-	else
->>>>>>> 7d244028
+	else {
+		static DEFINE_WAIT_OVERRIDE_MAP(put_task_map, LD_WAIT_SLEEP);
+		lock_map_acquire_try(&put_task_map);
 		__put_task_struct(t);
 		lock_map_release(&put_task_map);
-		return;
 	}
-
-	/*
-	 * under PREEMPT_RT, we can't call put_task_struct
-	 * in atomic context because it will indirectly
-	 * acquire sleeping locks.
-	 *
-	 * call_rcu() will schedule delayed_put_task_struct_rcu()
-	 * to be called in process context.
-	 *
-	 * __put_task_struct() is called when
-	 * refcount_dec_and_test(&t->usage) succeeds.
-	 *
-	 * This means that it can't "conflict" with
-	 * put_task_struct_rcu_user() which abuses ->rcu the same
-	 * way; rcu_users has a reference so task->usage can't be
-	 * zero after rcu_users 1 -> 0 transition.
-	 *
-	 * delayed_free_task() also uses ->rcu, but it is only called
-	 * when it fails to fork a process. Therefore, there is no
-	 * way it can conflict with put_task_struct().
-	 */
-	call_rcu(&t->rcu, __put_task_struct_rcu_cb);
 }
 
 static inline void put_task_struct_many(struct task_struct *t, int nr)
