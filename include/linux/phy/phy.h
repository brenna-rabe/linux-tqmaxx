/* SPDX-License-Identifier: GPL-2.0-or-later */
/*
 * phy.h -- generic phy header file
 *
 * Copyright (C) 2013 Texas Instruments Incorporated - http://www.ti.com
 *
 * Author: Kishon Vijay Abraham I <kishon@ti.com>
 */

#ifndef __DRIVERS_PHY_H
#define __DRIVERS_PHY_H

#include <linux/err.h>
#include <linux/of.h>
#include <linux/device.h>
#include <linux/pm_runtime.h>
#include <linux/regulator/consumer.h>

#include <linux/phy/phy-dp.h>
#include <linux/phy/phy-ethernet.h>
#include <linux/phy/phy-lvds.h>
#include <linux/phy/phy-mipi-dphy.h>
#include <linux/phy/phy-xgkr.h>

struct phy;

enum phy_mode {
	PHY_MODE_INVALID,
	PHY_MODE_USB_HOST,
	PHY_MODE_USB_HOST_LS,
	PHY_MODE_USB_HOST_FS,
	PHY_MODE_USB_HOST_HS,
	PHY_MODE_USB_HOST_SS,
	PHY_MODE_USB_DEVICE,
	PHY_MODE_USB_DEVICE_LS,
	PHY_MODE_USB_DEVICE_FS,
	PHY_MODE_USB_DEVICE_HS,
	PHY_MODE_USB_DEVICE_SS,
	PHY_MODE_USB_OTG,
	PHY_MODE_UFS_HS_A,
	PHY_MODE_UFS_HS_B,
	PHY_MODE_PCIE,
	PHY_MODE_ETHERNET,
<<<<<<< HEAD
	PHY_MODE_ETHERNET_PHY,
=======
	PHY_MODE_ETHERNET_LINKMODE,
>>>>>>> 770c5fe2
	PHY_MODE_MIPI_DPHY,
	PHY_MODE_SATA,
	PHY_MODE_LVDS,
	PHY_MODE_DP
};

enum phy_media {
	PHY_MEDIA_DEFAULT,
	PHY_MEDIA_SR,
	PHY_MEDIA_DAC,
};

enum phy_status_type {
	/* Valid for PHY_MODE_ETHERNET and PHY_MODE_ETHERNET_LINKMODE */
	PHY_STATUS_CDR_LOCK,
	PHY_STATUS_PCVT_ADDR,
};

/* enum phy_pcvt_type - PHY protocol converter type
 *
 * @PHY_PCVT_ETHERNET_PCS: Ethernet Physical Coding Sublayer, top-most layer of
 *			   an Ethernet PHY. Connects through MII to the MAC,
 *			   and handles link status detection and the conversion
 *			   of MII signals to link-specific code words (8b/10b,
 *			   64b/66b etc).
 * @PHY_PCVT_ETHERNET_ANLT: Ethernet Auto-Negotiation and Link Training,
 *			    bottom-most layer of an Ethernet PHY, beneath the
 *			    PMA and PMD. Its activity is only visible on the
 *			    physical medium, and it is responsible for
 *			    selecting the most adequate PCS/PMA/PMD set that
 *			    can operate on that medium.
 */
enum phy_pcvt_type {
	PHY_PCVT_ETHERNET_PCS,
	PHY_PCVT_ETHERNET_ANLT,
};

struct phy_status_opts_pcvt {
	enum phy_pcvt_type type;
	union {
		unsigned int mdio;
	} addr;
};

/* If the CDR (Clock and Data Recovery) block is able to lock onto the RX bit
 * stream, it means that the stream contains valid bit transitions for the
 * configured protocol. This indicates that a link partner is physically
 * present and powered on.
 */
struct phy_status_opts_cdr {
	bool cdr_locked;
};

/**
 * union phy_status_opts - Opaque generic phy status
 *
 * @cdr:	Configuration set applicable for PHY_STATUS_CDR_LOCK.
 * @pcvt:	Configuration set applicable for PHY_STATUS_PCVT_ADDR.
 */
union phy_status_opts {
	struct phy_status_opts_cdr		cdr;
	struct phy_status_opts_pcvt		pcvt;
};

/**
 * union phy_configure_opts - Opaque generic phy configuration
 *
 * @mipi_dphy:	Configuration set applicable for phys supporting
 *		the MIPI_DPHY phy mode.
 * @dp:		Configuration set applicable for phys supporting
 *		the DisplayPort protocol.
 * @lvds:	Configuration set applicable for phys supporting
 *		the LVDS phy mode.
<<<<<<< HEAD
 * @xgkr:	Configuration set applicable for phys supporting
 *		the 10GBase-KR phy mode.
=======
 * @ethernet:	Configuration set applicable for phys supporting
 *		the ethernet and ethtool phy mode.
>>>>>>> 770c5fe2
 */
union phy_configure_opts {
	struct phy_configure_opts_mipi_dphy	mipi_dphy;
	struct phy_configure_opts_dp		dp;
	struct phy_configure_opts_lvds		lvds;
<<<<<<< HEAD
	struct phy_configure_opts_xgkr		xgkr;
=======
	struct phy_configure_opts_ethernet	ethernet;
>>>>>>> 770c5fe2
};

/**
 * struct phy_ops - set of function pointers for performing phy operations
 * @init: operation to be performed for initializing phy
 * @exit: operation to be performed while exiting
 * @power_on: powering on the phy
 * @power_off: powering off the phy
 * @set_mode: set the mode of the phy
 * @set_media: set the media type of the phy (optional)
 * @set_speed: set the speed of the phy (optional)
 * @reset: resetting the phy
 * @calibrate: calibrate the phy
 * @get_status: get the mode-specific status of the phy
 * @release: ops to be performed while the consumer relinquishes the PHY
 * @owner: the module owner containing the ops
 */
struct phy_ops {
	int	(*init)(struct phy *phy);
	int	(*exit)(struct phy *phy);
	int	(*power_on)(struct phy *phy);
	int	(*power_off)(struct phy *phy);
	int	(*set_mode)(struct phy *phy, enum phy_mode mode, int submode);
	int	(*set_media)(struct phy *phy, enum phy_media media);
	int	(*set_speed)(struct phy *phy, int speed);

	/**
	 * @configure:
	 *
	 * Optional.
	 *
	 * Used to change the PHY parameters. phy_init() must have
	 * been called on the phy.
	 *
	 * Returns: 0 if successful, an negative error code otherwise
	 */
	int	(*configure)(struct phy *phy, union phy_configure_opts *opts);

	/**
	 * @validate:
	 *
	 * Optional.
	 *
	 * Used to check that the current set of parameters can be
	 * handled by the phy. Implementations are free to tune the
	 * parameters passed as arguments if needed by some
	 * implementation detail or constraints. It must not change
	 * any actual configuration of the PHY, so calling it as many
	 * times as deemed fit by the consumer must have no side
	 * effect.
	 *
	 * Returns: 0 if the configuration can be applied, an negative
	 * error code otherwise
	 */
	int	(*validate)(struct phy *phy, enum phy_mode mode, int submode,
			    union phy_configure_opts *opts);
	int	(*reset)(struct phy *phy);
	int	(*calibrate)(struct phy *phy);

	/**
<<<<<<< HEAD
	 * @check_cdr_lock:
	 *
	 * Optional.
	 *
	 * Check that the CDR (Clock and Data Recovery) logic has locked onto
	 * bit transitions in the RX stream.
=======
	 * @get_status:
	 *
	 * Optional.
	 *
	 * Used to query the mode-specific status of the phy. Must have no side
	 * effects.
>>>>>>> 770c5fe2
	 *
	 * Returns: 0 if the operation was successful, negative error code
	 * otherwise.
	 */
<<<<<<< HEAD
	int	(*check_cdr_lock)(struct phy *phy, bool *cdr_locked);
=======
	int	(*get_status)(struct phy *phy, enum phy_status_type type,
			      union phy_status_opts *opts);
>>>>>>> 770c5fe2
	void	(*release)(struct phy *phy);
	struct module *owner;
};

/**
 * struct phy_attrs - represents phy attributes
 * @bus_width: Data path width implemented by PHY
 * @max_link_rate: Maximum link rate supported by PHY (units to be decided by producer and consumer)
 * @mode: PHY mode
 */
struct phy_attrs {
	u32			bus_width;
	u32			max_link_rate;
	enum phy_mode		mode;
};

/**
 * struct phy - represents the phy device
 * @dev: phy device
 * @id: id of the phy device
 * @ops: function pointers for performing phy operations
 * @mutex: mutex to protect phy_ops
 * @init_count: used to protect when the PHY is used by multiple consumers
 * @power_count: used to protect when the PHY is used by multiple consumers
 * @attrs: used to specify PHY specific attributes
 * @pwr: power regulator associated with the phy
 */
struct phy {
	struct device		dev;
	int			id;
	const struct phy_ops	*ops;
	struct mutex		mutex;
	int			init_count;
	int			power_count;
	struct phy_attrs	attrs;
	struct regulator	*pwr;
};

/**
 * struct phy_provider - represents the phy provider
 * @dev: phy provider device
 * @children: can be used to override the default (dev->of_node) child node
 * @owner: the module owner having of_xlate
 * @list: to maintain a linked list of PHY providers
 * @of_xlate: function pointer to obtain phy instance from phy pointer
 */
struct phy_provider {
	struct device		*dev;
	struct device_node	*children;
	struct module		*owner;
	struct list_head	list;
	struct phy * (*of_xlate)(struct device *dev,
		struct of_phandle_args *args);
};

/**
 * struct phy_lookup - PHY association in list of phys managed by the phy driver
 * @node: list node
 * @dev_id: the device of the association
 * @con_id: connection ID string on device
 * @phy: the phy of the association
 */
struct phy_lookup {
	struct list_head node;
	const char *dev_id;
	const char *con_id;
	struct phy *phy;
};

#define	to_phy(a)	(container_of((a), struct phy, dev))

#define	of_phy_provider_register(dev, xlate)	\
	__of_phy_provider_register((dev), NULL, THIS_MODULE, (xlate))

#define	devm_of_phy_provider_register(dev, xlate)	\
	__devm_of_phy_provider_register((dev), NULL, THIS_MODULE, (xlate))

#define of_phy_provider_register_full(dev, children, xlate) \
	__of_phy_provider_register(dev, children, THIS_MODULE, xlate)

#define devm_of_phy_provider_register_full(dev, children, xlate) \
	__devm_of_phy_provider_register(dev, children, THIS_MODULE, xlate)

static inline void phy_set_drvdata(struct phy *phy, void *data)
{
	dev_set_drvdata(&phy->dev, data);
}

static inline void *phy_get_drvdata(struct phy *phy)
{
	return dev_get_drvdata(&phy->dev);
}

extern struct dentry *phy_debugfs_root;

#if IS_ENABLED(CONFIG_GENERIC_PHY)
int phy_pm_runtime_get(struct phy *phy);
int phy_pm_runtime_get_sync(struct phy *phy);
int phy_pm_runtime_put(struct phy *phy);
int phy_pm_runtime_put_sync(struct phy *phy);
void phy_pm_runtime_allow(struct phy *phy);
void phy_pm_runtime_forbid(struct phy *phy);
int phy_init(struct phy *phy);
int phy_exit(struct phy *phy);
int phy_power_on(struct phy *phy);
int phy_power_off(struct phy *phy);
int phy_set_mode_ext(struct phy *phy, enum phy_mode mode, int submode);
#define phy_set_mode(phy, mode) \
	phy_set_mode_ext(phy, mode, 0)
int phy_set_media(struct phy *phy, enum phy_media media);
int phy_set_speed(struct phy *phy, int speed);
int phy_configure(struct phy *phy, union phy_configure_opts *opts);
int phy_validate(struct phy *phy, enum phy_mode mode, int submode,
		 union phy_configure_opts *opts);
<<<<<<< HEAD
int phy_check_cdr_lock(struct phy *phy, bool *cdr_locked);
=======
int phy_get_status(struct phy *phy, enum phy_status_type type,
		   union phy_status_opts *opts);
>>>>>>> 770c5fe2

static inline enum phy_mode phy_get_mode(struct phy *phy)
{
	return phy->attrs.mode;
}
int phy_reset(struct phy *phy);
int phy_calibrate(struct phy *phy);
static inline int phy_get_bus_width(struct phy *phy)
{
	return phy->attrs.bus_width;
}
static inline void phy_set_bus_width(struct phy *phy, int bus_width)
{
	phy->attrs.bus_width = bus_width;
}
struct phy *phy_get(struct device *dev, const char *string);
struct phy *phy_optional_get(struct device *dev, const char *string);
struct phy *devm_phy_get(struct device *dev, const char *string);
struct phy *devm_phy_optional_get(struct device *dev, const char *string);
struct phy *devm_of_phy_get(struct device *dev, struct device_node *np,
			    const char *con_id);
struct phy *devm_of_phy_optional_get(struct device *dev, struct device_node *np,
				     const char *con_id);
struct phy *devm_of_phy_get_by_index(struct device *dev, struct device_node *np,
				     int index);
void of_phy_put(struct phy *phy);
void phy_put(struct device *dev, struct phy *phy);
void devm_phy_put(struct device *dev, struct phy *phy);
struct phy *of_phy_get(struct device_node *np, const char *con_id);
struct phy *of_phy_simple_xlate(struct device *dev,
	struct of_phandle_args *args);
struct phy *phy_create(struct device *dev, struct device_node *node,
		       const struct phy_ops *ops);
struct phy *devm_phy_create(struct device *dev, struct device_node *node,
			    const struct phy_ops *ops);
void phy_destroy(struct phy *phy);
void devm_phy_destroy(struct device *dev, struct phy *phy);
struct phy_provider *__of_phy_provider_register(struct device *dev,
	struct device_node *children, struct module *owner,
	struct phy * (*of_xlate)(struct device *dev,
				 struct of_phandle_args *args));
struct phy_provider *__devm_of_phy_provider_register(struct device *dev,
	struct device_node *children, struct module *owner,
	struct phy * (*of_xlate)(struct device *dev,
				 struct of_phandle_args *args));
void of_phy_provider_unregister(struct phy_provider *phy_provider);
void devm_of_phy_provider_unregister(struct device *dev,
	struct phy_provider *phy_provider);
int phy_create_lookup(struct phy *phy, const char *con_id, const char *dev_id);
void phy_remove_lookup(struct phy *phy, const char *con_id, const char *dev_id);
#else
static inline int phy_pm_runtime_get(struct phy *phy)
{
	if (!phy)
		return 0;
	return -ENOSYS;
}

static inline int phy_pm_runtime_get_sync(struct phy *phy)
{
	if (!phy)
		return 0;
	return -ENOSYS;
}

static inline int phy_pm_runtime_put(struct phy *phy)
{
	if (!phy)
		return 0;
	return -ENOSYS;
}

static inline int phy_pm_runtime_put_sync(struct phy *phy)
{
	if (!phy)
		return 0;
	return -ENOSYS;
}

static inline void phy_pm_runtime_allow(struct phy *phy)
{
	return;
}

static inline void phy_pm_runtime_forbid(struct phy *phy)
{
	return;
}

static inline int phy_init(struct phy *phy)
{
	if (!phy)
		return 0;
	return -ENOSYS;
}

static inline int phy_exit(struct phy *phy)
{
	if (!phy)
		return 0;
	return -ENOSYS;
}

static inline int phy_power_on(struct phy *phy)
{
	if (!phy)
		return 0;
	return -ENOSYS;
}

static inline int phy_power_off(struct phy *phy)
{
	if (!phy)
		return 0;
	return -ENOSYS;
}

static inline int phy_set_mode_ext(struct phy *phy, enum phy_mode mode,
				   int submode)
{
	if (!phy)
		return 0;
	return -ENOSYS;
}

#define phy_set_mode(phy, mode) \
	phy_set_mode_ext(phy, mode, 0)

static inline int phy_set_media(struct phy *phy, enum phy_media media)
{
	if (!phy)
		return 0;
	return -ENODEV;
}

static inline int phy_set_speed(struct phy *phy, int speed)
{
	if (!phy)
		return 0;
	return -ENODEV;
}

static inline enum phy_mode phy_get_mode(struct phy *phy)
{
	return PHY_MODE_INVALID;
}

static inline int phy_reset(struct phy *phy)
{
	if (!phy)
		return 0;
	return -ENOSYS;
}

static inline int phy_calibrate(struct phy *phy)
{
	if (!phy)
		return 0;
	return -ENOSYS;
}

static inline int phy_configure(struct phy *phy,
				union phy_configure_opts *opts)
{
	if (!phy)
		return 0;

	return -ENOSYS;
}

static inline int phy_validate(struct phy *phy, enum phy_mode mode, int submode,
			       union phy_configure_opts *opts)
{
	if (!phy)
		return 0;

	return -ENOSYS;
}

<<<<<<< HEAD
static inline int phy_check_cdr_lock(struct phy *phy, bool *cdr_locked)
=======
static inline int phy_get_status(struct phy *phy, enum phy_status_type type,
				 union phy_status_opts *opts)
>>>>>>> 770c5fe2
{
	if (!phy)
		return 0;

	return -ENOSYS;
}

static inline int phy_get_bus_width(struct phy *phy)
{
	return -ENOSYS;
}

static inline void phy_set_bus_width(struct phy *phy, int bus_width)
{
	return;
}

static inline struct phy *phy_get(struct device *dev, const char *string)
{
	return ERR_PTR(-ENOSYS);
}

static inline struct phy *phy_optional_get(struct device *dev,
					   const char *string)
{
	return ERR_PTR(-ENOSYS);
}

static inline struct phy *devm_phy_get(struct device *dev, const char *string)
{
	return ERR_PTR(-ENOSYS);
}

static inline struct phy *devm_phy_optional_get(struct device *dev,
						const char *string)
{
	return NULL;
}

static inline struct phy *devm_of_phy_get(struct device *dev,
					  struct device_node *np,
					  const char *con_id)
{
	return ERR_PTR(-ENOSYS);
}

static inline struct phy *devm_of_phy_optional_get(struct device *dev,
						   struct device_node *np,
						   const char *con_id)
{
	return NULL;
}

static inline struct phy *devm_of_phy_get_by_index(struct device *dev,
						   struct device_node *np,
						   int index)
{
	return ERR_PTR(-ENOSYS);
}

static inline void of_phy_put(struct phy *phy)
{
}

static inline void phy_put(struct device *dev, struct phy *phy)
{
}

static inline void devm_phy_put(struct device *dev, struct phy *phy)
{
}

static inline struct phy *of_phy_get(struct device_node *np, const char *con_id)
{
	return ERR_PTR(-ENOSYS);
}

static inline struct phy *of_phy_simple_xlate(struct device *dev,
	struct of_phandle_args *args)
{
	return ERR_PTR(-ENOSYS);
}

static inline struct phy *phy_create(struct device *dev,
				     struct device_node *node,
				     const struct phy_ops *ops)
{
	return ERR_PTR(-ENOSYS);
}

static inline struct phy *devm_phy_create(struct device *dev,
					  struct device_node *node,
					  const struct phy_ops *ops)
{
	return ERR_PTR(-ENOSYS);
}

static inline void phy_destroy(struct phy *phy)
{
}

static inline void devm_phy_destroy(struct device *dev, struct phy *phy)
{
}

static inline struct phy_provider *__of_phy_provider_register(
	struct device *dev, struct device_node *children, struct module *owner,
	struct phy * (*of_xlate)(struct device *dev,
				 struct of_phandle_args *args))
{
	return ERR_PTR(-ENOSYS);
}

static inline struct phy_provider *__devm_of_phy_provider_register(struct device
	*dev, struct device_node *children, struct module *owner,
	struct phy * (*of_xlate)(struct device *dev,
				 struct of_phandle_args *args))
{
	return ERR_PTR(-ENOSYS);
}

static inline void of_phy_provider_unregister(struct phy_provider *phy_provider)
{
}

static inline void devm_of_phy_provider_unregister(struct device *dev,
	struct phy_provider *phy_provider)
{
}
static inline int
phy_create_lookup(struct phy *phy, const char *con_id, const char *dev_id)
{
	return 0;
}
static inline void phy_remove_lookup(struct phy *phy, const char *con_id,
				     const char *dev_id) { }
#endif

#endif /* __DRIVERS_PHY_H */<|MERGE_RESOLUTION|>--- conflicted
+++ resolved
@@ -20,7 +20,6 @@
 #include <linux/phy/phy-ethernet.h>
 #include <linux/phy/phy-lvds.h>
 #include <linux/phy/phy-mipi-dphy.h>
-#include <linux/phy/phy-xgkr.h>
 
 struct phy;
 
@@ -41,11 +40,7 @@
 	PHY_MODE_UFS_HS_B,
 	PHY_MODE_PCIE,
 	PHY_MODE_ETHERNET,
-<<<<<<< HEAD
-	PHY_MODE_ETHERNET_PHY,
-=======
 	PHY_MODE_ETHERNET_LINKMODE,
->>>>>>> 770c5fe2
 	PHY_MODE_MIPI_DPHY,
 	PHY_MODE_SATA,
 	PHY_MODE_LVDS,
@@ -119,23 +114,14 @@
  *		the DisplayPort protocol.
  * @lvds:	Configuration set applicable for phys supporting
  *		the LVDS phy mode.
-<<<<<<< HEAD
- * @xgkr:	Configuration set applicable for phys supporting
- *		the 10GBase-KR phy mode.
-=======
  * @ethernet:	Configuration set applicable for phys supporting
  *		the ethernet and ethtool phy mode.
->>>>>>> 770c5fe2
  */
 union phy_configure_opts {
 	struct phy_configure_opts_mipi_dphy	mipi_dphy;
 	struct phy_configure_opts_dp		dp;
 	struct phy_configure_opts_lvds		lvds;
-<<<<<<< HEAD
-	struct phy_configure_opts_xgkr		xgkr;
-=======
 	struct phy_configure_opts_ethernet	ethernet;
->>>>>>> 770c5fe2
 };
 
 /**
@@ -196,31 +182,18 @@
 	int	(*calibrate)(struct phy *phy);
 
 	/**
-<<<<<<< HEAD
-	 * @check_cdr_lock:
-	 *
-	 * Optional.
-	 *
-	 * Check that the CDR (Clock and Data Recovery) logic has locked onto
-	 * bit transitions in the RX stream.
-=======
 	 * @get_status:
 	 *
 	 * Optional.
 	 *
 	 * Used to query the mode-specific status of the phy. Must have no side
 	 * effects.
->>>>>>> 770c5fe2
 	 *
 	 * Returns: 0 if the operation was successful, negative error code
 	 * otherwise.
 	 */
-<<<<<<< HEAD
-	int	(*check_cdr_lock)(struct phy *phy, bool *cdr_locked);
-=======
 	int	(*get_status)(struct phy *phy, enum phy_status_type type,
 			      union phy_status_opts *opts);
->>>>>>> 770c5fe2
 	void	(*release)(struct phy *phy);
 	struct module *owner;
 };
@@ -335,12 +308,8 @@
 int phy_configure(struct phy *phy, union phy_configure_opts *opts);
 int phy_validate(struct phy *phy, enum phy_mode mode, int submode,
 		 union phy_configure_opts *opts);
-<<<<<<< HEAD
-int phy_check_cdr_lock(struct phy *phy, bool *cdr_locked);
-=======
 int phy_get_status(struct phy *phy, enum phy_status_type type,
 		   union phy_status_opts *opts);
->>>>>>> 770c5fe2
 
 static inline enum phy_mode phy_get_mode(struct phy *phy)
 {
@@ -520,12 +489,8 @@
 	return -ENOSYS;
 }
 
-<<<<<<< HEAD
-static inline int phy_check_cdr_lock(struct phy *phy, bool *cdr_locked)
-=======
 static inline int phy_get_status(struct phy *phy, enum phy_status_type type,
 				 union phy_status_opts *opts)
->>>>>>> 770c5fe2
 {
 	if (!phy)
 		return 0;
