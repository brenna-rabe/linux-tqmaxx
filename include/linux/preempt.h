--- conflicted
+++ resolved
@@ -238,10 +238,6 @@
 }
 
 #else
-<<<<<<< HEAD
-#define migrate_disable()		preempt_disable()
-#define migrate_enable()		preempt_enable()
-=======
 /**
  * migrate_disable - Prevent migration of the current task
  *
@@ -266,7 +262,6 @@
  */
 #define migrate_enable()	preempt_enable()
 
->>>>>>> 3205ab6b
 static inline int __migrate_disabled(struct task_struct *p)
 {
 	return 0;
