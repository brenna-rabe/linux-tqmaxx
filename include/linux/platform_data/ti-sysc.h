/* SPDX-License-Identifier: GPL-2.0 */

#ifndef __TI_SYSC_DATA_H__
#define __TI_SYSC_DATA_H__

enum ti_sysc_module_type {
	TI_SYSC_OMAP2,
	TI_SYSC_OMAP2_TIMER,
	TI_SYSC_OMAP3_SHAM,
	TI_SYSC_OMAP3_AES,
	TI_SYSC_OMAP4,
	TI_SYSC_OMAP4_TIMER,
	TI_SYSC_OMAP4_SIMPLE,
	TI_SYSC_OMAP34XX_SR,
	TI_SYSC_OMAP36XX_SR,
	TI_SYSC_OMAP4_SR,
	TI_SYSC_OMAP4_MCASP,
	TI_SYSC_OMAP4_USB_HOST_FS,
	TI_SYSC_DRA7_MCAN,
	TI_SYSC_PRUSS,
};

struct ti_sysc_cookie {
	void *data;
	void *clkdm;
};

/**
 * struct sysc_regbits - TI OCP_SYSCONFIG register field offsets
 * @midle_shift: Offset of the midle bit
 * @clkact_shift: Offset of the clockactivity bit
 * @sidle_shift: Offset of the sidle bit
 * @enwkup_shift: Offset of the enawakeup bit
 * @srst_shift: Offset of the softreset bit
 * @autoidle_shift: Offset of the autoidle bit
 * @dmadisable_shift: Offset of the dmadisable bit
 * @emufree_shift; Offset of the emufree bit
 *
 * Note that 0 is a valid shift, and for ti-sysc.c -ENODEV can be used if a
 * feature is not available.
 */
struct sysc_regbits {
	s8 midle_shift;
	s8 clkact_shift;
	s8 sidle_shift;
	s8 enwkup_shift;
	s8 srst_shift;
	s8 autoidle_shift;
	s8 dmadisable_shift;
	s8 emufree_shift;
};

<<<<<<< HEAD
#define SYSC_MODULE_QUIRK_PRUSS		BIT(21)
=======
#define SYSC_QUIRK_CLKDM_NOAUTO		BIT(21)
>>>>>>> fa578e9d
#define SYSC_QUIRK_FORCE_MSTANDBY	BIT(20)
#define SYSC_MODULE_QUIRK_AESS		BIT(19)
#define SYSC_MODULE_QUIRK_SGX		BIT(18)
#define SYSC_MODULE_QUIRK_HDQ1W		BIT(17)
#define SYSC_MODULE_QUIRK_I2C		BIT(16)
#define SYSC_MODULE_QUIRK_WDT		BIT(15)
#define SYSS_QUIRK_RESETDONE_INVERTED	BIT(14)
#define SYSC_QUIRK_SWSUP_MSTANDBY	BIT(13)
#define SYSC_QUIRK_SWSUP_SIDLE_ACT	BIT(12)
#define SYSC_QUIRK_SWSUP_SIDLE		BIT(11)
#define SYSC_QUIRK_EXT_OPT_CLOCK	BIT(10)
#define SYSC_QUIRK_LEGACY_IDLE		BIT(9)
#define SYSC_QUIRK_RESET_STATUS		BIT(8)
#define SYSC_QUIRK_NO_IDLE		BIT(7)
#define SYSC_QUIRK_NO_IDLE_ON_INIT	BIT(6)
#define SYSC_QUIRK_NO_RESET_ON_INIT	BIT(5)
#define SYSC_QUIRK_OPT_CLKS_NEEDED	BIT(4)
#define SYSC_QUIRK_OPT_CLKS_IN_RESET	BIT(3)
#define SYSC_QUIRK_16BIT		BIT(2)
#define SYSC_QUIRK_UNCACHED		BIT(1)
#define SYSC_QUIRK_USE_CLOCKACT		BIT(0)

#define SYSC_NR_IDLEMODES		4

/**
 * struct sysc_capabilities - capabilities for an interconnect target module
 * @type: sysc type identifier for the module
 * @sysc_mask: bitmask of supported SYSCONFIG register bits
 * @regbits: bitmask of SYSCONFIG register bits
 * @mod_quirks: bitmask of module specific quirks
 */
struct sysc_capabilities {
	const enum ti_sysc_module_type type;
	const u32 sysc_mask;
	const struct sysc_regbits *regbits;
	const u32 mod_quirks;
};

/**
 * struct sysc_config - configuration for an interconnect target module
 * @sysc_val: configured value for sysc register
 * @syss_mask: configured mask value for SYSSTATUS register
 * @midlemodes: bitmask of supported master idle modes
 * @sidlemodes: bitmask of supported slave idle modes
 * @srst_udelay: optional delay needed after OCP soft reset
 * @quirks: bitmask of enabled quirks
 */
struct sysc_config {
	u32 sysc_val;
	u32 syss_mask;
	u8 midlemodes;
	u8 sidlemodes;
	u8 srst_udelay;
	u32 quirks;
};

enum sysc_registers {
	SYSC_REVISION,
	SYSC_SYSCONFIG,
	SYSC_SYSSTATUS,
	SYSC_MAX_REGS,
};

/**
 * struct ti_sysc_module_data - ti-sysc to hwmod translation data for a module
 * @name: legacy "ti,hwmods" module name
 * @module_pa: physical address of the interconnect target module
 * @module_size: size of the interconnect target module
 * @offsets: array of register offsets as listed in enum sysc_registers
 * @nr_offsets: number of registers
 * @cap: interconnect target module capabilities
 * @cfg: interconnect target module configuration
 *
 * This data is enough to allocate a new struct omap_hwmod_class_sysconfig
 * based on device tree data parsed by ti-sysc driver.
 */
struct ti_sysc_module_data {
	const char *name;
	u64 module_pa;
	u32 module_size;
	int *offsets;
	int nr_offsets;
	const struct sysc_capabilities *cap;
	struct sysc_config *cfg;
};

struct device;
struct clk;

struct ti_sysc_platform_data {
	struct of_dev_auxdata *auxdata;
	int (*init_clockdomain)(struct device *dev, struct clk *fck,
				struct clk *ick, struct ti_sysc_cookie *cookie);
	void (*clkdm_deny_idle)(struct device *dev,
				const struct ti_sysc_cookie *cookie);
	void (*clkdm_allow_idle)(struct device *dev,
				 const struct ti_sysc_cookie *cookie);
	int (*init_module)(struct device *dev,
			   const struct ti_sysc_module_data *data,
			   struct ti_sysc_cookie *cookie);
	int (*enable_module)(struct device *dev,
			     const struct ti_sysc_cookie *cookie);
	int (*idle_module)(struct device *dev,
			   const struct ti_sysc_cookie *cookie);
	int (*shutdown_module)(struct device *dev,
			       const struct ti_sysc_cookie *cookie);
};

#endif	/* __TI_SYSC_DATA_H__ */<|MERGE_RESOLUTION|>--- conflicted
+++ resolved
@@ -50,11 +50,8 @@
 	s8 emufree_shift;
 };
 
-<<<<<<< HEAD
-#define SYSC_MODULE_QUIRK_PRUSS		BIT(21)
-=======
+#define SYSC_MODULE_QUIRK_PRUSS		BIT(22)
 #define SYSC_QUIRK_CLKDM_NOAUTO		BIT(21)
->>>>>>> fa578e9d
 #define SYSC_QUIRK_FORCE_MSTANDBY	BIT(20)
 #define SYSC_MODULE_QUIRK_AESS		BIT(19)
 #define SYSC_MODULE_QUIRK_SGX		BIT(18)
