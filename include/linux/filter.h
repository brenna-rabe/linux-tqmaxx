--- conflicted
+++ resolved
@@ -571,24 +571,6 @@
 	ret; })
 
 /*
-<<<<<<< HEAD
- * Use in preemptible and therefore /migratable context to make sure that
- * the execution of the BPF program runs on one CPU.
- *
- * This uses migrate_disable/enable() explicitely to document that the
- * invocation of a BPF program does not require reentrancy protection
- * against a BPF program which is invoked from a preempting task.
- *
- * For non enabled RT kernels migrate_disable/enable() maps to
- * preempt_disable/enable(), i.e. it disables also preemption.
- */
-#define BPF_PROG_RUN_PIN_ON_CPU(prog, ctx) ({				\
-	u32 ret;							\
-	migrate_disable();						\
-	ret = BPF_PROG_RUN(prog, ctx);					\
-	migrate_enable();						\
-	ret; })
-=======
  * Use in preemptible and therefore migratable context to make sure that
  * the execution of the BPF program runs on one CPU.
  *
@@ -609,7 +591,6 @@
 	migrate_enable();
 	return ret;
 }
->>>>>>> fa578e9d
 
 #define BPF_SKB_CB_LEN QDISC_CB_PRIV_LEN
 
@@ -729,11 +710,7 @@
 	if (unlikely(prog->cb_access))
 		memset(cb_data, 0, BPF_SKB_CB_LEN);
 
-<<<<<<< HEAD
-	res = BPF_PROG_RUN_PIN_ON_CPU(prog, skb);
-=======
 	res = bpf_prog_run_pin_on_cpu(prog, skb);
->>>>>>> fa578e9d
 	return res;
 }
 
