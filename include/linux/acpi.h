--- conflicted
+++ resolved
@@ -955,13 +955,11 @@
 	return NULL;
 }
 
-<<<<<<< HEAD
 static inline int acpi_get_local_address(acpi_handle handle, u32 *addr)
 {
 	return -ENODEV;
 }
 
-=======
 static inline int acpi_register_wakeup_handler(int wake_irq,
 	bool (*wakeup)(void *context), void *context)
 {
@@ -971,7 +969,6 @@
 static inline void acpi_unregister_wakeup_handler(
 	bool (*wakeup)(void *context), void *context) { }
 
->>>>>>> a0582e24
 #endif	/* !CONFIG_ACPI */
 
 #ifdef CONFIG_ACPI_HOTPLUG_IOAPIC
