/*
 * Device Tree Source for K2G SOC
 *
 * Copyright (C) 2016 Texas Instruments Incorporated - http://www.ti.com/
 *
 * This program is free software; you can redistribute it and/or modify
 * it under the terms of the GNU General Public License version 2 as
 * published by the Free Software Foundation.
 *
 * This program is distributed "as is" WITHOUT ANY WARRANTY of any
 * kind, whether express or implied; without even the implied warranty
 * of MERCHANTABILITY or FITNESS FOR A PARTICULAR PURPOSE.  See the
 * GNU General Public License for more details.
 */

#include <dt-bindings/interrupt-controller/arm-gic.h>
#include <dt-bindings/pinctrl/keystone.h>
#include <dt-bindings/genpd/k2g.h>
#include <dt-bindings/clock/k2g.h>
#include <dt-bindings/gpio/gpio.h>
#include <dt-bindings/reset/k2g.h>
#include "skeleton.dtsi"

/ {
	compatible = "ti,k2g","ti,keystone";
	model = "Texas Instruments K2G SoC";
	#address-cells = <2>;
	#size-cells = <2>;
	interrupt-parent = <&gic>;

	aliases {
		serial0 = &uart0;
		i2c0 = &i2c0;
		i2c1 = &i2c1;
		i2c2 = &i2c2;
	};

	cpus {
		#address-cells = <1>;
		#size-cells = <0>;

		cpu@0 {
			compatible = "arm,cortex-a15";
			device_type = "cpu";
			reg = <0>;
		};
	};

	gic: interrupt-controller@02561000 {
		compatible = "arm,cortex-a15-gic";
		#interrupt-cells = <3>;
		interrupt-controller;
		reg = <0x0 0x02561000 0x0 0x1000>,
		      <0x0 0x02562000 0x0 0x2000>,
		      <0x0 0x02564000 0x0 0x1000>,
		      <0x0 0x02566000 0x0 0x2000>;
		interrupts = <GIC_PPI 9 (GIC_CPU_MASK_SIMPLE(4) |
				IRQ_TYPE_LEVEL_HIGH)>;
	};

	timer {
		compatible = "arm,armv7-timer";
		interrupts =
			<GIC_PPI 13
				(GIC_CPU_MASK_SIMPLE(4) | IRQ_TYPE_LEVEL_LOW)>,
			<GIC_PPI 14
				(GIC_CPU_MASK_SIMPLE(4) | IRQ_TYPE_LEVEL_LOW)>,
			<GIC_PPI 11
				(GIC_CPU_MASK_SIMPLE(4) | IRQ_TYPE_LEVEL_LOW)>,
			<GIC_PPI 10
				(GIC_CPU_MASK_SIMPLE(4) | IRQ_TYPE_LEVEL_LOW)>;
	};

	pmu {
		compatible = "arm,cortex-a15-pmu";
		interrupts = <GIC_SPI 4 IRQ_TYPE_EDGE_RISING>;
	};

	soc {
		#address-cells = <1>;
		#size-cells = <1>;
		compatible = "ti,keystone","simple-bus";
		ranges = <0x0 0x0 0x0 0xc0000000>;
		dma-ranges = <0x80000000 0x8 0x00000000 0x80000000>;

		msm_ram: msmram@0c000000 {
			compatible = "mmio-sram";
			reg = <0x0c000000 0x100000>;
			ranges = <0x0 0x0c000000 0x100000>;
			#address-cells = <1>;
			#size-cells = <1>;

			sram-bm@f7000 {
				reg = <0x000f7000 0x8000>;
			};
		};

		k2g_pinctrl: pinmux@02621000 {
			compatible = "pinctrl-single";
			reg = <0x02621000 0x410>;
			pinctrl-single,register-width = <32>;
			pinctrl-single,function-mask = <0x001b0007>;
		};

		devctrl: device-state-control@02620000 {
			compatible = "ti,keystone-devctrl", "syscon";
			reg = <0x02620000 0x1000>;
		};

		uart0: serial@02530c00 {
			compatible = "ti,da830-uart", "ns16550a";
			current-speed = <115200>;
			reg-shift = <2>;
			reg-io-width = <4>;
			reg = <0x02530c00 0x100>;
			interrupts = <GIC_SPI 164 IRQ_TYPE_EDGE_RISING>;
			clock-frequency = <200000000>;
			status = "disabled";
		};

		usb0_phy: usb-phy@0 {
			compatible = "usb-nop-xceiv";
			status = "disabled";
		};

		keystone_usb0: keystone-dwc3@2680000 {
			compatible = "ti,keystone-dwc3";
			#address-cells = <1>;
			#size-cells = <1>;
			reg = <0x2680000 0x10000>;
			interrupts = <GIC_SPI 128 IRQ_TYPE_EDGE_RISING>;
			ranges;
			dma-coherent;
			dma-ranges;
			status = "disabled";
			ti,sci-id = <K2G_DEV_USB0>;
			power-domains = <&k2g_pds>;
			clocks = <&k2g_clks K2G_DEV_USB0 K2G_DEV_USB_BUS_CLK>;
			clock-names = "usb";

			usb0: usb@2690000 {
				compatible = "snps,dwc3";
				reg = <0x2690000 0x10000>;
				interrupts = <GIC_SPI 128 IRQ_TYPE_EDGE_RISING>;
				maximum-speed = "high-speed";
				dr_mode = "otg";
				usb-phy = <&usb0_phy>;
				status = "disabled";
			};
		};

		usb1_phy: usb-phy@1 {
			compatible = "usb-nop-xceiv";
			status = "disabled";
		};

		keystone_usb1: keystone-dwc3@2580000 {
			compatible = "ti,keystone-dwc3";
			#address-cells = <1>;
			#size-cells = <1>;
			reg = <0x2580000 0x10000>;
			interrupts = <GIC_SPI 144 IRQ_TYPE_EDGE_RISING>;
			ranges;
			dma-coherent;
			dma-ranges;
			status = "disabled";
			ti,sci-id = <K2G_DEV_USB1>;
			power-domains = <&k2g_pds>;
			clocks = <&k2g_clks K2G_DEV_USB1 K2G_DEV_USB_BUS_CLK>;
			clock-names = "usb";

			usb1: usb@2590000 {
				compatible = "snps,dwc3";
				reg = <0x2590000 0x10000>;
				interrupts = <GIC_SPI 144 IRQ_TYPE_EDGE_RISING>;
				maximum-speed = "high-speed";
				dr_mode = "otg";
				usb-phy = <&usb1_phy>;
				status = "disabled";
			};

		};

		dcan0: can@0260B200 {
			compatible = "ti,am4372-d_can", "ti,am3352-d_can";
			reg = <0x0260B200 0x200>;
			interrupts = <GIC_SPI 190 IRQ_TYPE_EDGE_RISING>;
			status = "disabled";
			ti,sci-id = <K2G_DEV_DCAN0>;
			power-domains = <&k2g_pds>;
			clocks = <&k2g_clks K2G_DEV_DCAN0 K2G_DEV_DCAN_CAN_CLK>;
			clock-names = "fck";
		};

		dcan1: can@0260B400 {
			compatible = "ti,am4372-d_can", "ti,am3352-d_can";
			reg = <0x0260B400 0x200>;
			interrupts = <GIC_SPI 193 IRQ_TYPE_EDGE_RISING>;
			status = "disabled";
			ti,sci-id = <K2G_DEV_DCAN1>;
			power-domains = <&k2g_pds>;
			clocks = <&k2g_clks K2G_DEV_DCAN1 K2G_DEV_DCAN_CAN_CLK>;
			clock-names = "fck";
		};

		gpmc: gpmc@21818000 {
			compatible = "ti,am3352-gpmc";
			#address-cells = <2>;
			#size-cells = <1>;
			reg = <0x21818000 0x400>;
			interrupts = <GIC_SPI 196 IRQ_TYPE_EDGE_RISING>;
			gpmc,num-cs = <4>;
			gpmc,num-waitpins = <2>;
			status = "disabled";
			dmas = <&edma1 31 0>;
			dma-names = "rxtx";
			ti,sci-id = <K2G_DEV_GPMC0>;
			power-domains = <&k2g_pds>;
			clocks = <&k2g_clks K2G_DEV_GPMC0 K2G_DEV_GPMC_GPMC_FCLK>;
			clock-names = "fck";
		 };

		elm: elm@021c8000 {
			compatible = "ti,am3352-elm";
			reg = <0x021c8000 0x2000>;
			interrupts = <GIC_SPI 197 IRQ_TYPE_EDGE_RISING>;
			status = "disabled";
			ti,sci-id = <K2G_DEV_ELM0>;
			power-domains = <&k2g_pds>;
			clocks = <&k2g_clks K2G_DEV_ELM0 K2G_DEV_ELM_CLK>;
			clock-names = "fck";
		 };

		kirq0: keystone_irq@026202a0 {
			compatible = "ti,keystone-irq";
			interrupts = <GIC_SPI 1 IRQ_TYPE_EDGE_RISING>;
			interrupt-controller;
			#interrupt-cells = <1>;
			ti,syscon-dev = <&devctrl 0x2a0>;
		};

		dspgpio0: keystone_dsp_gpio@02620240 {
			compatible = "ti,keystone-dsp-gpio";
			gpio-controller;
			#gpio-cells = <2>;
			gpio,syscon-dev = <&devctrl 0x240>;
		};

		prussgpio0: keystone_pruss_gpio0 {
			compatible = "ti,keystone-dsp-gpio";
			gpio-controller;
			#gpio-cells = <2>;
			gpio,syscon-dev = <&devctrl 0x26c>;
		};

		prussgpio1: keystone_pruss_gpio1 {
			compatible = "ti,keystone-dsp-gpio";
			gpio-controller;
			#gpio-cells = <2>;
			gpio,syscon-dev = <&devctrl 0x270>;
		};

		prussgpio2: keystone_pruss_gpio2 {
			compatible = "ti,keystone-dsp-gpio";
			gpio-controller;
			#gpio-cells = <2>;
			gpio,syscon-dev = <&devctrl 0x274>;
		};

		prussgpio3: keystone_pruss_gpio3 {
			compatible = "ti,keystone-dsp-gpio";
			gpio-controller;
			#gpio-cells = <2>;
			gpio,syscon-dev = <&devctrl 0x278>;
		};

		clock_event: timer@2210000 {
			compatible = "ti,keystone-timer";
			reg = <0x02210000 0x50>;
			interrupts = <GIC_SPI 19 IRQ_TYPE_LEVEL_HIGH
					GIC_SPI 18 IRQ_TYPE_LEVEL_LOW>;
			clocks = <&k2g_clks K2G_DEV_TIMER64_1
					K2G_DEV_TIMER64_VBUS_CLK>;
		};

		gpio0: gpio@2603000 {
			compatible = "ti,k2g-gpio";
			reg = <0x02603000 0x100>;
			gpio-controller;
			#gpio-cells = <2>;
			interrupts = <GIC_SPI 432 IRQ_TYPE_EDGE_RISING>,
					<GIC_SPI 433 IRQ_TYPE_EDGE_RISING>,
					<GIC_SPI 434 IRQ_TYPE_EDGE_RISING>,
					<GIC_SPI 435 IRQ_TYPE_EDGE_RISING>,
					<GIC_SPI 436 IRQ_TYPE_EDGE_RISING>,
					<GIC_SPI 437 IRQ_TYPE_EDGE_RISING>,
					<GIC_SPI 438 IRQ_TYPE_EDGE_RISING>,
					<GIC_SPI 439 IRQ_TYPE_EDGE_RISING>,
					<GIC_SPI 440 IRQ_TYPE_EDGE_RISING>;
			interrupt-controller;
			#interrupt-cells = <2>;
			ti,ngpio = <144>;
			ti,davinci-gpio-unbanked = <0>;
			power-domains = <&k2g_pds>;
			ti,sci-id = <K2G_DEV_GPIO0>;
			clocks = <&k2g_clks K2G_DEV_GPIO0
					K2G_DEV_GPIO_VBUS_CLK>;
			clock-names = "fck";
		};

		gpio1: gpio@260a000 {
			compatible = "ti,k2g-gpio";
			reg = <0x0260a000 0x100>;
			gpio-controller;
			#gpio-cells = <2>;
			interrupts = <GIC_SPI 442 IRQ_TYPE_EDGE_RISING>,
					<GIC_SPI 443 IRQ_TYPE_EDGE_RISING>,
					<GIC_SPI 444 IRQ_TYPE_EDGE_RISING>,
					<GIC_SPI 445 IRQ_TYPE_EDGE_RISING>,
					<GIC_SPI 446 IRQ_TYPE_EDGE_RISING>;
			interrupt-controller;
			#interrupt-cells = <2>;
			ti,ngpio = <68>;
			ti,davinci-gpio-unbanked = <0>;
			power-domains = <&k2g_pds>;
			ti,sci-id = <K2G_DEV_GPIO1>;
			clocks = <&k2g_clks K2G_DEV_GPIO1
					K2G_DEV_GPIO_VBUS_CLK>;
			clock-names = "fck";
		};

		wdt: wdt@02250000 {
			compatible = "ti,keystone-wdt", "ti,davinci-wdt";
			reg = <0x02250000 0x80>;
			power-domains = <&k2g_pds>;
			ti,sci-id = <K2G_DEV_TIMER64_5>;
			clocks = <&k2g_clks K2G_DEV_TIMER64_5 0>;
		};

		msgmgr: msgmgr@02a00000 {
			compatible = "ti,k2g-message-manager";
			#mbox-cells = <2>;
			reg-names = "queue_proxy_region",
				    "queue_state_debug_region";
			reg = <0x02a00000 0x400000>, <0x028c3400 0x400>;
			interrupt-names = "rx_005",
					  "rx_057";
			interrupts = <GIC_SPI 324 IRQ_TYPE_LEVEL_HIGH>,
				     <GIC_SPI 327 IRQ_TYPE_LEVEL_HIGH>;
		};

		pmmc: pmmc {
			compatible = "ti,k2g-sci";
			/*
			 * In case of rare platforms that does not use k2g as
			 * system master, use /delete-property/
			 */
			ti,system-reboot-controller;
			mbox-names = "rx", "tx";
			mboxes= <&msgmgr 5 2>,
				<&msgmgr 0 0>;
			reg-names = "debug_messages";
			reg = <0x02921c00 0x400>;

			k2g_clks: k2g_clks {
				compatible = "ti,k2g-sci-clk";
				#clock-cells = <2>;
			};

			k2g_pds: k2g_pds {
				compatible = "ti,sci-pm-domain";
				#power-domain-cells = <0>;
			};

			k2g_reset: k2g_reset {
				compatible = "ti,sci-reset";
				#reset-cells = <2>;
			};
		};

		ddr3edac: edac@21010000 {
			compatible = "ti,keystone-ddr3-mc-edac";
			reg = <0x21010000 0x200>;
			interrupts = <GIC_SPI 123 IRQ_TYPE_EDGE_RISING>;
			status = "disabled";
		};

<<<<<<< HEAD
		mmc0: mmc@23000000 {
			compatible = "ti,omap4-hsmmc";
			reg = <0x23000000 0x400>;
			interrupts = <GIC_SPI 96 IRQ_TYPE_EDGE_RISING>;
			dmas = <&edma1 24 0>, <&edma1 25 0>;
			dma-names = "tx", "rx";
			bus-width = <4>;
			ti,needs-special-reset;
			no-1-8-v;
			max-frequency = <96000000>;
			status = "disabled";
			ti,sci-id = <K2G_DEV_MMCHS0>;
			power-domains = <&k2g_pds>;
			clocks = <&k2g_clks K2G_DEV_MMCHS0 K2G_DEV_MMCHS_CLK_ADPI>,
				  <&k2g_clks K2G_DEV_MMCHS0 K2G_DEV_MMCHS_CLK32K>;
			clock-names = "fck", "mmchsdb_fck";
		};

		mmc1: mmc@23100000 {
			compatible = "ti,omap4-hsmmc";
			reg = <0x23100000 0x400>;
			interrupts = <GIC_SPI 97 IRQ_TYPE_EDGE_RISING>;
			dmas = <&edma1 26 0>, <&edma1 27 0>;
			dma-names = "tx", "rx";
			bus-width = <8>;
			ti,needs-special-reset;
			ti,non-removable;
			max-frequency = <96000000>;
			status = "disabled";
			ti,sci-id = <K2G_DEV_MMCHS1>;
			power-domains = <&k2g_pds>;
			clocks = <&k2g_clks K2G_DEV_MMCHS1 K2G_DEV_MMCHS_CLK_ADPI>,
				  <&k2g_clks K2G_DEV_MMCHS1 K2G_DEV_MMCHS_CLK32K>;
			clock-names = "fck", "mmchsdb_fck";
		};

		dss: dss@02540000 {
			compatible = "ti,k2g-dss","simple-bus";
			reg = <0x02540000 0x400>;
			clocks = <&k2g_clks K2G_DEV_DSS0 K2G_DEV_DSS_PI_DSS_OCP_CLK>;
			clock-names = "fck";
			power-domains = <&k2g_pds K2G_DEV_DSS0>;
			status = "disabled";
			#address-cells = <1>;
			#size-cells = <1>;
			ranges;
			ti,sci-id = <K2G_DEV_DSS0>;

			dispc@02550000 {
				compatible = "ti,k2g-dispc";
				reg = <0x02550000 0x1000>,
				      <0x02557000 0x1000>,
				      <0x0255a800 0x100>,
				      <0x0255ac00 0x100>;
				reg-names = "common", "vid1", "ovr1", "vp1";

				interrupts = <GIC_SPI 247 IRQ_TYPE_EDGE_RISING>;

				clocks = <&k2g_clks K2G_DEV_DSS0 K2G_DEV_DSS_PI_DSS_OCP_CLK>,
					<&k2g_clks K2G_DEV_DSS0 K2G_DEV_DSS_PI_DSS_VP_CLK>;
				clock-names = "fck", "vp";
			};
		};

		edma0: edma@02700000 {
			compatible = "ti,edma3-tpcc";
			reg =	<0x02700000 0x8000>;
			reg-names = "edma3_cc";
			interrupts = <GIC_SPI 200 IRQ_TYPE_EDGE_RISING>,
					<GIC_SPI 216 IRQ_TYPE_EDGE_RISING>,
					<GIC_SPI 217 IRQ_TYPE_EDGE_RISING>;
			interrupt-names = "edma3_ccint", "emda3_mperr",
					  "edma3_ccerrint";
			dma-requests = <64>;
			#dma-cells = <2>;

			ti,tptcs = <&edma0_tptc0 7>, <&edma0_tptc1 0>;

			ti,edma-memcpy-channels = <32 33 34 35>;

			ti,sci-id = <K2G_DEV_EDMA0>;
			power-domains = <&k2g_pds>;
			clocks = <&k2g_clks K2G_DEV_EDMA0 K2G_DEV_EDMA_TPCC_CLK>;
			clock-names = "fck";
		};

		edma0_tptc0: tptc@02760000 {
			compatible = "ti,edma3-tptc";
			reg =	<0x02760000 0x400>;
			ti,sci-id = <K2G_DEV_EDMA0>;
			power-domains = <&k2g_pds>;
			clocks = <&k2g_clks K2G_DEV_EDMA0 K2G_DEV_EDMA_TPTC_CLK>;
			clock-names = "fck";
		};

		edma0_tptc1: tptc@02768000 {
			compatible = "ti,edma3-tptc";
			reg =	<0x02768000 0x400>;
			ti,sci-id = <K2G_DEV_EDMA0>;
			power-domains = <&k2g_pds>;
			clocks = <&k2g_clks K2G_DEV_EDMA0 K2G_DEV_EDMA_TPTC_CLK>;
			clock-names = "fck";
		};

		edma1: edma@02728000 {
			compatible = "ti,edma3-tpcc";
			reg =	<0x02728000 0x8000>;
			reg-names = "edma3_cc";
			interrupts = <GIC_SPI 208 IRQ_TYPE_EDGE_RISING>,
					<GIC_SPI 219 IRQ_TYPE_EDGE_RISING>,
					<GIC_SPI 220 IRQ_TYPE_EDGE_RISING>;
			interrupt-names = "edma3_ccint", "emda3_mperr",
					  "edma3_ccerrint";
			dma-requests = <64>;
			#dma-cells = <2>;

			ti,tptcs = <&edma1_tptc0 7>, <&edma1_tptc1 0>;

			/*
			 * memcpy is disabled, can be enabled with:
			 * ti,edma-memcpy-channels = <12 13 14 15>;
			 * for example.
			 */

			ti,sci-id = <K2G_DEV_EDMA1>;
			power-domains = <&k2g_pds>;
			clocks = <&k2g_clks K2G_DEV_EDMA1 K2G_DEV_EDMA_TPCC_CLK>;
			clock-names = "fck";
		};

		edma1_tptc0: tptc@027b0000 {
			compatible = "ti,edma3-tptc";
			reg =	<0x027b0000 0x400>;
			ti,sci-id = <K2G_DEV_EDMA1>;
			power-domains = <&k2g_pds>;
			clocks = <&k2g_clks K2G_DEV_EDMA1 K2G_DEV_EDMA_TPTC_CLK>;
			clock-names = "fck";
		};

		edma1_tptc1: tptc@027b8000 {
			compatible = "ti,edma3-tptc";
			reg =	<0x027b8000 0x400>;
			ti,sci-id = <K2G_DEV_EDMA1>;
			power-domains = <&k2g_pds>;
			clocks = <&k2g_clks K2G_DEV_EDMA1 K2G_DEV_EDMA_TPTC_CLK>;
			clock-names = "fck";
		};

		mdio: mdio@4200f00 {
			compatible = "ti,keystone_mdio", "ti,davinci_mdio";
			#address-cells = <1>;
			#size-cells = <0>;
			power-domains = <&k2g_pds>;
			ti,sci-id = <K2G_DEV_NSS0>;
			clocks = <&k2g_clks K2G_DEV_NSS0 K2G_DEV_NSS_ESW_CLK>;
			clock-names = "fck";
			reg = <0x04200f00 0x100>;
			status = "disabled";
			bus_freq = <2500000>;
		};

		#include "keystone-k2g-netcp.dtsi"

		qspi: qspi@2940000 {
			compatible = "ti,k2g-qspi", "cdns,qspi-nor";
			#address-cells = <1>;
			#size-cells = <0>;
			reg = <0x02940000 0x1000>,
			      <0x24000000 0x4000000>;
			interrupts = <GIC_SPI 198 IRQ_TYPE_EDGE_RISING>;
			cdns,fifo-depth = <256>;
			cdns,fifo-width = <4>;
			cdns,trigger-address = <0x24000000>;
			ti,sci-id = <K2G_DEV_QSPI0>;
			power-domains = <&k2g_pds K2G_DEV_QSPI0>;
			clocks = <&k2g_clks K2G_DEV_QSPI0
					K2G_DEV_QSPI_QSPI_CLK>,
				 <&k2g_clks K2G_DEV_QSPI0
					K2G_DEV_QSPI_DATA_BUS_CLK>,
				 <&k2g_clks K2G_DEV_QSPI0
					K2G_DEV_QSPI_CFG_BUS_CLK>,
				 <&k2g_clks K2G_DEV_QSPI0
					K2G_DEV_QSPI_QSPI_CLK_O>,
				 <&k2g_clks K2G_DEV_QSPI0
					K2G_DEV_QSPI_QSPI_CLK_I>;
			clock-names = "fck", "datack", "cfgck", "ock", "ick";
			status = "disabled";
		};

		ecap0: ecap@21d1800 {
			compatible = "ti,k2g-ecap", "ti,am3352-ecap";
			#pwm-cells = <3>;
			reg = <0x021d1800 0x60>;
			ti,sci-id = <K2G_DEV_ECAP0>;
			power-domains = <&k2g_pds K2G_DEV_ECAP0>;
			clocks = <&k2g_clks K2G_DEV_ECAP0 K2G_DEV_ECAP_VBUS_CLK>;
			clock-names = "fck";
			status = "disabled";
		};

		ecap1: ecap@21d1c00 {
			compatible = "ti,k2g-ecap", "ti,am3352-ecap";
			#pwm-cells = <3>;
			reg = <0x021d1c00 0x60>;
			ti,sci-id = <K2G_DEV_ECAP1>;
			power-domains = <&k2g_pds K2G_DEV_ECAP1>;
			clocks = <&k2g_clks K2G_DEV_ECAP1 K2G_DEV_ECAP_VBUS_CLK>;
			clock-names = "fck";
			status = "disabled";
		};

		pcie0_phy: phy@2320000 {
			#phy-cells = <0>;
			compatible = "ti,keystone-serdes-pcie";
			reg = <0x02320000 0x4000>;
			link-rate-kbps = <5000000>;
			num-lanes = <1>;
			status = "disabled";

			power-domains = <&k2g_pds>;
			ti,sci-id = <K2G_DEV_PCIE0>;
			clocks = <&k2g_clks
					K2G_DEV_PCIE0 K2G_DEV_PCIE_VBUS_CLK>;
			clock-names = "fck";
		};

		pcie0: pcie@21800000 {
			compatible = "ti,keystone-pcie", "snps,dw-pcie";
			power-domains = <&k2g_pds>;
			ti,sci-id = <K2G_DEV_PCIE0>;
			clocks = <&k2g_clks
					K2G_DEV_PCIE0 K2G_DEV_PCIE_VBUS_CLK>;
			clock-names = "pcie";
			#address-cells = <3>;
			#size-cells = <2>;
			reg =  <0x21801000 0x2000>, <0x21800000 0x1000>,
				<0x02620128 4>;
			ranges = <0x81000000 0 0 0x23250000 0 0x4000
				  0x82000000 0 0x70000000 0x70000000
				    0 0x10000000>;

			status = "disabled";
			device_type = "pci";
			num-lanes = <1>;
			dma-coherent;

			/* error interrupt */
			interrupts = <GIC_SPI 60 IRQ_TYPE_EDGE_RISING>;
			#interrupt-cells = <1>;
			interrupt-map-mask = <0 0 0 7>;
			interrupt-map = <0 0 0 1 &pcie_intc0 0>, /* INT A */
					<0 0 0 2 &pcie_intc0 1>, /* INT B */
					<0 0 0 3 &pcie_intc0 2>, /* INT C */
					<0 0 0 4 &pcie_intc0 3>; /* INT D */

			pcie_msi_intc0: msi-interrupt-controller {
				interrupt-controller;
				#interrupt-cells = <1>;
				interrupt-parent = <&gic>;
				interrupts = <GIC_SPI 52 IRQ_TYPE_EDGE_RISING>,
					<GIC_SPI 53 IRQ_TYPE_EDGE_RISING>,
					<GIC_SPI 54 IRQ_TYPE_EDGE_RISING>,
					<GIC_SPI 55 IRQ_TYPE_EDGE_RISING>,
					<GIC_SPI 56 IRQ_TYPE_EDGE_RISING>,
					<GIC_SPI 57 IRQ_TYPE_EDGE_RISING>,
					<GIC_SPI 58 IRQ_TYPE_EDGE_RISING>,
					<GIC_SPI 59 IRQ_TYPE_EDGE_RISING>;
			};

			pcie_intc0: legacy-interrupt-controller {
				interrupt-controller;
				#interrupt-cells = <1>;
				interrupt-parent = <&gic>;
				interrupts = <GIC_SPI 48 IRQ_TYPE_EDGE_RISING>,
					<GIC_SPI 49 IRQ_TYPE_EDGE_RISING>,
					<GIC_SPI 50 IRQ_TYPE_EDGE_RISING>,
					<GIC_SPI 51 IRQ_TYPE_EDGE_RISING>;
			};
		};

		i2c0: i2c@2530000 {
			compatible = "ti,keystone-i2c";
			reg = <0x02530000 0x400>;
			clock-frequency = <100000>;
			interrupts = <GIC_SPI 88 IRQ_TYPE_EDGE_RISING>;
			#address-cells = <1>;
			#size-cells = <0>;
			status = "disabled";
			ti,sci-id = <K2G_DEV_I2C0>;
			power-domains = <&k2g_pds>;
			clocks = <&k2g_clks K2G_DEV_I2C0 K2G_DEV_I2C_VBUS_CLK>;
			clock-names = "fck";
		};

		i2c1: i2c@2530400 {
			compatible = "ti,keystone-i2c";
			reg = <0x02530400 0x400>;
			clock-frequency = <100000>;
			interrupts = <GIC_SPI 89 IRQ_TYPE_EDGE_RISING>;
			#address-cells = <1>;
			#size-cells = <0>;
			status = "disabled";
			ti,sci-id = <K2G_DEV_I2C1>;
			power-domains = <&k2g_pds>;
			clocks = <&k2g_clks K2G_DEV_I2C1 K2G_DEV_I2C_VBUS_CLK>;
			clock-names = "fck";
		};

		i2c2: i2c@2530800 {
			compatible = "ti,keystone-i2c";
			reg = <0x02530800 0x400>;
			clock-frequency = <100000>;
			interrupts = <GIC_SPI 90 IRQ_TYPE_EDGE_RISING>;
			#address-cells = <1>;
			#size-cells = <0>;
			status = "disabled";
			ti,sci-id = <K2G_DEV_I2C2>;
			power-domains = <&k2g_pds>;
			clocks = <&k2g_clks K2G_DEV_I2C2 K2G_DEV_I2C_VBUS_CLK>;
			clock-names = "fck";
		};

		mcasp0: mcasp@02340000 {
			compatible = "ti,am33xx-mcasp-audio";
			reg = <0x02340000 0x2000>,
			      <0x21804000 0x1000>;
			reg-names = "mpu","dat";
			interrupts = <GIC_SPI 80 IRQ_TYPE_LEVEL_HIGH>,
				     <GIC_SPI 81 IRQ_TYPE_LEVEL_HIGH>;
			interrupt-names = "tx", "rx";
			dmas = <&edma0 24 1>, <&edma0 25 1>;
			dma-names = "tx", "rx";
			status = "disabled";
			ti,sci-id = <K2G_DEV_MCASP0>;
			power-domains = <&k2g_pds>;
			clocks = <&k2g_clks K2G_DEV_MCASP0 K2G_DEV_MCASP_VBUS_CLK>;
			clock-names = "fck";
		};

		mcasp1: mcasp@02342000 {
			compatible = "ti,am33xx-mcasp-audio";
			reg = <0x02342000 0x2000>,
			      <0x21804400 0x1000>;
			reg-names = "mpu","dat";
			interrupts = <GIC_SPI 82 IRQ_TYPE_LEVEL_HIGH>,
				     <GIC_SPI 83 IRQ_TYPE_LEVEL_HIGH>;
			interrupt-names = "tx", "rx";
			dmas = <&edma1 48 1>, <&edma1 49 1>;
			dma-names = "tx", "rx";
			status = "disabled";
			ti,sci-id = <K2G_DEV_MCASP1>;
			power-domains = <&k2g_pds>;
			clocks = <&k2g_clks K2G_DEV_MCASP1 K2G_DEV_MCASP_VBUS_CLK>;
			clock-names = "fck";
		};

		mcasp2: mcasp@02344000 {
			compatible = "ti,am33xx-mcasp-audio";
			reg = <0x02344000 0x2000>,
			      <0x21804800 0x1000>;
			reg-names = "mpu","dat";
			interrupts = <GIC_SPI 84 IRQ_TYPE_LEVEL_HIGH>,
				     <GIC_SPI 85 IRQ_TYPE_LEVEL_HIGH>;
			interrupt-names = "tx", "rx";
			dmas = <&edma1 50 1>, <&edma1 51 1>;
			dma-names = "tx", "rx";
			status = "disabled";
			ti,sci-id = <K2G_DEV_MCASP2>;
			power-domains = <&k2g_pds>;
			clocks = <&k2g_clks K2G_DEV_MCASP2 K2G_DEV_MCASP_VBUS_CLK>;
			clock-names = "fck";
=======
		pruss_soc_bus0: pruss_soc_bus@20aa6000 {
			compatible = "ti,k2g-pruss-soc-bus";
			reg = <0x20aa6000 0x2000>;
			power-domains = <&k2g_pds>;
			ti,sci-id = <K2G_DEV_ICSS0>;
			#address-cells = <1>;
			#size-cells = <1>;
			ranges;
			dma-ranges;
			dma-coherent;

			pruss0: pruss@20a80000 {
				compatible = "ti,k2g-pruss";
				reg = <0x20a80000 0x2000>,
				      <0x20a82000 0x2000>,
				      <0x20a90000 0x10000>,
				      <0x20aa6000 0x2000>,
				      <0x20aae000 0x31c>,
				      <0x20ab2000 0x70>;
				reg-names = "dram0", "dram1", "shrdram2", "cfg",
					    "iep", "mii_rt";
				#address-cells = <1>;
				#size-cells = <1>;
				ranges;
				dma-ranges;
				dma-coherent;

				pruss0_intc: intc@20aa0000 {
					compatible = "ti,k2g-pruss-intc";
					reg = <0x20aa0000 0x2000>;
					reg-names = "intc";
					interrupts =
					    <GIC_SPI 224 IRQ_TYPE_EDGE_RISING>,
					    <GIC_SPI 225 IRQ_TYPE_EDGE_RISING>,
					    <GIC_SPI 226 IRQ_TYPE_EDGE_RISING>,
					    <GIC_SPI 227 IRQ_TYPE_EDGE_RISING>,
					    <GIC_SPI 228 IRQ_TYPE_EDGE_RISING>,
					    <GIC_SPI 230 IRQ_TYPE_EDGE_RISING>,
					    <GIC_SPI 231 IRQ_TYPE_EDGE_RISING>;
					interrupt-names = "host2", "host3",
							  "host4", "host5",
							  "host6", "host8",
							  "host9";
					interrupt-controller;
					#interrupt-cells = <1>;
				};

				pru0_0: pru@20ab4000 {
					compatible = "ti,k2g-pru";
					reg = <0x20ab4000 0x3000>,
					      <0x20aa2000 0x400>,
					      <0x20aa2400 0x100>;
					reg-names = "iram", "control", "debug";
					interrupt-parent = <&pruss0_intc>;
					interrupts = <16>, <17>;
					interrupt-names = "vring", "kick";
					label = "pru0";
				};

				pru0_1: pru@20ab8000 {
					compatible = "ti,k2g-pru";
					reg = <0x20ab8000 0x3000>,
					      <0x20aa4000 0x400>,
					      <0x20aa4400 0x100>;
					reg-names = "iram", "control", "debug";
					interrupt-parent = <&pruss0_intc>;
					interrupts = <18>, <19>;
					interrupt-names = "vring", "kick";
					label = "pru1";
				};

				pruss0_mdio: mdio@20ab2400 {
					compatible = "ti,davinci_mdio";
					reg = <0x20ab2400 0x90>;
					clocks = <&k2g_clks K2G_DEV_ICSS0 K2G_DEV_ICSS_CORE_CLK>;
					clock-names = "fck";
					#address-cells = <1>;
					#size-cells = <0>;
					bus_freq = <2500000>;
					status = "disabled";
				};
			};
		};

		pruss_soc_bus1: pruss_soc_bus@20ae6000 {
			compatible = "ti,k2g-pruss-soc-bus";
			reg = <0x20ae6000 0x2000>;
			power-domains = <&k2g_pds>;
			ti,sci-id = <K2G_DEV_ICSS1>;
			#address-cells = <1>;
			#size-cells = <1>;
			ranges;
			dma-ranges;
			dma-coherent;

			pruss1: pruss@20ac0000 {
				compatible = "ti,k2g-pruss";
				reg = <0x20ac0000 0x2000>,
				      <0x20ac2000 0x2000>,
				      <0x20ad0000 0x10000>,
				      <0x20ae6000 0x2000>,
				      <0x20aee000 0x31c>,
				      <0x20af2000 0x70>;
				reg-names = "dram0", "dram1", "shrdram2", "cfg",
					    "iep", "mii_rt";
				#address-cells = <1>;
				#size-cells = <1>;
				ranges;
				dma-ranges;
				dma-coherent;

				pruss1_intc: intc@20ae0000 {
					compatible = "ti,k2g-pruss-intc";
					reg = <0x20ae0000 0x2000>;
					reg-names = "intc";
					interrupts =
					    <GIC_SPI 232 IRQ_TYPE_EDGE_RISING>,
					    <GIC_SPI 233 IRQ_TYPE_EDGE_RISING>,
					    <GIC_SPI 234 IRQ_TYPE_EDGE_RISING>,
					    <GIC_SPI 235 IRQ_TYPE_EDGE_RISING>,
					    <GIC_SPI 236 IRQ_TYPE_EDGE_RISING>,
					    <GIC_SPI 238 IRQ_TYPE_EDGE_RISING>,
					    <GIC_SPI 239 IRQ_TYPE_EDGE_RISING>;
					interrupt-names = "host2", "host3",
							  "host4", "host5",
							  "host6", "host8",
							  "host9";
					interrupt-controller;
					#interrupt-cells = <1>;
				};

				pru1_0: pru@20af4000 {
					compatible = "ti,k2g-pru";
						reg = <0x20af4000 0x3000>,
						      <0x20ae2000 0x400>,
						      <0x20ae2400 0x100>;
					reg-names = "iram", "control", "debug";
					interrupt-parent = <&pruss1_intc>;
					interrupts = <16>, <17>;
					interrupt-names = "vring", "kick";
					label = "pru0";
				};

				pru1_1: pru@20af8000 {
					compatible = "ti,k2g-pru";
					reg = <0x20af8000 0x3000>,
					      <0x20ae4000 0x400>,
					      <0x20ae4400 0x100>;
					reg-names = "iram", "control", "debug";
					interrupt-parent = <&pruss1_intc>;
					interrupts = <18>, <19>;
					interrupt-names = "vring", "kick";
					label = "pru1";
				};

				pruss1_mdio: mdio@20af2400 {
					compatible = "ti,davinci_mdio";
					reg = <0x20af2400 0x90>;
					clocks = <&k2g_clks K2G_DEV_ICSS1 K2G_DEV_ICSS_CORE_CLK>;
					clock-names = "fck";
					#address-cells = <1>;
					#size-cells = <0>;
					bus_freq = <2500000>;
					status = "disabled";
				};
			};
>>>>>>> 3aaceb6b
		};
	};
};<|MERGE_RESOLUTION|>--- conflicted
+++ resolved
@@ -385,7 +385,6 @@
 			status = "disabled";
 		};
 
-<<<<<<< HEAD
 		mmc0: mmc@23000000 {
 			compatible = "ti,omap4-hsmmc";
 			reg = <0x23000000 0x400>;
@@ -757,7 +756,8 @@
 			power-domains = <&k2g_pds>;
 			clocks = <&k2g_clks K2G_DEV_MCASP2 K2G_DEV_MCASP_VBUS_CLK>;
 			clock-names = "fck";
-=======
+		};
+
 		pruss_soc_bus0: pruss_soc_bus@20aa6000 {
 			compatible = "ti,k2g-pruss-soc-bus";
 			reg = <0x20aa6000 0x2000>;
@@ -924,7 +924,6 @@
 					status = "disabled";
 				};
 			};
->>>>>>> 3aaceb6b
 		};
 	};
 };