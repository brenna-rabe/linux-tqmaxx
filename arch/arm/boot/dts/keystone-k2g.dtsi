--- conflicted
+++ resolved
@@ -237,7 +237,13 @@
 			};
 		};
 
-<<<<<<< HEAD
+		ddr3edac: edac@21010000 {
+			compatible = "ti,keystone-ddr3-mc-edac";
+			reg = <0x21010000 0x200>;
+			interrupts = <GIC_SPI 123 IRQ_TYPE_EDGE_RISING>;
+			status = "disabled";
+		};
+
 		mmc0: mmc@23000000 {
 			compatible = "ti,omap4-hsmmc";
 			reg = <0x23000000 0x400>;
@@ -529,13 +535,6 @@
 			power-domains = <&k2g_pds>;
 			clocks = <&k2g_clks K2G_DEV_I2C2 K2G_DEV_I2C_VBUS_CLK>;
 			clock-names = "fck";
-=======
-		ddr3edac: edac@21010000 {
-			compatible = "ti,keystone-ddr3-mc-edac";
-			reg = <0x21010000 0x200>;
-			interrupts = <GIC_SPI 123 IRQ_TYPE_EDGE_RISING>;
-			status = "disabled";
->>>>>>> 607b7e23
 		};
 	};
 };