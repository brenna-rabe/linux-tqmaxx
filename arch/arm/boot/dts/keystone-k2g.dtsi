/*
 * Device Tree Source for K2G SOC
 *
 * Copyright (C) 2016 Texas Instruments Incorporated - http://www.ti.com/
 *
 * This program is free software; you can redistribute it and/or modify
 * it under the terms of the GNU General Public License version 2 as
 * published by the Free Software Foundation.
 *
 * This program is distributed "as is" WITHOUT ANY WARRANTY of any
 * kind, whether express or implied; without even the implied warranty
 * of MERCHANTABILITY or FITNESS FOR A PARTICULAR PURPOSE.  See the
 * GNU General Public License for more details.
 */

#include <dt-bindings/interrupt-controller/arm-gic.h>
#include <dt-bindings/pinctrl/keystone.h>
#include <dt-bindings/genpd/k2g.h>
#include <dt-bindings/clock/k2g.h>
#include <dt-bindings/gpio/gpio.h>
#include <dt-bindings/reset/k2g.h>
#include "skeleton.dtsi"

/ {
	compatible = "ti,k2g","ti,keystone";
	model = "Texas Instruments K2G SoC";
	#address-cells = <2>;
	#size-cells = <2>;
	interrupt-parent = <&gic>;

	aliases {
		serial0 = &uart0;
<<<<<<< HEAD
		i2c0 = &i2c0;
		i2c1 = &i2c1;
		i2c2 = &i2c2;
=======
		rproc0 = &dsp0;
>>>>>>> 629da405
	};

	cpus {
		#address-cells = <1>;
		#size-cells = <0>;

		cpu@0 {
			compatible = "arm,cortex-a15";
			device_type = "cpu";
			reg = <0>;
		};
	};

	gic: interrupt-controller@02561000 {
		compatible = "arm,cortex-a15-gic";
		#interrupt-cells = <3>;
		interrupt-controller;
		reg = <0x0 0x02561000 0x0 0x1000>,
		      <0x0 0x02562000 0x0 0x2000>,
		      <0x0 0x02564000 0x0 0x1000>,
		      <0x0 0x02566000 0x0 0x2000>;
		interrupts = <GIC_PPI 9 (GIC_CPU_MASK_SIMPLE(4) |
				IRQ_TYPE_LEVEL_HIGH)>;
	};

	timer {
		compatible = "arm,armv7-timer";
		interrupts =
			<GIC_PPI 13
				(GIC_CPU_MASK_SIMPLE(4) | IRQ_TYPE_LEVEL_LOW)>,
			<GIC_PPI 14
				(GIC_CPU_MASK_SIMPLE(4) | IRQ_TYPE_LEVEL_LOW)>,
			<GIC_PPI 11
				(GIC_CPU_MASK_SIMPLE(4) | IRQ_TYPE_LEVEL_LOW)>,
			<GIC_PPI 10
				(GIC_CPU_MASK_SIMPLE(4) | IRQ_TYPE_LEVEL_LOW)>;
	};

	pmu {
		compatible = "arm,cortex-a15-pmu";
		interrupts = <GIC_SPI 4 IRQ_TYPE_EDGE_RISING>;
	};

	soc {
		#address-cells = <1>;
		#size-cells = <1>;
		compatible = "ti,keystone","simple-bus";
		ranges = <0x0 0x0 0x0 0xc0000000>;
		dma-ranges = <0x80000000 0x8 0x00000000 0x80000000>;

		msm_ram: msmram@0c000000 {
			compatible = "mmio-sram";
			reg = <0x0c000000 0x100000>;
			ranges = <0x0 0x0c000000 0x100000>;
			#address-cells = <1>;
			#size-cells = <1>;

			sram-mpm@0 {
				compatible = "ti,keystone-dsp-msm-ram";
				reg = <0x0 0x80000>;
			};

			sram-bm@f7000 {
				reg = <0x000f7000 0x8000>;
			};
		};

		k2g_pinctrl: pinmux@02621000 {
			compatible = "pinctrl-single";
			reg = <0x02621000 0x410>;
			pinctrl-single,register-width = <32>;
			pinctrl-single,function-mask = <0x001b0007>;
		};

		devctrl: device-state-control@02620000 {
			compatible = "ti,keystone-devctrl", "syscon";
			reg = <0x02620000 0x1000>;
		};

		uart0: serial@02530c00 {
			compatible = "ti,da830-uart", "ns16550a";
			current-speed = <115200>;
			reg-shift = <2>;
			reg-io-width = <4>;
			reg = <0x02530c00 0x100>;
			interrupts = <GIC_SPI 164 IRQ_TYPE_EDGE_RISING>;
			clock-frequency = <200000000>;
			status = "disabled";
		};

		usb0_phy: usb-phy@0 {
			compatible = "usb-nop-xceiv";
			status = "disabled";
		};

		keystone_usb0: keystone-dwc3@2680000 {
			compatible = "ti,keystone-dwc3";
			#address-cells = <1>;
			#size-cells = <1>;
			reg = <0x2680000 0x10000>;
			interrupts = <GIC_SPI 128 IRQ_TYPE_EDGE_RISING>;
			ranges;
			dma-coherent;
			dma-ranges;
			status = "disabled";
			ti,sci-id = <K2G_DEV_USB0>;
			power-domains = <&k2g_pds>;
			clocks = <&k2g_clks K2G_DEV_USB0 K2G_DEV_USB_BUS_CLK>;
			clock-names = "usb";

			usb0: usb@2690000 {
				compatible = "snps,dwc3";
				reg = <0x2690000 0x10000>;
				interrupts = <GIC_SPI 128 IRQ_TYPE_EDGE_RISING>;
				maximum-speed = "high-speed";
				dr_mode = "otg";
				usb-phy = <&usb0_phy>;
				status = "disabled";
			};
		};

		usb1_phy: usb-phy@1 {
			compatible = "usb-nop-xceiv";
			status = "disabled";
		};

		keystone_usb1: keystone-dwc3@2580000 {
			compatible = "ti,keystone-dwc3";
			#address-cells = <1>;
			#size-cells = <1>;
			reg = <0x2580000 0x10000>;
			interrupts = <GIC_SPI 144 IRQ_TYPE_EDGE_RISING>;
			ranges;
			dma-coherent;
			dma-ranges;
			status = "disabled";
			ti,sci-id = <K2G_DEV_USB1>;
			power-domains = <&k2g_pds>;
			clocks = <&k2g_clks K2G_DEV_USB1 K2G_DEV_USB_BUS_CLK>;
			clock-names = "usb";

			usb1: usb@2590000 {
				compatible = "snps,dwc3";
				reg = <0x2590000 0x10000>;
				interrupts = <GIC_SPI 144 IRQ_TYPE_EDGE_RISING>;
				maximum-speed = "high-speed";
				dr_mode = "otg";
				usb-phy = <&usb1_phy>;
				status = "disabled";
			};

		};

		dcan0: can@0260B200 {
			compatible = "ti,am4372-d_can", "ti,am3352-d_can";
			reg = <0x0260B200 0x200>;
			interrupts = <GIC_SPI 190 IRQ_TYPE_EDGE_RISING>;
			status = "disabled";
			ti,sci-id = <K2G_DEV_DCAN0>;
			power-domains = <&k2g_pds>;
			clocks = <&k2g_clks K2G_DEV_DCAN0 K2G_DEV_DCAN_CAN_CLK>;
			clock-names = "fck";
		};

		dcan1: can@0260B400 {
			compatible = "ti,am4372-d_can", "ti,am3352-d_can";
			reg = <0x0260B400 0x200>;
			interrupts = <GIC_SPI 193 IRQ_TYPE_EDGE_RISING>;
			status = "disabled";
			ti,sci-id = <K2G_DEV_DCAN1>;
			power-domains = <&k2g_pds>;
			clocks = <&k2g_clks K2G_DEV_DCAN1 K2G_DEV_DCAN_CAN_CLK>;
			clock-names = "fck";
		};

		gpmc: gpmc@21818000 {
			compatible = "ti,am3352-gpmc";
			#address-cells = <2>;
			#size-cells = <1>;
			reg = <0x21818000 0x400>;
			interrupts = <GIC_SPI 196 IRQ_TYPE_EDGE_RISING>;
			gpmc,num-cs = <4>;
			gpmc,num-waitpins = <2>;
			status = "disabled";
			dmas = <&edma1 31 0>;
			dma-names = "rxtx";
			ti,sci-id = <K2G_DEV_GPMC0>;
			power-domains = <&k2g_pds>;
			clocks = <&k2g_clks K2G_DEV_GPMC0 K2G_DEV_GPMC_GPMC_FCLK>;
			clock-names = "fck";
		 };

		elm: elm@021c8000 {
			compatible = "ti,am3352-elm";
			reg = <0x021c8000 0x2000>;
			interrupts = <GIC_SPI 197 IRQ_TYPE_EDGE_RISING>;
			status = "disabled";
			ti,sci-id = <K2G_DEV_ELM0>;
			power-domains = <&k2g_pds>;
			clocks = <&k2g_clks K2G_DEV_ELM0 K2G_DEV_ELM_CLK>;
			clock-names = "fck";
		 };

		kirq0: keystone_irq@026202a0 {
			compatible = "ti,keystone-irq";
			interrupts = <GIC_SPI 1 IRQ_TYPE_EDGE_RISING>;
			interrupt-controller;
			#interrupt-cells = <1>;
			ti,syscon-dev = <&devctrl 0x2a0>;
		};

		dspgpio0: keystone_dsp_gpio@02620240 {
			compatible = "ti,keystone-dsp-gpio";
			gpio-controller;
			#gpio-cells = <2>;
			gpio,syscon-dev = <&devctrl 0x240>;
		};

		prussgpio0: keystone_pruss_gpio0 {
			compatible = "ti,keystone-dsp-gpio";
			gpio-controller;
			#gpio-cells = <2>;
			gpio,syscon-dev = <&devctrl 0x26c>;
		};

		prussgpio1: keystone_pruss_gpio1 {
			compatible = "ti,keystone-dsp-gpio";
			gpio-controller;
			#gpio-cells = <2>;
			gpio,syscon-dev = <&devctrl 0x270>;
		};

		prussgpio2: keystone_pruss_gpio2 {
			compatible = "ti,keystone-dsp-gpio";
			gpio-controller;
			#gpio-cells = <2>;
			gpio,syscon-dev = <&devctrl 0x274>;
		};

		prussgpio3: keystone_pruss_gpio3 {
			compatible = "ti,keystone-dsp-gpio";
			gpio-controller;
			#gpio-cells = <2>;
			gpio,syscon-dev = <&devctrl 0x278>;
		};

		clock_event: timer@2210000 {
			compatible = "ti,keystone-timer";
			reg = <0x02210000 0x50>;
			interrupts = <GIC_SPI 19 IRQ_TYPE_LEVEL_HIGH
					GIC_SPI 18 IRQ_TYPE_LEVEL_LOW>;
			clocks = <&k2g_clks K2G_DEV_TIMER64_1
					K2G_DEV_TIMER64_VBUS_CLK>;
		};

		gpio0: gpio@2603000 {
			compatible = "ti,k2g-gpio";
			reg = <0x02603000 0x100>;
			gpio-controller;
			#gpio-cells = <2>;
			interrupts = <GIC_SPI 432 IRQ_TYPE_EDGE_RISING>,
					<GIC_SPI 433 IRQ_TYPE_EDGE_RISING>,
					<GIC_SPI 434 IRQ_TYPE_EDGE_RISING>,
					<GIC_SPI 435 IRQ_TYPE_EDGE_RISING>,
					<GIC_SPI 436 IRQ_TYPE_EDGE_RISING>,
					<GIC_SPI 437 IRQ_TYPE_EDGE_RISING>,
					<GIC_SPI 438 IRQ_TYPE_EDGE_RISING>,
					<GIC_SPI 439 IRQ_TYPE_EDGE_RISING>,
					<GIC_SPI 440 IRQ_TYPE_EDGE_RISING>;
			interrupt-controller;
			#interrupt-cells = <2>;
			ti,ngpio = <144>;
			ti,davinci-gpio-unbanked = <0>;
			power-domains = <&k2g_pds>;
			ti,sci-id = <K2G_DEV_GPIO0>;
			clocks = <&k2g_clks K2G_DEV_GPIO0
					K2G_DEV_GPIO_VBUS_CLK>;
			clock-names = "fck";
		};

		gpio1: gpio@260a000 {
			compatible = "ti,k2g-gpio";
			reg = <0x0260a000 0x100>;
			gpio-controller;
			#gpio-cells = <2>;
			interrupts = <GIC_SPI 442 IRQ_TYPE_EDGE_RISING>,
					<GIC_SPI 443 IRQ_TYPE_EDGE_RISING>,
					<GIC_SPI 444 IRQ_TYPE_EDGE_RISING>,
					<GIC_SPI 445 IRQ_TYPE_EDGE_RISING>,
					<GIC_SPI 446 IRQ_TYPE_EDGE_RISING>;
			interrupt-controller;
			#interrupt-cells = <2>;
			ti,ngpio = <68>;
			ti,davinci-gpio-unbanked = <0>;
			power-domains = <&k2g_pds>;
			ti,sci-id = <K2G_DEV_GPIO1>;
			clocks = <&k2g_clks K2G_DEV_GPIO1
					K2G_DEV_GPIO_VBUS_CLK>;
			clock-names = "fck";
		};

		wdt: wdt@02250000 {
			compatible = "ti,keystone-wdt", "ti,davinci-wdt";
			reg = <0x02250000 0x80>;
			power-domains = <&k2g_pds>;
			ti,sci-id = <K2G_DEV_TIMER64_5>;
			clocks = <&k2g_clks K2G_DEV_TIMER64_5 0>;
		};

		msgmgr: msgmgr@02a00000 {
			compatible = "ti,k2g-message-manager";
			#mbox-cells = <2>;
			reg-names = "queue_proxy_region",
				    "queue_state_debug_region";
			reg = <0x02a00000 0x400000>, <0x028c3400 0x400>;
			interrupt-names = "rx_005",
					  "rx_057";
			interrupts = <GIC_SPI 324 IRQ_TYPE_LEVEL_HIGH>,
				     <GIC_SPI 327 IRQ_TYPE_LEVEL_HIGH>;
		};

		pmmc: pmmc {
			compatible = "ti,k2g-sci";
			/*
			 * In case of rare platforms that does not use k2g as
			 * system master, use /delete-property/
			 */
			ti,system-reboot-controller;
			mbox-names = "rx", "tx";
			mboxes= <&msgmgr 5 2>,
				<&msgmgr 0 0>;
			reg-names = "debug_messages";
			reg = <0x02921c00 0x400>;

			k2g_clks: k2g_clks {
				compatible = "ti,k2g-sci-clk";
				#clock-cells = <2>;
			};

			k2g_pds: k2g_pds {
				compatible = "ti,sci-pm-domain";
				#power-domain-cells = <0>;
			};

			k2g_reset: k2g_reset {
				compatible = "ti,sci-reset";
				#reset-cells = <2>;
			};
		};

		ddr3edac: edac@21010000 {
			compatible = "ti,keystone-ddr3-mc-edac";
			reg = <0x21010000 0x200>;
			interrupts = <GIC_SPI 123 IRQ_TYPE_EDGE_RISING>;
			status = "disabled";
		};

<<<<<<< HEAD
		mmc0: mmc@23000000 {
			compatible = "ti,omap4-hsmmc";
			reg = <0x23000000 0x400>;
			interrupts = <GIC_SPI 96 IRQ_TYPE_EDGE_RISING>;
			dmas = <&edma1 24 0>, <&edma1 25 0>;
			dma-names = "tx", "rx";
			bus-width = <4>;
			ti,needs-special-reset;
			no-1-8-v;
			max-frequency = <96000000>;
			status = "disabled";
			ti,sci-id = <K2G_DEV_MMCHS0>;
			power-domains = <&k2g_pds>;
			clocks = <&k2g_clks K2G_DEV_MMCHS0 K2G_DEV_MMCHS_CLK_ADPI>,
				  <&k2g_clks K2G_DEV_MMCHS0 K2G_DEV_MMCHS_CLK32K>;
			clock-names = "fck", "mmchsdb_fck";
		};

		mmc1: mmc@23100000 {
			compatible = "ti,omap4-hsmmc";
			reg = <0x23100000 0x400>;
			interrupts = <GIC_SPI 97 IRQ_TYPE_EDGE_RISING>;
			dmas = <&edma1 26 0>, <&edma1 27 0>;
			dma-names = "tx", "rx";
			bus-width = <8>;
			ti,needs-special-reset;
			ti,non-removable;
			max-frequency = <96000000>;
			status = "disabled";
			ti,sci-id = <K2G_DEV_MMCHS1>;
			power-domains = <&k2g_pds>;
			clocks = <&k2g_clks K2G_DEV_MMCHS1 K2G_DEV_MMCHS_CLK_ADPI>,
				  <&k2g_clks K2G_DEV_MMCHS1 K2G_DEV_MMCHS_CLK32K>;
			clock-names = "fck", "mmchsdb_fck";
		};

		dss: dss@02540000 {
			compatible = "ti,k2g-dss","simple-bus";
			reg = <0x02540000 0x400>;
			clocks = <&k2g_clks K2G_DEV_DSS0 K2G_DEV_DSS_PI_DSS_OCP_CLK>;
			clock-names = "fck";
			power-domains = <&k2g_pds K2G_DEV_DSS0>;
			status = "disabled";
			#address-cells = <1>;
			#size-cells = <1>;
			ranges;
			ti,sci-id = <K2G_DEV_DSS0>;

			dispc@02550000 {
				compatible = "ti,k2g-dispc";
				reg = <0x02550000 0x1000>,
				      <0x02557000 0x1000>,
				      <0x0255a800 0x100>,
				      <0x0255ac00 0x100>;
				reg-names = "common", "vid1", "ovr1", "vp1";

				interrupts = <GIC_SPI 247 IRQ_TYPE_EDGE_RISING>;

				clocks = <&k2g_clks K2G_DEV_DSS0 K2G_DEV_DSS_PI_DSS_OCP_CLK>,
					<&k2g_clks K2G_DEV_DSS0 K2G_DEV_DSS_PI_DSS_VP_CLK>;
				clock-names = "fck", "vp";
			};
		};

		edma0: edma@02700000 {
			compatible = "ti,edma3-tpcc";
			reg =	<0x02700000 0x8000>;
			reg-names = "edma3_cc";
			interrupts = <GIC_SPI 200 IRQ_TYPE_EDGE_RISING>,
					<GIC_SPI 216 IRQ_TYPE_EDGE_RISING>,
					<GIC_SPI 217 IRQ_TYPE_EDGE_RISING>;
			interrupt-names = "edma3_ccint", "emda3_mperr",
					  "edma3_ccerrint";
			dma-requests = <64>;
			#dma-cells = <2>;

			ti,tptcs = <&edma0_tptc0 7>, <&edma0_tptc1 0>;

			ti,edma-memcpy-channels = <32 33 34 35>;

			ti,sci-id = <K2G_DEV_EDMA0>;
			power-domains = <&k2g_pds>;
			clocks = <&k2g_clks K2G_DEV_EDMA0 K2G_DEV_EDMA_TPCC_CLK>;
			clock-names = "fck";
		};

		edma0_tptc0: tptc@02760000 {
			compatible = "ti,edma3-tptc";
			reg =	<0x02760000 0x400>;
			ti,sci-id = <K2G_DEV_EDMA0>;
			power-domains = <&k2g_pds>;
			clocks = <&k2g_clks K2G_DEV_EDMA0 K2G_DEV_EDMA_TPTC_CLK>;
			clock-names = "fck";
		};

		edma0_tptc1: tptc@02768000 {
			compatible = "ti,edma3-tptc";
			reg =	<0x02768000 0x400>;
			ti,sci-id = <K2G_DEV_EDMA0>;
			power-domains = <&k2g_pds>;
			clocks = <&k2g_clks K2G_DEV_EDMA0 K2G_DEV_EDMA_TPTC_CLK>;
			clock-names = "fck";
		};

		edma1: edma@02728000 {
			compatible = "ti,edma3-tpcc";
			reg =	<0x02728000 0x8000>;
			reg-names = "edma3_cc";
			interrupts = <GIC_SPI 208 IRQ_TYPE_EDGE_RISING>,
					<GIC_SPI 219 IRQ_TYPE_EDGE_RISING>,
					<GIC_SPI 220 IRQ_TYPE_EDGE_RISING>;
			interrupt-names = "edma3_ccint", "emda3_mperr",
					  "edma3_ccerrint";
			dma-requests = <64>;
			#dma-cells = <2>;

			ti,tptcs = <&edma1_tptc0 7>, <&edma1_tptc1 0>;

			/*
			 * memcpy is disabled, can be enabled with:
			 * ti,edma-memcpy-channels = <12 13 14 15>;
			 * for example.
			 */

			ti,sci-id = <K2G_DEV_EDMA1>;
			power-domains = <&k2g_pds>;
			clocks = <&k2g_clks K2G_DEV_EDMA1 K2G_DEV_EDMA_TPCC_CLK>;
			clock-names = "fck";
		};

		edma1_tptc0: tptc@027b0000 {
			compatible = "ti,edma3-tptc";
			reg =	<0x027b0000 0x400>;
			ti,sci-id = <K2G_DEV_EDMA1>;
			power-domains = <&k2g_pds>;
			clocks = <&k2g_clks K2G_DEV_EDMA1 K2G_DEV_EDMA_TPTC_CLK>;
			clock-names = "fck";
		};

		edma1_tptc1: tptc@027b8000 {
			compatible = "ti,edma3-tptc";
			reg =	<0x027b8000 0x400>;
			ti,sci-id = <K2G_DEV_EDMA1>;
			power-domains = <&k2g_pds>;
			clocks = <&k2g_clks K2G_DEV_EDMA1 K2G_DEV_EDMA_TPTC_CLK>;
			clock-names = "fck";
		};

		mdio: mdio@4200f00 {
			compatible = "ti,keystone_mdio", "ti,davinci_mdio";
			#address-cells = <1>;
			#size-cells = <0>;
			power-domains = <&k2g_pds>;
			ti,sci-id = <K2G_DEV_NSS0>;
			clocks = <&k2g_clks K2G_DEV_NSS0 K2G_DEV_NSS_ESW_CLK>;
			clock-names = "fck";
			reg = <0x04200f00 0x100>;
			status = "disabled";
			bus_freq = <2500000>;
		};

		#include "keystone-k2g-netcp.dtsi"

		qspi: qspi@2940000 {
			compatible = "ti,k2g-qspi", "cdns,qspi-nor";
			#address-cells = <1>;
			#size-cells = <0>;
			reg = <0x02940000 0x1000>,
			      <0x24000000 0x4000000>;
			interrupts = <GIC_SPI 198 IRQ_TYPE_EDGE_RISING>;
			cdns,fifo-depth = <256>;
			cdns,fifo-width = <4>;
			cdns,trigger-address = <0x24000000>;
			ti,sci-id = <K2G_DEV_QSPI0>;
			power-domains = <&k2g_pds K2G_DEV_QSPI0>;
			clocks = <&k2g_clks K2G_DEV_QSPI0
					K2G_DEV_QSPI_QSPI_CLK>,
				 <&k2g_clks K2G_DEV_QSPI0
					K2G_DEV_QSPI_DATA_BUS_CLK>,
				 <&k2g_clks K2G_DEV_QSPI0
					K2G_DEV_QSPI_CFG_BUS_CLK>,
				 <&k2g_clks K2G_DEV_QSPI0
					K2G_DEV_QSPI_QSPI_CLK_O>,
				 <&k2g_clks K2G_DEV_QSPI0
					K2G_DEV_QSPI_QSPI_CLK_I>;
			clock-names = "fck", "datack", "cfgck", "ock", "ick";
			status = "disabled";
		};

		ecap0: ecap@21d1800 {
			compatible = "ti,k2g-ecap", "ti,am3352-ecap";
			#pwm-cells = <3>;
			reg = <0x021d1800 0x60>;
			ti,sci-id = <K2G_DEV_ECAP0>;
			power-domains = <&k2g_pds K2G_DEV_ECAP0>;
			clocks = <&k2g_clks K2G_DEV_ECAP0 K2G_DEV_ECAP_VBUS_CLK>;
			clock-names = "fck";
			status = "disabled";
		};

		ecap1: ecap@21d1c00 {
			compatible = "ti,k2g-ecap", "ti,am3352-ecap";
			#pwm-cells = <3>;
			reg = <0x021d1c00 0x60>;
			ti,sci-id = <K2G_DEV_ECAP1>;
			power-domains = <&k2g_pds K2G_DEV_ECAP1>;
			clocks = <&k2g_clks K2G_DEV_ECAP1 K2G_DEV_ECAP_VBUS_CLK>;
			clock-names = "fck";
			status = "disabled";
		};

		pcie0_phy: phy@2320000 {
			#phy-cells = <0>;
			compatible = "ti,keystone-serdes-pcie";
			reg = <0x02320000 0x4000>;
			link-rate-kbps = <5000000>;
			num-lanes = <1>;
			status = "disabled";

			power-domains = <&k2g_pds>;
			ti,sci-id = <K2G_DEV_PCIE0>;
			clocks = <&k2g_clks
					K2G_DEV_PCIE0 K2G_DEV_PCIE_VBUS_CLK>;
			clock-names = "fck";
		};

		pcie0: pcie@21800000 {
			compatible = "ti,keystone-pcie", "snps,dw-pcie";
			power-domains = <&k2g_pds>;
			ti,sci-id = <K2G_DEV_PCIE0>;
			clocks = <&k2g_clks
					K2G_DEV_PCIE0 K2G_DEV_PCIE_VBUS_CLK>;
			clock-names = "pcie";
			#address-cells = <3>;
			#size-cells = <2>;
			reg =  <0x21801000 0x2000>, <0x21800000 0x1000>,
				<0x02620128 4>;
			ranges = <0x81000000 0 0 0x23250000 0 0x4000
				  0x82000000 0 0x70000000 0x70000000
				    0 0x10000000>;

			status = "disabled";
			device_type = "pci";
			num-lanes = <1>;
			dma-coherent;

			/* error interrupt */
			interrupts = <GIC_SPI 60 IRQ_TYPE_EDGE_RISING>;
			#interrupt-cells = <1>;
			interrupt-map-mask = <0 0 0 7>;
			interrupt-map = <0 0 0 1 &pcie_intc0 0>, /* INT A */
					<0 0 0 2 &pcie_intc0 1>, /* INT B */
					<0 0 0 3 &pcie_intc0 2>, /* INT C */
					<0 0 0 4 &pcie_intc0 3>; /* INT D */

			pcie_msi_intc0: msi-interrupt-controller {
				interrupt-controller;
				#interrupt-cells = <1>;
				interrupt-parent = <&gic>;
				interrupts = <GIC_SPI 52 IRQ_TYPE_EDGE_RISING>,
					<GIC_SPI 53 IRQ_TYPE_EDGE_RISING>,
					<GIC_SPI 54 IRQ_TYPE_EDGE_RISING>,
					<GIC_SPI 55 IRQ_TYPE_EDGE_RISING>,
					<GIC_SPI 56 IRQ_TYPE_EDGE_RISING>,
					<GIC_SPI 57 IRQ_TYPE_EDGE_RISING>,
					<GIC_SPI 58 IRQ_TYPE_EDGE_RISING>,
					<GIC_SPI 59 IRQ_TYPE_EDGE_RISING>;
			};

			pcie_intc0: legacy-interrupt-controller {
				interrupt-controller;
				#interrupt-cells = <1>;
				interrupt-parent = <&gic>;
				interrupts = <GIC_SPI 48 IRQ_TYPE_EDGE_RISING>,
					<GIC_SPI 49 IRQ_TYPE_EDGE_RISING>,
					<GIC_SPI 50 IRQ_TYPE_EDGE_RISING>,
					<GIC_SPI 51 IRQ_TYPE_EDGE_RISING>;
			};
		};

		i2c0: i2c@2530000 {
			compatible = "ti,keystone-i2c";
			reg = <0x02530000 0x400>;
			clock-frequency = <100000>;
			interrupts = <GIC_SPI 88 IRQ_TYPE_EDGE_RISING>;
			#address-cells = <1>;
			#size-cells = <0>;
			status = "disabled";
			ti,sci-id = <K2G_DEV_I2C0>;
			power-domains = <&k2g_pds>;
			clocks = <&k2g_clks K2G_DEV_I2C0 K2G_DEV_I2C_VBUS_CLK>;
			clock-names = "fck";
		};

		i2c1: i2c@2530400 {
			compatible = "ti,keystone-i2c";
			reg = <0x02530400 0x400>;
			clock-frequency = <100000>;
			interrupts = <GIC_SPI 89 IRQ_TYPE_EDGE_RISING>;
			#address-cells = <1>;
			#size-cells = <0>;
			status = "disabled";
			ti,sci-id = <K2G_DEV_I2C1>;
			power-domains = <&k2g_pds>;
			clocks = <&k2g_clks K2G_DEV_I2C1 K2G_DEV_I2C_VBUS_CLK>;
			clock-names = "fck";
		};

		i2c2: i2c@2530800 {
			compatible = "ti,keystone-i2c";
			reg = <0x02530800 0x400>;
			clock-frequency = <100000>;
			interrupts = <GIC_SPI 90 IRQ_TYPE_EDGE_RISING>;
			#address-cells = <1>;
			#size-cells = <0>;
			status = "disabled";
			ti,sci-id = <K2G_DEV_I2C2>;
			power-domains = <&k2g_pds>;
			clocks = <&k2g_clks K2G_DEV_I2C2 K2G_DEV_I2C_VBUS_CLK>;
			clock-names = "fck";
		};

		mcasp0: mcasp@02340000 {
			compatible = "ti,am33xx-mcasp-audio";
			reg = <0x02340000 0x2000>,
			      <0x21804000 0x1000>;
			reg-names = "mpu","dat";
			interrupts = <GIC_SPI 80 IRQ_TYPE_LEVEL_HIGH>,
				     <GIC_SPI 81 IRQ_TYPE_LEVEL_HIGH>;
			interrupt-names = "tx", "rx";
			dmas = <&edma0 24 1>, <&edma0 25 1>;
			dma-names = "tx", "rx";
			status = "disabled";
			ti,sci-id = <K2G_DEV_MCASP0>;
			power-domains = <&k2g_pds>;
			clocks = <&k2g_clks K2G_DEV_MCASP0 K2G_DEV_MCASP_VBUS_CLK>;
			clock-names = "fck";
		};

		mcasp1: mcasp@02342000 {
			compatible = "ti,am33xx-mcasp-audio";
			reg = <0x02342000 0x2000>,
			      <0x21804400 0x1000>;
			reg-names = "mpu","dat";
			interrupts = <GIC_SPI 82 IRQ_TYPE_LEVEL_HIGH>,
				     <GIC_SPI 83 IRQ_TYPE_LEVEL_HIGH>;
			interrupt-names = "tx", "rx";
			dmas = <&edma1 48 1>, <&edma1 49 1>;
			dma-names = "tx", "rx";
			status = "disabled";
			ti,sci-id = <K2G_DEV_MCASP1>;
			power-domains = <&k2g_pds>;
			clocks = <&k2g_clks K2G_DEV_MCASP1 K2G_DEV_MCASP_VBUS_CLK>;
			clock-names = "fck";
		};

		mcasp2: mcasp@02344000 {
			compatible = "ti,am33xx-mcasp-audio";
			reg = <0x02344000 0x2000>,
			      <0x21804800 0x1000>;
			reg-names = "mpu","dat";
			interrupts = <GIC_SPI 84 IRQ_TYPE_LEVEL_HIGH>,
				     <GIC_SPI 85 IRQ_TYPE_LEVEL_HIGH>;
			interrupt-names = "tx", "rx";
			dmas = <&edma1 50 1>, <&edma1 51 1>;
			dma-names = "tx", "rx";
			status = "disabled";
			ti,sci-id = <K2G_DEV_MCASP2>;
			power-domains = <&k2g_pds>;
			clocks = <&k2g_clks K2G_DEV_MCASP2 K2G_DEV_MCASP_VBUS_CLK>;
			clock-names = "fck";
=======
		dsp0: dsp0 {
			compatible = "ti,k2g-dsp";
			reg = <0x10800000 0x00100000>,
			      <0x10e00000 0x00008000>,
			      <0x10f00000 0x00008000>;
			reg-names = "l2sram", "l1pram", "l1dram";
			label = "dsp0";
			power-domains = <&k2g_pds>;
			ti,sci-id = <K2G_DEV_CGEM0>;
			clocks = <&k2g_clks K2G_DEV_CGEM0 0>;
			ti,syscon-dev = <&devctrl 0x844>;
			resets = <&k2g_reset K2G_DEV_CGEM0 K2G_DEV_CGEM0_DSP0_RESET>;
			interrupt-parent = <&kirq0>;
			interrupts = <0 8>;
			interrupt-names = "vring", "exception";
			kick-gpio = <&dspgpio0 27 0>;
>>>>>>> 629da405
		};

		pruss_soc_bus0: pruss_soc_bus@20aa6000 {
			compatible = "ti,k2g-pruss-soc-bus";
			reg = <0x20aa6000 0x2000>;
			power-domains = <&k2g_pds>;
			ti,sci-id = <K2G_DEV_ICSS0>;
			#address-cells = <1>;
			#size-cells = <1>;
			ranges;
			dma-ranges;
			dma-coherent;

			pruss0: pruss@20a80000 {
				compatible = "ti,k2g-pruss";
				reg = <0x20a80000 0x2000>,
				      <0x20a82000 0x2000>,
				      <0x20a90000 0x10000>,
				      <0x20aa6000 0x2000>,
				      <0x20aae000 0x31c>,
				      <0x20ab2000 0x70>;
				reg-names = "dram0", "dram1", "shrdram2", "cfg",
					    "iep", "mii_rt";
				#address-cells = <1>;
				#size-cells = <1>;
				ranges;
				dma-ranges;
				dma-coherent;

				pruss0_intc: intc@20aa0000 {
					compatible = "ti,k2g-pruss-intc";
					reg = <0x20aa0000 0x2000>;
					reg-names = "intc";
					interrupts =
					    <GIC_SPI 224 IRQ_TYPE_EDGE_RISING>,
					    <GIC_SPI 225 IRQ_TYPE_EDGE_RISING>,
					    <GIC_SPI 226 IRQ_TYPE_EDGE_RISING>,
					    <GIC_SPI 227 IRQ_TYPE_EDGE_RISING>,
					    <GIC_SPI 228 IRQ_TYPE_EDGE_RISING>,
					    <GIC_SPI 230 IRQ_TYPE_EDGE_RISING>,
					    <GIC_SPI 231 IRQ_TYPE_EDGE_RISING>;
					interrupt-names = "host2", "host3",
							  "host4", "host5",
							  "host6", "host8",
							  "host9";
					interrupt-controller;
					#interrupt-cells = <1>;
				};

				pru0_0: pru@20ab4000 {
					compatible = "ti,k2g-pru";
					reg = <0x20ab4000 0x3000>,
					      <0x20aa2000 0x400>,
					      <0x20aa2400 0x100>;
					reg-names = "iram", "control", "debug";
					interrupt-parent = <&pruss0_intc>;
					interrupts = <16>, <17>;
					interrupt-names = "vring", "kick";
					label = "pru0";
				};

				pru0_1: pru@20ab8000 {
					compatible = "ti,k2g-pru";
					reg = <0x20ab8000 0x3000>,
					      <0x20aa4000 0x400>,
					      <0x20aa4400 0x100>;
					reg-names = "iram", "control", "debug";
					interrupt-parent = <&pruss0_intc>;
					interrupts = <18>, <19>;
					interrupt-names = "vring", "kick";
					label = "pru1";
				};

				pruss0_mdio: mdio@20ab2400 {
					compatible = "ti,davinci_mdio";
					reg = <0x20ab2400 0x90>;
					clocks = <&k2g_clks K2G_DEV_ICSS0 K2G_DEV_ICSS_CORE_CLK>;
					clock-names = "fck";
					#address-cells = <1>;
					#size-cells = <0>;
					bus_freq = <2500000>;
					status = "disabled";
				};
			};
		};

		pruss_soc_bus1: pruss_soc_bus@20ae6000 {
			compatible = "ti,k2g-pruss-soc-bus";
			reg = <0x20ae6000 0x2000>;
			power-domains = <&k2g_pds>;
			ti,sci-id = <K2G_DEV_ICSS1>;
			#address-cells = <1>;
			#size-cells = <1>;
			ranges;
			dma-ranges;
			dma-coherent;

			pruss1: pruss@20ac0000 {
				compatible = "ti,k2g-pruss";
				reg = <0x20ac0000 0x2000>,
				      <0x20ac2000 0x2000>,
				      <0x20ad0000 0x10000>,
				      <0x20ae6000 0x2000>,
				      <0x20aee000 0x31c>,
				      <0x20af2000 0x70>;
				reg-names = "dram0", "dram1", "shrdram2", "cfg",
					    "iep", "mii_rt";
				#address-cells = <1>;
				#size-cells = <1>;
				ranges;
				dma-ranges;
				dma-coherent;

				pruss1_intc: intc@20ae0000 {
					compatible = "ti,k2g-pruss-intc";
					reg = <0x20ae0000 0x2000>;
					reg-names = "intc";
					interrupts =
					    <GIC_SPI 232 IRQ_TYPE_EDGE_RISING>,
					    <GIC_SPI 233 IRQ_TYPE_EDGE_RISING>,
					    <GIC_SPI 234 IRQ_TYPE_EDGE_RISING>,
					    <GIC_SPI 235 IRQ_TYPE_EDGE_RISING>,
					    <GIC_SPI 236 IRQ_TYPE_EDGE_RISING>,
					    <GIC_SPI 238 IRQ_TYPE_EDGE_RISING>,
					    <GIC_SPI 239 IRQ_TYPE_EDGE_RISING>;
					interrupt-names = "host2", "host3",
							  "host4", "host5",
							  "host6", "host8",
							  "host9";
					interrupt-controller;
					#interrupt-cells = <1>;
				};

				pru1_0: pru@20af4000 {
					compatible = "ti,k2g-pru";
						reg = <0x20af4000 0x3000>,
						      <0x20ae2000 0x400>,
						      <0x20ae2400 0x100>;
					reg-names = "iram", "control", "debug";
					interrupt-parent = <&pruss1_intc>;
					interrupts = <16>, <17>;
					interrupt-names = "vring", "kick";
					label = "pru0";
				};

				pru1_1: pru@20af8000 {
					compatible = "ti,k2g-pru";
					reg = <0x20af8000 0x3000>,
					      <0x20ae4000 0x400>,
					      <0x20ae4400 0x100>;
					reg-names = "iram", "control", "debug";
					interrupt-parent = <&pruss1_intc>;
					interrupts = <18>, <19>;
					interrupt-names = "vring", "kick";
					label = "pru1";
				};

				pruss1_mdio: mdio@20af2400 {
					compatible = "ti,davinci_mdio";
					reg = <0x20af2400 0x90>;
					clocks = <&k2g_clks K2G_DEV_ICSS1 K2G_DEV_ICSS_CORE_CLK>;
					clock-names = "fck";
					#address-cells = <1>;
					#size-cells = <0>;
					bus_freq = <2500000>;
					status = "disabled";
				};
			};
		};
	};
};<|MERGE_RESOLUTION|>--- conflicted
+++ resolved
@@ -30,13 +30,10 @@
 
 	aliases {
 		serial0 = &uart0;
-<<<<<<< HEAD
 		i2c0 = &i2c0;
 		i2c1 = &i2c1;
 		i2c2 = &i2c2;
-=======
 		rproc0 = &dsp0;
->>>>>>> 629da405
 	};
 
 	cpus {
@@ -394,7 +391,6 @@
 			status = "disabled";
 		};
 
-<<<<<<< HEAD
 		mmc0: mmc@23000000 {
 			compatible = "ti,omap4-hsmmc";
 			reg = <0x23000000 0x400>;
@@ -766,7 +762,8 @@
 			power-domains = <&k2g_pds>;
 			clocks = <&k2g_clks K2G_DEV_MCASP2 K2G_DEV_MCASP_VBUS_CLK>;
 			clock-names = "fck";
-=======
+		};
+
 		dsp0: dsp0 {
 			compatible = "ti,k2g-dsp";
 			reg = <0x10800000 0x00100000>,
@@ -783,7 +780,6 @@
 			interrupts = <0 8>;
 			interrupt-names = "vring", "exception";
 			kick-gpio = <&dspgpio0 27 0>;
->>>>>>> 629da405
 		};
 
 		pruss_soc_bus0: pruss_soc_bus@20aa6000 {
