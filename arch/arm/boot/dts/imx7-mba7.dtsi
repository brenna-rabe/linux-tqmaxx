--- conflicted
+++ resolved
@@ -75,15 +75,12 @@
 		};
 	};
 
-<<<<<<< HEAD
-=======
 	iio-hwmon {
 		compatible = "iio-hwmon";
 		io-channels = <&adc1 0>, <&adc1 1>, <&adc1 2>, <&adc1 3>,
 			      <&adc2 0>, <&adc2 1>, <&adc2 2>, <&adc2 3>;
 	};
 
->>>>>>> 621798d7
 	reg_fec1_pwdn: regulator-fec1-pwdn {
 		compatible = "regulator-fixed";
 		regulator-name = "PWDN_FEC1";
@@ -163,7 +160,6 @@
 	};
 
 	reg_mba_5v: regulator-mba-5v {
-<<<<<<< HEAD
 		compatible = "regulator-fixed";
 		regulator-name = "VCC5V";
 		regulator-min-microvolt = <5000000>;
@@ -172,16 +168,6 @@
 
 	reg_mba_3v3: regulator-mba-3v3 {
 		compatible = "regulator-fixed";
-=======
-		compatible = "regulator-fixed";
-		regulator-name = "VCC5V";
-		regulator-min-microvolt = <5000000>;
-		regulator-max-microvolt = <5000000>;
-	};
-
-	reg_mba_3v3: regulator-mba-3v3 {
-		compatible = "regulator-fixed";
->>>>>>> 621798d7
 		regulator-name = "VCC3V3";
 		regulator-min-microvolt = <3300000>;
 		regulator-max-microvolt = <3300000>;
