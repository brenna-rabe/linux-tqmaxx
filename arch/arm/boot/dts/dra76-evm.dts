--- conflicted
+++ resolved
@@ -606,13 +606,9 @@
 
 &dsp2 {
 	status = "okay";
-<<<<<<< HEAD
 	memory-region = <&dsp2_memory_region>;
-=======
-	memory-region = <&dsp2_cma_pool>;
 };
 
 &gpu {
 	memory-region = <&gpu_memory_region>;
->>>>>>> ff9ab6a9
 };