--- conflicted
+++ resolved
@@ -182,8 +182,10 @@
 	clkev_irq_chip->irq_unmask(&clkev_irq_desc->irq_data);
 }
 
-static void omap_clkevt_idle(struct clock_event_device *unused)
-{
+static void omap_clkevt_idle(struct clock_event_device *evt)
+{
+	struct omap_dm_timer *timer = to_dmtimer(evt);
+
 	if (!clockevent_gpt_hwmod)
 		return;
 
@@ -192,7 +194,7 @@
 	 * cause a suspend failure. Let's ack it here both in the timer
 	 * and the interrupt controller to avoid this.
 	 */
-	__omap_dm_timer_write_status(&clkev, OMAP_TIMER_INT_OVERFLOW);
+	__omap_dm_timer_write_status(timer, OMAP_TIMER_INT_OVERFLOW);
 	omap_clkevt_late_ack();
 
 	omap_hwmod_idle(clockevent_gpt_hwmod);
@@ -460,10 +462,9 @@
 		clkevt->dev.resume = omap_clkevt_unidle;
 
 		clockevent_gpt_hwmod =
-<<<<<<< HEAD
-			omap_hwmod_lookup(clockevent_gpt.name);
-
-		clkev_irq_desc = irq_to_desc(clkev.irq);
+			omap_hwmod_lookup(clkevt->dev.name);
+
+		clkev_irq_desc = irq_to_desc(clkevt->dev.irq);
 		if (clkev_irq_desc)
 			clkev_irq_chip = irq_desc_get_chip(clkev_irq_desc);
 
@@ -471,12 +472,6 @@
 
 	if (soc_is_am437x())
 		omap_clkevt_late_ack_init();
-
-	pr_info("OMAP clockevent source: %s at %lu Hz\n", clockevent_gpt.name,
-		clkev.rate);
-=======
-			omap_hwmod_lookup(clkevt->dev.name);
-	}
 
 	pr_info("OMAP clockevent source: %s at %lu Hz\n", clkevt->dev.name,
 		timer->rate);
@@ -527,7 +522,6 @@
 			  omap_gptimer_starting_cpu, NULL);
 
 	return 0;
->>>>>>> 78f7ec6f
 }
 
 /* Clocksource code */
