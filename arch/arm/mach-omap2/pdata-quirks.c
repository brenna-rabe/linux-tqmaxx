--- conflicted
+++ resolved
@@ -584,24 +584,18 @@
 #ifdef CONFIG_SOC_AM33XX
 	OF_DEV_AUXDATA("ti,am3352-wkup-m3", 0x44d00000, "44d00000.wkup_m3",
 		       &wkup_m3_data),
-<<<<<<< HEAD
+	OF_DEV_AUXDATA("ti,am3356-pruss-soc-bus", 0x4a326004,
+		       "4a326004.pruss-soc-bus", &pruss_pdata),
 	OF_DEV_AUXDATA("ti,am3352-sgx530", 0x56000000, "56000000.sgx",
 		       &sgx_pdata),
-=======
-	OF_DEV_AUXDATA("ti,am3356-pruss-soc-bus", 0x4a326004,
-		       "4a326004.pruss-soc-bus", &pruss_pdata),
->>>>>>> a7dcc229
 #endif
 #ifdef CONFIG_SOC_AM43XX
 	OF_DEV_AUXDATA("ti,am4372-wkup-m3", 0x44d00000, "44d00000.wkup_m3",
 		       &wkup_m3_data),
-<<<<<<< HEAD
+	OF_DEV_AUXDATA("ti,am4376-pruss-soc-bus", 0x54426004,
+		       "54426004.pruss_soc_bus", &pruss_pdata),
 	OF_DEV_AUXDATA("ti,am4376-sgx530", 0x56000000, "56000000.sgx",
 		       &sgx_pdata),
-=======
-	OF_DEV_AUXDATA("ti,am4376-pruss-soc-bus", 0x54426004,
-		       "54426004.pruss_soc_bus", &pruss_pdata),
->>>>>>> a7dcc229
 #endif
 #if defined(CONFIG_ARCH_OMAP4) || defined(CONFIG_SOC_OMAP5)
 	OF_DEV_AUXDATA("ti,omap4-iommu", 0x4a066000, "4a066000.mmu",
