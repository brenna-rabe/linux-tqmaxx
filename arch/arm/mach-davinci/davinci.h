--- conflicted
+++ resolved
@@ -112,10 +112,7 @@
 void dm646x_video_init(void);
 void dm646x_setup_vpif(struct vpif_display_config *,
 		       struct vpif_capture_config *);
-<<<<<<< HEAD
-=======
 int dm646x_gpio_register(void);
->>>>>>> d8ec26d7
 
 extern struct platform_device dm365_serial_device[];
 extern struct platform_device dm355_serial_device[];
