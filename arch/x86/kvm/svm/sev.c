--- conflicted
+++ resolved
@@ -1543,30 +1543,6 @@
 	return false;
 }
 
-<<<<<<< HEAD
-static int sev_lock_for_migration(struct kvm *kvm)
-{
-	struct kvm_sev_info *sev = &to_kvm_svm(kvm)->sev_info;
-
-	/*
-	 * Bail if this VM is already involved in a migration to avoid deadlock
-	 * between two VMs trying to migrate to/from each other.
-	 */
-	if (atomic_cmpxchg_acquire(&sev->migration_in_progress, 0, 1))
-		return -EBUSY;
-
-	mutex_lock(&kvm->lock);
-
-	return 0;
-}
-
-static void sev_unlock_after_migration(struct kvm *kvm)
-{
-	struct kvm_sev_info *sev = &to_kvm_svm(kvm)->sev_info;
-
-	mutex_unlock(&kvm->lock);
-	atomic_set_release(&sev->migration_in_progress, 0);
-=======
 static int sev_lock_two_vms(struct kvm *dst_kvm, struct kvm *src_kvm)
 {
 	struct kvm_sev_info *dst_sev = &to_kvm_svm(dst_kvm)->sev_info;
@@ -1611,7 +1587,6 @@
 	mutex_unlock(&src_kvm->lock);
 	atomic_set_release(&dst_sev->migration_in_progress, 0);
 	atomic_set_release(&src_sev->migration_in_progress, 0);
->>>>>>> 8590222e
 }
 
 
@@ -1654,24 +1629,15 @@
 	dst->asid = src->asid;
 	dst->handle = src->handle;
 	dst->pages_locked = src->pages_locked;
-<<<<<<< HEAD
-=======
 	dst->enc_context_owner = src->enc_context_owner;
->>>>>>> 8590222e
 
 	src->asid = 0;
 	src->active = false;
 	src->handle = 0;
 	src->pages_locked = 0;
-<<<<<<< HEAD
-
-	INIT_LIST_HEAD(&dst->regions_list);
-	list_replace_init(&src->regions_list, &dst->regions_list);
-=======
 	src->enc_context_owner = NULL;
 
 	list_cut_before(&dst->regions_list, &src->regions_list, &src->regions_list);
->>>>>>> 8590222e
 }
 
 static int sev_es_migrate_from(struct kvm *dst, struct kvm *src)
@@ -1723,18 +1689,6 @@
 	bool charged = false;
 	int ret;
 
-<<<<<<< HEAD
-	ret = sev_lock_for_migration(kvm);
-	if (ret)
-		return ret;
-
-	if (sev_guest(kvm)) {
-		ret = -EINVAL;
-		goto out_unlock;
-	}
-
-=======
->>>>>>> 8590222e
 	source_kvm_file = fget(source_fd);
 	if (!file_is_kvm(source_kvm_file)) {
 		ret = -EBADF;
@@ -1742,18 +1696,6 @@
 	}
 
 	source_kvm = source_kvm_file->private_data;
-<<<<<<< HEAD
-	ret = sev_lock_for_migration(source_kvm);
-	if (ret)
-		goto out_fput;
-
-	if (!sev_guest(source_kvm)) {
-		ret = -EINVAL;
-		goto out_source;
-	}
-
-	src_sev = &to_kvm_svm(source_kvm)->sev_info;
-=======
 	ret = sev_lock_two_vms(kvm, source_kvm);
 	if (ret)
 		goto out_fput;
@@ -1774,7 +1716,6 @@
 		goto out_unlock;
 	}
 
->>>>>>> 8590222e
 	dst_sev->misc_cg = get_current_misc_cg();
 	cg_cleanup_sev = dst_sev;
 	if (dst_sev->misc_cg != src_sev->misc_cg) {
@@ -1811,21 +1752,11 @@
 		sev_misc_cg_uncharge(cg_cleanup_sev);
 	put_misc_cg(cg_cleanup_sev->misc_cg);
 	cg_cleanup_sev->misc_cg = NULL;
-<<<<<<< HEAD
-out_source:
-	sev_unlock_after_migration(source_kvm);
-out_fput:
-	if (source_kvm_file)
-		fput(source_kvm_file);
-out_unlock:
-	sev_unlock_after_migration(kvm);
-=======
 out_unlock:
 	sev_unlock_two_vms(kvm, source_kvm);
 out_fput:
 	if (source_kvm_file)
 		fput(source_kvm_file);
->>>>>>> 8590222e
 	return ret;
 }
 
@@ -2076,24 +2007,7 @@
 	 */
 	source_sev = &to_kvm_svm(source_kvm)->sev_info;
 	kvm_get_kvm(source_kvm);
-<<<<<<< HEAD
-
-	fput(source_kvm_file);
-	mutex_unlock(&source_kvm->lock);
-	mutex_lock(&kvm->lock);
-
-	/*
-	 * Disallow out-of-band SEV/SEV-ES init if the target is already an
-	 * SEV guest, or if vCPUs have been created.  KVM relies on vCPUs being
-	 * created after SEV/SEV-ES initialization, e.g. to init intercepts.
-	 */
-	if (sev_guest(kvm) || kvm->created_vcpus) {
-		ret = -EINVAL;
-		goto e_mirror_unlock;
-	}
-=======
 	source_sev->num_mirrored_vms++;
->>>>>>> 8590222e
 
 	/* Set enc_context_owner and copy its encryption context over */
 	mirror_sev = &to_kvm_svm(kvm)->sev_info;
@@ -2346,11 +2260,7 @@
 	__free_page(virt_to_page(svm->sev_es.vmsa));
 
 	if (svm->sev_es.ghcb_sa_free)
-<<<<<<< HEAD
-		kfree(svm->sev_es.ghcb_sa);
-=======
 		kvfree(svm->sev_es.ghcb_sa);
->>>>>>> 8590222e
 }
 
 static void dump_ghcb(struct vcpu_svm *svm)
@@ -2446,14 +2356,8 @@
 {
 	struct kvm_vcpu *vcpu;
 	struct ghcb *ghcb;
-<<<<<<< HEAD
-	u64 exit_code = 0;
-
-	ghcb = svm->sev_es.ghcb;
-=======
 	u64 exit_code;
 	u64 reason;
->>>>>>> 8590222e
 
 	ghcb = svm->sev_es.ghcb;
 
@@ -2598,11 +2502,7 @@
 			svm->sev_es.ghcb_sa_sync = false;
 		}
 
-<<<<<<< HEAD
-		kfree(svm->sev_es.ghcb_sa);
-=======
 		kvfree(svm->sev_es.ghcb_sa);
->>>>>>> 8590222e
 		svm->sev_es.ghcb_sa = NULL;
 		svm->sev_es.ghcb_sa_free = false;
 	}
