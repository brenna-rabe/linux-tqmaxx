--- conflicted
+++ resolved
@@ -3550,11 +3550,8 @@
 	.cpu_starting		= intel_pmu_cpu_starting,
 	.cpu_dying		= intel_pmu_cpu_dying,
 	.cpu_dead		= intel_pmu_cpu_dead,
-<<<<<<< HEAD
-=======
 
 	.check_period		= intel_pmu_check_period,
->>>>>>> 35936a15
 };
 
 static struct attribute *intel_pmu_attrs[];
