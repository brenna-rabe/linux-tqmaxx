--- conflicted
+++ resolved
@@ -77,17 +77,13 @@
 __visible void __irq_entry hv_stimer0_vector_handler(struct pt_regs *regs)
 {
 	struct pt_regs *old_regs = set_irq_regs(regs);
-	u64 ip = regs ? instruction_pointer(regs) : 0;
 
 	entering_irq();
 	inc_irq_stat(hyperv_stimer0_count);
 	if (hv_stimer0_handler)
 		hv_stimer0_handler();
-<<<<<<< HEAD
-	add_interrupt_randomness(HYPERV_STIMER0_VECTOR, 0, ip);
-=======
 	add_interrupt_randomness(HYPERV_STIMER0_VECTOR);
->>>>>>> f0c280af
+
 	ack_APIC_irq();
 
 	exiting_irq();
