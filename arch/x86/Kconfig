--- conflicted
+++ resolved
@@ -50,6 +50,8 @@
 	select CLONE_BACKWARDS			if X86_32
 	select COMPAT_OLD_SIGACTION		if IA32_EMULATION
 	select DCACHE_WORD_ACCESS
+	select EDAC_ATOMIC_SCRUB
+	select EDAC_SUPPORT
 	select GENERIC_CLOCKEVENTS
 	select GENERIC_CLOCKEVENTS_BROADCAST	if X86_64 || (X86_32 && X86_LOCAL_APIC)
 	select GENERIC_CLOCKEVENTS_MIN_ADJUST
@@ -139,16 +141,11 @@
 	select RTC_LIB
 	select SPARSE_IRQ
 	select SRCU
-<<<<<<< HEAD
 	select SYSCTL_EXCEPTION_TRACE
 	select USER_STACKTRACE_SUPPORT
 	select VIRT_TO_BUS
 	select X86_DEV_DMA_OPS			if X86_64
 	select X86_FEATURE_NAMES		if PROC_FS
-=======
-	select EDAC_SUPPORT
-	select EDAC_ATOMIC_SCRUB
->>>>>>> 043b4318
 
 config INSTRUCTION_DECODER
 	def_bool y
