/*
 * Copyright (C) 2008, VMware, Inc.
 *
 * This program is free software; you can redistribute it and/or modify
 * it under the terms of the GNU General Public License as published by
 * the Free Software Foundation; either version 2 of the License, or
 * (at your option) any later version.
 *
 * This program is distributed in the hope that it will be useful, but
 * WITHOUT ANY WARRANTY; without even the implied warranty of
 * MERCHANTABILITY OR FITNESS FOR A PARTICULAR PURPOSE, GOOD TITLE or
 * NON INFRINGEMENT.  See the GNU General Public License for more
 * details.
 *
 * You should have received a copy of the GNU General Public License
 * along with this program; if not, write to the Free Software
 * Foundation, Inc., 51 Franklin St, Fifth Floor, Boston, MA 02110-1301 USA.
 *
 */
#ifndef _ASM_X86_HYPERVISOR_H
#define _ASM_X86_HYPERVISOR_H

/* x86 hypervisor types  */
enum x86_hypervisor_type {
	X86_HYPER_NATIVE = 0,
	X86_HYPER_VMWARE,
	X86_HYPER_MS_HYPERV,
	X86_HYPER_XEN_PV,
	X86_HYPER_XEN_HVM,
	X86_HYPER_KVM,
	X86_HYPER_JAILHOUSE,
};

#ifdef CONFIG_HYPERVISOR_GUEST

#include <asm/kvm_para.h>
#include <asm/x86_init.h>
#include <asm/xen/hypervisor.h>

<<<<<<< HEAD
/*
 * x86 hypervisor information
 */

enum x86_hypervisor_type {
	X86_HYPER_NATIVE = 0,
	X86_HYPER_VMWARE,
	X86_HYPER_MS_HYPERV,
	X86_HYPER_XEN_PV,
	X86_HYPER_XEN_HVM,
	X86_HYPER_KVM,
};

=======
>>>>>>> 5fa4ec9c
struct hypervisor_x86 {
	/* Hypervisor name */
	const char	*name;

	/* Detection routine */
	uint32_t	(*detect)(void);

	/* Hypervisor type */
	enum x86_hypervisor_type type;

	/* init time callbacks */
	struct x86_hyper_init init;

	/* runtime callbacks */
	struct x86_hyper_runtime runtime;
};

extern enum x86_hypervisor_type x86_hyper_type;
extern void init_hypervisor_platform(void);
<<<<<<< HEAD
#else
static inline void init_hypervisor_platform(void) { }
=======
static inline bool hypervisor_is_type(enum x86_hypervisor_type type)
{
	return x86_hyper_type == type;
}
#else
static inline void init_hypervisor_platform(void) { }
static inline bool hypervisor_is_type(enum x86_hypervisor_type type)
{
	return type == X86_HYPER_NATIVE;
}
>>>>>>> 5fa4ec9c
#endif /* CONFIG_HYPERVISOR_GUEST */
#endif /* _ASM_X86_HYPERVISOR_H */<|MERGE_RESOLUTION|>--- conflicted
+++ resolved
@@ -37,22 +37,6 @@
 #include <asm/x86_init.h>
 #include <asm/xen/hypervisor.h>
 
-<<<<<<< HEAD
-/*
- * x86 hypervisor information
- */
-
-enum x86_hypervisor_type {
-	X86_HYPER_NATIVE = 0,
-	X86_HYPER_VMWARE,
-	X86_HYPER_MS_HYPERV,
-	X86_HYPER_XEN_PV,
-	X86_HYPER_XEN_HVM,
-	X86_HYPER_KVM,
-};
-
-=======
->>>>>>> 5fa4ec9c
 struct hypervisor_x86 {
 	/* Hypervisor name */
 	const char	*name;
@@ -72,10 +56,6 @@
 
 extern enum x86_hypervisor_type x86_hyper_type;
 extern void init_hypervisor_platform(void);
-<<<<<<< HEAD
-#else
-static inline void init_hypervisor_platform(void) { }
-=======
 static inline bool hypervisor_is_type(enum x86_hypervisor_type type)
 {
 	return x86_hyper_type == type;
@@ -86,6 +66,5 @@
 {
 	return type == X86_HYPER_NATIVE;
 }
->>>>>>> 5fa4ec9c
 #endif /* CONFIG_HYPERVISOR_GUEST */
 #endif /* _ASM_X86_HYPERVISOR_H */