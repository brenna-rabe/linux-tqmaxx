// SPDX-License-Identifier: GPL-2.0-only
/*
 * Copied from arch/arm64/kernel/cpufeature.c
 *
 * Copyright (C) 2015 ARM Ltd.
 * Copyright (C) 2017 SiFive
 */

#include <linux/acpi.h>
#include <linux/bitmap.h>
#include <linux/cpuhotplug.h>
#include <linux/ctype.h>
#include <linux/log2.h>
#include <linux/memory.h>
#include <linux/module.h>
#include <linux/of.h>
#include <asm/acpi.h>
#include <asm/alternative.h>
#include <asm/cacheflush.h>
#include <asm/cpufeature.h>
#include <asm/hwcap.h>
#include <asm/hwprobe.h>
#include <asm/patch.h>
#include <asm/processor.h>
#include <asm/vector.h>

#include "copy-unaligned.h"

#define NUM_ALPHA_EXTS ('z' - 'a' + 1)

#define MISALIGNED_ACCESS_JIFFIES_LG2 1
#define MISALIGNED_BUFFER_SIZE 0x4000
#define MISALIGNED_BUFFER_ORDER get_order(MISALIGNED_BUFFER_SIZE)
#define MISALIGNED_COPY_SIZE ((MISALIGNED_BUFFER_SIZE / 2) - 0x80)

unsigned long elf_hwcap __read_mostly;

/* Host ISA bitmap */
static DECLARE_BITMAP(riscv_isa, RISCV_ISA_EXT_MAX) __read_mostly;

/* Per-cpu ISA extensions. */
struct riscv_isainfo hart_isa[NR_CPUS];

/* Performance information */
DEFINE_PER_CPU(long, misaligned_access_speed);

/**
 * riscv_isa_extension_base() - Get base extension word
 *
 * @isa_bitmap: ISA bitmap to use
 * Return: base extension word as unsigned long value
 *
 * NOTE: If isa_bitmap is NULL then Host ISA bitmap will be used.
 */
unsigned long riscv_isa_extension_base(const unsigned long *isa_bitmap)
{
	if (!isa_bitmap)
		return riscv_isa[0];
	return isa_bitmap[0];
}
EXPORT_SYMBOL_GPL(riscv_isa_extension_base);

/**
 * __riscv_isa_extension_available() - Check whether given extension
 * is available or not
 *
 * @isa_bitmap: ISA bitmap to use
 * @bit: bit position of the desired extension
 * Return: true or false
 *
 * NOTE: If isa_bitmap is NULL then Host ISA bitmap will be used.
 */
bool __riscv_isa_extension_available(const unsigned long *isa_bitmap, int bit)
{
	const unsigned long *bmap = (isa_bitmap) ? isa_bitmap : riscv_isa;

	if (bit >= RISCV_ISA_EXT_MAX)
		return false;

	return test_bit(bit, bmap) ? true : false;
}
EXPORT_SYMBOL_GPL(__riscv_isa_extension_available);

static bool riscv_isa_extension_check(int id)
{
	switch (id) {
	case RISCV_ISA_EXT_ZICBOM:
		if (!riscv_cbom_block_size) {
			pr_err("Zicbom detected in ISA string, disabling as no cbom-block-size found\n");
			return false;
		} else if (!is_power_of_2(riscv_cbom_block_size)) {
			pr_err("Zicbom disabled as cbom-block-size present, but is not a power-of-2\n");
			return false;
		}
		return true;
	case RISCV_ISA_EXT_ZICBOZ:
		if (!riscv_cboz_block_size) {
			pr_err("Zicboz detected in ISA string, but no cboz-block-size found\n");
			return false;
		} else if (!is_power_of_2(riscv_cboz_block_size)) {
			pr_err("cboz-block-size present, but is not a power-of-2\n");
			return false;
		}
		return true;
	}

	return true;
}

#define __RISCV_ISA_EXT_DATA(_name, _id) {	\
	.name = #_name,				\
	.property = #_name,			\
	.id = _id,				\
}

/*
 * The canonical order of ISA extension names in the ISA string is defined in
 * chapter 27 of the unprivileged specification.
 *
 * Ordinarily, for in-kernel data structures, this order is unimportant but
 * isa_ext_arr defines the order of the ISA string in /proc/cpuinfo.
 *
 * The specification uses vague wording, such as should, when it comes to
 * ordering, so for our purposes the following rules apply:
 *
 * 1. All multi-letter extensions must be separated from other extensions by an
 *    underscore.
 *
 * 2. Additional standard extensions (starting with 'Z') must be sorted after
 *    single-letter extensions and before any higher-privileged extensions.
 *
 * 3. The first letter following the 'Z' conventionally indicates the most
 *    closely related alphabetical extension category, IMAFDQLCBKJTPVH.
 *    If multiple 'Z' extensions are named, they must be ordered first by
 *    category, then alphabetically within a category.
 *
 * 3. Standard supervisor-level extensions (starting with 'S') must be listed
 *    after standard unprivileged extensions.  If multiple supervisor-level
 *    extensions are listed, they must be ordered alphabetically.
 *
 * 4. Standard machine-level extensions (starting with 'Zxm') must be listed
 *    after any lower-privileged, standard extensions.  If multiple
 *    machine-level extensions are listed, they must be ordered
 *    alphabetically.
 *
 * 5. Non-standard extensions (starting with 'X') must be listed after all
 *    standard extensions. If multiple non-standard extensions are listed, they
 *    must be ordered alphabetically.
 *
 * An example string following the order is:
 *    rv64imadc_zifoo_zigoo_zafoo_sbar_scar_zxmbaz_xqux_xrux
 *
 * New entries to this struct should follow the ordering rules described above.
 */
const struct riscv_isa_ext_data riscv_isa_ext[] = {
	__RISCV_ISA_EXT_DATA(i, RISCV_ISA_EXT_i),
	__RISCV_ISA_EXT_DATA(m, RISCV_ISA_EXT_m),
	__RISCV_ISA_EXT_DATA(a, RISCV_ISA_EXT_a),
	__RISCV_ISA_EXT_DATA(f, RISCV_ISA_EXT_f),
	__RISCV_ISA_EXT_DATA(d, RISCV_ISA_EXT_d),
	__RISCV_ISA_EXT_DATA(q, RISCV_ISA_EXT_q),
	__RISCV_ISA_EXT_DATA(c, RISCV_ISA_EXT_c),
	__RISCV_ISA_EXT_DATA(b, RISCV_ISA_EXT_b),
	__RISCV_ISA_EXT_DATA(k, RISCV_ISA_EXT_k),
	__RISCV_ISA_EXT_DATA(j, RISCV_ISA_EXT_j),
	__RISCV_ISA_EXT_DATA(p, RISCV_ISA_EXT_p),
	__RISCV_ISA_EXT_DATA(v, RISCV_ISA_EXT_v),
	__RISCV_ISA_EXT_DATA(h, RISCV_ISA_EXT_h),
	__RISCV_ISA_EXT_DATA(zicbom, RISCV_ISA_EXT_ZICBOM),
	__RISCV_ISA_EXT_DATA(zicboz, RISCV_ISA_EXT_ZICBOZ),
	__RISCV_ISA_EXT_DATA(zicntr, RISCV_ISA_EXT_ZICNTR),
	__RISCV_ISA_EXT_DATA(zicsr, RISCV_ISA_EXT_ZICSR),
	__RISCV_ISA_EXT_DATA(zifencei, RISCV_ISA_EXT_ZIFENCEI),
	__RISCV_ISA_EXT_DATA(zihintpause, RISCV_ISA_EXT_ZIHINTPAUSE),
	__RISCV_ISA_EXT_DATA(zihpm, RISCV_ISA_EXT_ZIHPM),
	__RISCV_ISA_EXT_DATA(zba, RISCV_ISA_EXT_ZBA),
	__RISCV_ISA_EXT_DATA(zbb, RISCV_ISA_EXT_ZBB),
	__RISCV_ISA_EXT_DATA(zbs, RISCV_ISA_EXT_ZBS),
	__RISCV_ISA_EXT_DATA(smaia, RISCV_ISA_EXT_SMAIA),
	__RISCV_ISA_EXT_DATA(ssaia, RISCV_ISA_EXT_SSAIA),
	__RISCV_ISA_EXT_DATA(sscofpmf, RISCV_ISA_EXT_SSCOFPMF),
	__RISCV_ISA_EXT_DATA(sstc, RISCV_ISA_EXT_SSTC),
	__RISCV_ISA_EXT_DATA(svinval, RISCV_ISA_EXT_SVINVAL),
	__RISCV_ISA_EXT_DATA(svnapot, RISCV_ISA_EXT_SVNAPOT),
	__RISCV_ISA_EXT_DATA(svpbmt, RISCV_ISA_EXT_SVPBMT),
};

const size_t riscv_isa_ext_count = ARRAY_SIZE(riscv_isa_ext);

static void __init riscv_parse_isa_string(unsigned long *this_hwcap, struct riscv_isainfo *isainfo,
					  unsigned long *isa2hwcap, const char *isa)
{
	/*
	 * For all possible cpus, we have already validated in
	 * the boot process that they at least contain "rv" and
	 * whichever of "32"/"64" this kernel supports, and so this
	 * section can be skipped.
	 */
	isa += 4;

	while (*isa) {
		const char *ext = isa++;
		const char *ext_end = isa;
		bool ext_long = false, ext_err = false;

		switch (*ext) {
		case 's':
			/*
			 * Workaround for invalid single-letter 's' & 'u'(QEMU).
			 * No need to set the bit in riscv_isa as 's' & 'u' are
			 * not valid ISA extensions. It works until multi-letter
			 * extension starting with "Su" appears.
			 */
			if (ext[-1] != '_' && ext[1] == 'u') {
				++isa;
				ext_err = true;
				break;
			}
			fallthrough;
		case 'S':
		case 'x':
		case 'X':
		case 'z':
		case 'Z':
			/*
			 * Before attempting to parse the extension itself, we find its end.
			 * As multi-letter extensions must be split from other multi-letter
			 * extensions with an "_", the end of a multi-letter extension will
			 * either be the null character or the "_" at the start of the next
			 * multi-letter extension.
			 *
			 * Next, as the extensions version is currently ignored, we
			 * eliminate that portion. This is done by parsing backwards from
			 * the end of the extension, removing any numbers. This may be a
			 * major or minor number however, so the process is repeated if a
			 * minor number was found.
			 *
			 * ext_end is intended to represent the first character *after* the
			 * name portion of an extension, but will be decremented to the last
			 * character itself while eliminating the extensions version number.
			 * A simple re-increment solves this problem.
			 */
			ext_long = true;
			for (; *isa && *isa != '_'; ++isa)
				if (unlikely(!isalnum(*isa)))
					ext_err = true;

			ext_end = isa;
			if (unlikely(ext_err))
				break;

			if (!isdigit(ext_end[-1]))
				break;

			while (isdigit(*--ext_end))
				;

			if (tolower(ext_end[0]) != 'p' || !isdigit(ext_end[-1])) {
				++ext_end;
				break;
			}

			while (isdigit(*--ext_end))
				;

			++ext_end;
			break;
		default:
			/*
			 * Things are a little easier for single-letter extensions, as they
			 * are parsed forwards.
			 *
			 * After checking that our starting position is valid, we need to
			 * ensure that, when isa was incremented at the start of the loop,
			 * that it arrived at the start of the next extension.
			 *
			 * If we are already on a non-digit, there is nothing to do. Either
			 * we have a multi-letter extension's _, or the start of an
			 * extension.
			 *
			 * Otherwise we have found the current extension's major version
			 * number. Parse past it, and a subsequent p/minor version number
			 * if present. The `p` extension must not appear immediately after
			 * a number, so there is no fear of missing it.
			 *
			 */
			if (unlikely(!isalpha(*ext))) {
				ext_err = true;
				break;
			}

			if (!isdigit(*isa))
				break;

			while (isdigit(*++isa))
				;

			if (tolower(*isa) != 'p')
				break;

			if (!isdigit(*++isa)) {
				--isa;
				break;
			}

			while (isdigit(*++isa))
				;

			break;
		}

		/*
		 * The parser expects that at the start of an iteration isa points to the
		 * first character of the next extension. As we stop parsing an extension
		 * on meeting a non-alphanumeric character, an extra increment is needed
		 * where the succeeding extension is a multi-letter prefixed with an "_".
		 */
		if (*isa == '_')
			++isa;

#define SET_ISA_EXT_MAP(name, bit)						\
		do {								\
			if ((ext_end - ext == strlen(name)) &&			\
			     !strncasecmp(ext, name, strlen(name)) &&		\
			     riscv_isa_extension_check(bit))			\
				set_bit(bit, isainfo->isa);			\
		} while (false)							\

		if (unlikely(ext_err))
			continue;
		if (!ext_long) {
			int nr = tolower(*ext) - 'a';

			if (riscv_isa_extension_check(nr)) {
				*this_hwcap |= isa2hwcap[nr];
				set_bit(nr, isainfo->isa);
			}
		} else {
			for (int i = 0; i < riscv_isa_ext_count; i++)
				SET_ISA_EXT_MAP(riscv_isa_ext[i].name,
						riscv_isa_ext[i].id);
		}
#undef SET_ISA_EXT_MAP
	}
}

static void __init riscv_fill_hwcap_from_isa_string(unsigned long *isa2hwcap)
{
	struct device_node *node;
	const char *isa;
	int rc;
	struct acpi_table_header *rhct;
	acpi_status status;
	unsigned int cpu;

	if (!acpi_disabled) {
		status = acpi_get_table(ACPI_SIG_RHCT, 0, &rhct);
		if (ACPI_FAILURE(status))
			return;
	}

	for_each_possible_cpu(cpu) {
		struct riscv_isainfo *isainfo = &hart_isa[cpu];
		unsigned long this_hwcap = 0;

		if (acpi_disabled) {
			node = of_cpu_device_node_get(cpu);
			if (!node) {
				pr_warn("Unable to find cpu node\n");
				continue;
			}

			rc = of_property_read_string(node, "riscv,isa", &isa);
			of_node_put(node);
			if (rc) {
				pr_warn("Unable to find \"riscv,isa\" devicetree entry\n");
				continue;
			}
		} else {
			rc = acpi_get_riscv_isa(rhct, cpu, &isa);
			if (rc < 0) {
				pr_warn("Unable to get ISA for the hart - %d\n", cpu);
				continue;
			}
		}

		riscv_parse_isa_string(&this_hwcap, isainfo, isa2hwcap, isa);

		/*
		 * These ones were as they were part of the base ISA when the
		 * port & dt-bindings were upstreamed, and so can be set
		 * unconditionally where `i` is in riscv,isa on DT systems.
		 */
		if (acpi_disabled) {
			set_bit(RISCV_ISA_EXT_ZICSR, isainfo->isa);
			set_bit(RISCV_ISA_EXT_ZIFENCEI, isainfo->isa);
			set_bit(RISCV_ISA_EXT_ZICNTR, isainfo->isa);
			set_bit(RISCV_ISA_EXT_ZIHPM, isainfo->isa);
		}

		/*
		 * All "okay" hart should have same isa. Set HWCAP based on
		 * common capabilities of every "okay" hart, in case they don't
		 * have.
		 */
		if (elf_hwcap)
			elf_hwcap &= this_hwcap;
		else
			elf_hwcap = this_hwcap;

		if (bitmap_empty(riscv_isa, RISCV_ISA_EXT_MAX))
			bitmap_copy(riscv_isa, isainfo->isa, RISCV_ISA_EXT_MAX);
		else
			bitmap_and(riscv_isa, riscv_isa, isainfo->isa, RISCV_ISA_EXT_MAX);
	}

	if (!acpi_disabled && rhct)
		acpi_put_table((struct acpi_table_header *)rhct);
}

static int __init riscv_fill_hwcap_from_ext_list(unsigned long *isa2hwcap)
{
	unsigned int cpu;

	for_each_possible_cpu(cpu) {
		unsigned long this_hwcap = 0;
		struct device_node *cpu_node;
		struct riscv_isainfo *isainfo = &hart_isa[cpu];

		cpu_node = of_cpu_device_node_get(cpu);
		if (!cpu_node) {
			pr_warn("Unable to find cpu node\n");
			continue;
		}

		if (!of_property_present(cpu_node, "riscv,isa-extensions")) {
			of_node_put(cpu_node);
			continue;
		}

		for (int i = 0; i < riscv_isa_ext_count; i++) {
			if (of_property_match_string(cpu_node, "riscv,isa-extensions",
						     riscv_isa_ext[i].property) < 0)
				continue;

			if (!riscv_isa_extension_check(riscv_isa_ext[i].id))
				continue;

			/* Only single letter extensions get set in hwcap */
			if (strnlen(riscv_isa_ext[i].name, 2) == 1)
				this_hwcap |= isa2hwcap[riscv_isa_ext[i].id];

			set_bit(riscv_isa_ext[i].id, isainfo->isa);
		}

		of_node_put(cpu_node);

		/*
		 * All "okay" harts should have same isa. Set HWCAP based on
		 * common capabilities of every "okay" hart, in case they don't.
		 */
		if (elf_hwcap)
			elf_hwcap &= this_hwcap;
		else
			elf_hwcap = this_hwcap;

		if (bitmap_empty(riscv_isa, RISCV_ISA_EXT_MAX))
			bitmap_copy(riscv_isa, isainfo->isa, RISCV_ISA_EXT_MAX);
		else
			bitmap_and(riscv_isa, riscv_isa, isainfo->isa, RISCV_ISA_EXT_MAX);
	}

	if (bitmap_empty(riscv_isa, RISCV_ISA_EXT_MAX))
		return -ENOENT;

	return 0;
}

#ifdef CONFIG_RISCV_ISA_FALLBACK
bool __initdata riscv_isa_fallback = true;
#else
bool __initdata riscv_isa_fallback;
static int __init riscv_isa_fallback_setup(char *__unused)
{
	riscv_isa_fallback = true;
	return 1;
}
early_param("riscv_isa_fallback", riscv_isa_fallback_setup);
#endif

void __init riscv_fill_hwcap(void)
{
	char print_str[NUM_ALPHA_EXTS + 1];
	unsigned long isa2hwcap[26] = {0};
	int i, j;

	isa2hwcap['i' - 'a'] = COMPAT_HWCAP_ISA_I;
	isa2hwcap['m' - 'a'] = COMPAT_HWCAP_ISA_M;
	isa2hwcap['a' - 'a'] = COMPAT_HWCAP_ISA_A;
	isa2hwcap['f' - 'a'] = COMPAT_HWCAP_ISA_F;
	isa2hwcap['d' - 'a'] = COMPAT_HWCAP_ISA_D;
	isa2hwcap['c' - 'a'] = COMPAT_HWCAP_ISA_C;
	isa2hwcap['v' - 'a'] = COMPAT_HWCAP_ISA_V;

	if (!acpi_disabled) {
		riscv_fill_hwcap_from_isa_string(isa2hwcap);
	} else {
		int ret = riscv_fill_hwcap_from_ext_list(isa2hwcap);

		if (ret && riscv_isa_fallback) {
			pr_info("Falling back to deprecated \"riscv,isa\"\n");
			riscv_fill_hwcap_from_isa_string(isa2hwcap);
		}
	}

	/*
	 * We don't support systems with F but without D, so mask those out
	 * here.
	 */
	if ((elf_hwcap & COMPAT_HWCAP_ISA_F) && !(elf_hwcap & COMPAT_HWCAP_ISA_D)) {
		pr_info("This kernel does not support systems with F but not D\n");
		elf_hwcap &= ~COMPAT_HWCAP_ISA_F;
	}

	if (elf_hwcap & COMPAT_HWCAP_ISA_V) {
		riscv_v_setup_vsize();
		/*
		 * ISA string in device tree might have 'v' flag, but
		 * CONFIG_RISCV_ISA_V is disabled in kernel.
		 * Clear V flag in elf_hwcap if CONFIG_RISCV_ISA_V is disabled.
		 */
		if (!IS_ENABLED(CONFIG_RISCV_ISA_V))
			elf_hwcap &= ~COMPAT_HWCAP_ISA_V;
	}

	memset(print_str, 0, sizeof(print_str));
	for (i = 0, j = 0; i < NUM_ALPHA_EXTS; i++)
		if (riscv_isa[0] & BIT_MASK(i))
			print_str[j++] = (char)('a' + i);
	pr_info("riscv: base ISA extensions %s\n", print_str);

	memset(print_str, 0, sizeof(print_str));
	for (i = 0, j = 0; i < NUM_ALPHA_EXTS; i++)
		if (elf_hwcap & BIT_MASK(i))
			print_str[j++] = (char)('a' + i);
	pr_info("riscv: ELF capabilities %s\n", print_str);
}

unsigned long riscv_get_elf_hwcap(void)
{
	unsigned long hwcap;

	hwcap = (elf_hwcap & ((1UL << RISCV_ISA_EXT_BASE) - 1));

	if (!riscv_v_vstate_ctrl_user_allowed())
		hwcap &= ~COMPAT_HWCAP_ISA_V;

	return hwcap;
}

static int check_unaligned_access(void *param)
{
	int cpu = smp_processor_id();
	u64 start_cycles, end_cycles;
	u64 word_cycles;
	u64 byte_cycles;
	int ratio;
	unsigned long start_jiffies, now;
	struct page *page = param;
	void *dst;
	void *src;
	long speed = RISCV_HWPROBE_MISALIGNED_SLOW;

<<<<<<< HEAD
=======
	/* We are already set since the last check */
	if (per_cpu(misaligned_access_speed, cpu) != RISCV_HWPROBE_MISALIGNED_UNKNOWN)
		return;

	page = alloc_pages(GFP_NOWAIT, get_order(MISALIGNED_BUFFER_SIZE));
	if (!page) {
		pr_warn("Can't alloc pages to measure memcpy performance");
		return;
	}

>>>>>>> 47345b42
	/* Make an unaligned destination buffer. */
	dst = (void *)((unsigned long)page_address(page) | 0x1);
	/* Unalign src as well, but differently (off by 1 + 2 = 3). */
	src = dst + (MISALIGNED_BUFFER_SIZE / 2);
	src += 2;
	word_cycles = -1ULL;
	/* Do a warmup. */
	__riscv_copy_words_unaligned(dst, src, MISALIGNED_COPY_SIZE);
	preempt_disable();
	start_jiffies = jiffies;
	while ((now = jiffies) == start_jiffies)
		cpu_relax();

	/*
	 * For a fixed amount of time, repeatedly try the function, and take
	 * the best time in cycles as the measurement.
	 */
	while (time_before(jiffies, now + (1 << MISALIGNED_ACCESS_JIFFIES_LG2))) {
		start_cycles = get_cycles64();
		/* Ensure the CSR read can't reorder WRT to the copy. */
		mb();
		__riscv_copy_words_unaligned(dst, src, MISALIGNED_COPY_SIZE);
		/* Ensure the copy ends before the end time is snapped. */
		mb();
		end_cycles = get_cycles64();
		if ((end_cycles - start_cycles) < word_cycles)
			word_cycles = end_cycles - start_cycles;
	}

	byte_cycles = -1ULL;
	__riscv_copy_bytes_unaligned(dst, src, MISALIGNED_COPY_SIZE);
	start_jiffies = jiffies;
	while ((now = jiffies) == start_jiffies)
		cpu_relax();

	while (time_before(jiffies, now + (1 << MISALIGNED_ACCESS_JIFFIES_LG2))) {
		start_cycles = get_cycles64();
		mb();
		__riscv_copy_bytes_unaligned(dst, src, MISALIGNED_COPY_SIZE);
		mb();
		end_cycles = get_cycles64();
		if ((end_cycles - start_cycles) < byte_cycles)
			byte_cycles = end_cycles - start_cycles;
	}

	preempt_enable();

	/* Don't divide by zero. */
	if (!word_cycles || !byte_cycles) {
		pr_warn("cpu%d: rdtime lacks granularity needed to measure unaligned access speed\n",
			cpu);

		return 0;
	}

	if (word_cycles < byte_cycles)
		speed = RISCV_HWPROBE_MISALIGNED_FAST;

	ratio = div_u64((byte_cycles * 100), word_cycles);
	pr_info("cpu%d: Ratio of byte access time to unaligned word access is %d.%02d, unaligned accesses are %s\n",
		cpu,
		ratio / 100,
		ratio % 100,
		(speed == RISCV_HWPROBE_MISALIGNED_FAST) ? "fast" : "slow");

	per_cpu(misaligned_access_speed, cpu) = speed;
	return 0;
}

static void check_unaligned_access_nonboot_cpu(void *param)
{
	unsigned int cpu = smp_processor_id();
	struct page **pages = param;

	if (smp_processor_id() != 0)
		check_unaligned_access(pages[cpu]);
}

static int riscv_online_cpu(unsigned int cpu)
{
	static struct page *buf;

	/* We are already set since the last check */
	if (per_cpu(misaligned_access_speed, cpu) != RISCV_HWPROBE_MISALIGNED_UNKNOWN)
		return 0;

	buf = alloc_pages(GFP_KERNEL, MISALIGNED_BUFFER_ORDER);
	if (!buf) {
		pr_warn("Allocation failure, not measuring misaligned performance\n");
		return -ENOMEM;
	}

	check_unaligned_access(buf);
	__free_pages(buf, MISALIGNED_BUFFER_ORDER);
	return 0;
}

/* Measure unaligned access on all CPUs present at boot in parallel. */
static int check_unaligned_access_all_cpus(void)
{
	unsigned int cpu;
	unsigned int cpu_count = num_possible_cpus();
	struct page **bufs = kzalloc(cpu_count * sizeof(struct page *),
				     GFP_KERNEL);

	if (!bufs) {
		pr_warn("Allocation failure, not measuring misaligned performance\n");
		return 0;
	}

	/*
	 * Allocate separate buffers for each CPU so there's no fighting over
	 * cache lines.
	 */
	for_each_cpu(cpu, cpu_online_mask) {
		bufs[cpu] = alloc_pages(GFP_KERNEL, MISALIGNED_BUFFER_ORDER);
		if (!bufs[cpu]) {
			pr_warn("Allocation failure, not measuring misaligned performance\n");
			goto out;
		}
	}

	/* Check everybody except 0, who stays behind to tend jiffies. */
	on_each_cpu(check_unaligned_access_nonboot_cpu, bufs, 1);

	/* Check core 0. */
	smp_call_on_cpu(0, check_unaligned_access, bufs[0], true);

	/* Setup hotplug callback for any new CPUs that come online. */
	cpuhp_setup_state_nocalls(CPUHP_AP_ONLINE_DYN, "riscv:online",
				  riscv_online_cpu, NULL);

out:
	for_each_cpu(cpu, cpu_online_mask) {
		if (bufs[cpu])
			__free_pages(bufs[cpu], MISALIGNED_BUFFER_ORDER);
	}

	kfree(bufs);
	return 0;
}

arch_initcall(check_unaligned_access_all_cpus);

#ifdef CONFIG_RISCV_ALTERNATIVE
/*
 * Alternative patch sites consider 48 bits when determining when to patch
 * the old instruction sequence with the new. These bits are broken into a
 * 16-bit vendor ID and a 32-bit patch ID. A non-zero vendor ID means the
 * patch site is for an erratum, identified by the 32-bit patch ID. When
 * the vendor ID is zero, the patch site is for a cpufeature. cpufeatures
 * further break down patch ID into two 16-bit numbers. The lower 16 bits
 * are the cpufeature ID and the upper 16 bits are used for a value specific
 * to the cpufeature and patch site. If the upper 16 bits are zero, then it
 * implies no specific value is specified. cpufeatures that want to control
 * patching on a per-site basis will provide non-zero values and implement
 * checks here. The checks return true when patching should be done, and
 * false otherwise.
 */
static bool riscv_cpufeature_patch_check(u16 id, u16 value)
{
	if (!value)
		return true;

	switch (id) {
	case RISCV_ISA_EXT_ZICBOZ:
		/*
		 * Zicboz alternative applications provide the maximum
		 * supported block size order, or zero when it doesn't
		 * matter. If the current block size exceeds the maximum,
		 * then the alternative cannot be applied.
		 */
		return riscv_cboz_block_size <= (1U << value);
	}

	return false;
}

void __init_or_module riscv_cpufeature_patch_func(struct alt_entry *begin,
						  struct alt_entry *end,
						  unsigned int stage)
{
	struct alt_entry *alt;
	void *oldptr, *altptr;
	u16 id, value;

	if (stage == RISCV_ALTERNATIVES_EARLY_BOOT)
		return;

	for (alt = begin; alt < end; alt++) {
		if (alt->vendor_id != 0)
			continue;

		id = PATCH_ID_CPUFEATURE_ID(alt->patch_id);

		if (id >= RISCV_ISA_EXT_MAX) {
			WARN(1, "This extension id:%d is not in ISA extension list", id);
			continue;
		}

		if (!__riscv_isa_extension_available(NULL, id))
			continue;

		value = PATCH_ID_CPUFEATURE_VALUE(alt->patch_id);
		if (!riscv_cpufeature_patch_check(id, value))
			continue;

		oldptr = ALT_OLD_PTR(alt);
		altptr = ALT_ALT_PTR(alt);

		mutex_lock(&text_mutex);
		patch_text_nosync(oldptr, altptr, alt->alt_len);
		riscv_alternative_fix_offsets(oldptr, alt->alt_len, oldptr - altptr);
		mutex_unlock(&text_mutex);
	}
}
#endif<|MERGE_RESOLUTION|>--- conflicted
+++ resolved
@@ -571,8 +571,6 @@
 	void *src;
 	long speed = RISCV_HWPROBE_MISALIGNED_SLOW;
 
-<<<<<<< HEAD
-=======
 	/* We are already set since the last check */
 	if (per_cpu(misaligned_access_speed, cpu) != RISCV_HWPROBE_MISALIGNED_UNKNOWN)
 		return;
@@ -583,7 +581,6 @@
 		return;
 	}
 
->>>>>>> 47345b42
 	/* Make an unaligned destination buffer. */
 	dst = (void *)((unsigned long)page_address(page) | 0x1);
 	/* Unalign src as well, but differently (off by 1 + 2 = 3). */
