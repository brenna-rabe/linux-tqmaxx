--- conflicted
+++ resolved
@@ -425,10 +425,7 @@
 
 &i2c1 {
 	status = "okay";
-<<<<<<< HEAD
-=======
-
->>>>>>> c525532e
+
 	rtc@51 {
 		compatible = "nxp,pcf2129";
 		reg = <0x51>;
