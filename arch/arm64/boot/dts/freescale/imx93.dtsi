// SPDX-License-Identifier: (GPL-2.0+ OR MIT)
/*
 * Copyright 2022 NXP
 */

#include <dt-bindings/clock/imx93-clock.h>
#include <dt-bindings/gpio/gpio.h>
#include <dt-bindings/input/input.h>
#include <dt-bindings/interrupt-controller/arm-gic.h>
#include <dt-bindings/power/fsl,imx93-power.h>
#include <dt-bindings/thermal/thermal.h>

#include "imx93-pinfunc.h"

/ {
	interrupt-parent = <&gic>;
	#address-cells = <2>;
	#size-cells = <2>;

	aliases {
		gpio0 = &gpio1;
		gpio1 = &gpio2;
		gpio2 = &gpio3;
		gpio3 = &gpio4;
		i2c0 = &lpi2c1;
		i2c1 = &lpi2c2;
		i2c2 = &lpi2c3;
		i2c3 = &lpi2c4;
		i2c4 = &lpi2c5;
		i2c5 = &lpi2c6;
		i2c6 = &lpi2c7;
		i2c7 = &lpi2c8;
		ethernet0 = &fec;
		ethernet1 = &eqos;
		mmc0 = &usdhc1;
		mmc1 = &usdhc2;
		mmc2 = &usdhc3;
		serial0 = &lpuart1;
		serial1 = &lpuart2;
		serial2 = &lpuart3;
		serial3 = &lpuart4;
		serial4 = &lpuart5;
		serial5 = &lpuart6;
		serial6 = &lpuart7;
		serial7 = &lpuart8;
		isi0 = &isi_0;
		csi0 = &mipi_csi;
		rtc0 = &bbnsm_rtc;
	};

	cpus {
		#address-cells = <1>;
		#size-cells = <0>;

		idle-states {
			entry-method = "psci";

			cpu_pd_wait: cpu-pd-wait {
				compatible = "arm,idle-state";
				arm,psci-suspend-param = <0x0010033>;
				local-timer-stop;
				entry-latency-us = <10000>;
				exit-latency-us = <7000>;
				min-residency-us = <27000>;
				wakeup-latency-us = <15000>;
			};
		};

		A55_0: cpu@0 {
			device_type = "cpu";
			compatible = "arm,cortex-a55";
			reg = <0x0>;
			enable-method = "psci";
			#cooling-cells = <2>;
			cpu-idle-states = <&cpu_pd_wait>;
		};

		A55_1: cpu@100 {
			device_type = "cpu";
			compatible = "arm,cortex-a55";
			reg = <0x100>;
			enable-method = "psci";
			#cooling-cells = <2>;
			cpu-idle-states = <&cpu_pd_wait>;
		};

	};

	osc_32k: clock-osc-32k {
		compatible = "fixed-clock";
		#clock-cells = <0>;
		clock-frequency = <32768>;
		clock-output-names = "osc_32k";
	};

	osc_24m: clock-osc-24m {
		compatible = "fixed-clock";
		#clock-cells = <0>;
		clock-frequency = <24000000>;
		clock-output-names = "osc_24m";
	};

	clk_ext1: clock-ext1 {
		compatible = "fixed-clock";
		#clock-cells = <0>;
		clock-frequency = <133000000>;
		clock-output-names = "clk_ext1";
	};

	pmu {
		compatible = "arm,cortex-a55-pmu";
		interrupts = <GIC_PPI 7 (GIC_CPU_MASK_SIMPLE(2) | IRQ_TYPE_LEVEL_HIGH)>;
	};

	psci {
		compatible = "arm,psci-1.0";
		method = "smc";
	};

	timer {
		compatible = "arm,armv8-timer";
		interrupts = <GIC_PPI 13 (GIC_CPU_MASK_SIMPLE(6) | IRQ_TYPE_LEVEL_LOW)>,
			     <GIC_PPI 14 (GIC_CPU_MASK_SIMPLE(6) | IRQ_TYPE_LEVEL_LOW)>,
			     <GIC_PPI 11 (GIC_CPU_MASK_SIMPLE(6) | IRQ_TYPE_LEVEL_LOW)>,
			     <GIC_PPI 10 (GIC_CPU_MASK_SIMPLE(6) | IRQ_TYPE_LEVEL_LOW)>;
		clock-frequency = <24000000>;
		arm,no-tick-in-suspend;
		interrupt-parent = <&gic>;
	};

	gic: interrupt-controller@48000000 {
		compatible = "arm,gic-v3";
		reg = <0 0x48000000 0 0x10000>,
		      <0 0x48040000 0 0xc0000>;
		#interrupt-cells = <3>;
		interrupt-controller;
		interrupts = <GIC_PPI 9 IRQ_TYPE_LEVEL_HIGH>;
		interrupt-parent = <&gic>;
	};

	thermal-zones {
		cpu-thermal {
			polling-delay-passive = <250>;
			polling-delay = <2000>;

			thermal-sensors = <&tmu 0>;

			trips {
				cpu_alert: cpu-alert {
					temperature = <80000>;
					hysteresis = <2000>;
					type = "passive";
				};

				cpu_crit: cpu-crit {
					temperature = <90000>;
					hysteresis = <2000>;
					type = "critical";
				};
			};

			cooling-maps {
				map0 {
					trip = <&cpu_alert>;
					cooling-device =
						<&A55_0 THERMAL_NO_LIMIT THERMAL_NO_LIMIT>,
						<&A55_1 THERMAL_NO_LIMIT THERMAL_NO_LIMIT>;
				};
			};
		};
	};

	soc@0 {
		compatible = "simple-bus";
		#address-cells = <1>;
		#size-cells = <1>;
		ranges = <0x0 0x0 0x0 0x80000000>,
			 <0x28000000 0x0 0x28000000 0x10000000>;

		aips1: bus@44000000 {
			compatible = "fsl,aips-bus", "simple-bus";
			reg = <0x44000000 0x800000>;
			#address-cells = <1>;
			#size-cells = <1>;
			ranges;

			anomix_ns_gpr: syscon@44210000 {
				compatible = "fsl,imx93-aonmix-ns-syscfg", "syscon";
				reg = <0x44210000 0x1000>;
			};

			mu1: mailbox@44230000 {
				compatible = "fsl,imx93-mu", "fsl,imx8ulp-mu";
				reg = <0x44230000 0x10000>;
				interrupts = <GIC_SPI 22 IRQ_TYPE_LEVEL_HIGH>;
				clocks = <&clk IMX93_CLK_MU1_B_GATE>;
				#mbox-cells = <2>;
				status = "disabled";
			};

			edma1: dma-controller@44000000{
				compatible = "fsl,imx93-edma";
				reg = <0x44000000 0x10000>,
				      <0x44010000 0x10000>, <0x44020000 0x10000>,
				      <0x44030000 0x10000>, <0x44040000 0x10000>,
				      <0x44050000 0x10000>, <0x44060000 0x10000>,
				      <0x44070000 0x10000>, <0x44080000 0x10000>,
				      <0x44090000 0x10000>, <0x440a0000 0x10000>,
				      <0x440b0000 0x10000>, <0x440c0000 0x10000>,
				      <0x440d0000 0x10000>, <0x440e0000 0x10000>,
				      <0x440f0000 0x10000>, <0x44100000 0x10000>,
				      <0x44110000 0x10000>, <0x44120000 0x10000>,
				      <0x44130000 0x10000>, <0x44140000 0x10000>,
				      <0x44150000 0x10000>, <0x44160000 0x10000>,
				      <0x44170000 0x10000>, <0x44180000 0x10000>,
				      <0x44190000 0x10000>, <0x441a0000 0x10000>,
				      <0x441b0000 0x10000>, <0x441c0000 0x10000>,
				      <0x441d0000 0x10000>, <0x441e0000 0x10000>,
				      <0x441f0000 0x10000>;
				#dma-cells = <3>;
				dma-channels = <31>;
				interrupts = <GIC_SPI 95 IRQ_TYPE_LEVEL_HIGH>,
					     <GIC_SPI 96 IRQ_TYPE_LEVEL_HIGH>,
					     <GIC_SPI 97 IRQ_TYPE_LEVEL_HIGH>,
					     <GIC_SPI 98 IRQ_TYPE_LEVEL_HIGH>,
					     <GIC_SPI 99 IRQ_TYPE_LEVEL_HIGH>,
					     <GIC_SPI 100 IRQ_TYPE_LEVEL_HIGH>,
					     <GIC_SPI 101 IRQ_TYPE_LEVEL_HIGH>,
					     <GIC_SPI 102 IRQ_TYPE_LEVEL_HIGH>,
					     <GIC_SPI 103 IRQ_TYPE_LEVEL_HIGH>,
					     <GIC_SPI 104 IRQ_TYPE_LEVEL_HIGH>,
					     <GIC_SPI 105 IRQ_TYPE_LEVEL_HIGH>,
					     <GIC_SPI 106 IRQ_TYPE_LEVEL_HIGH>,
					     <GIC_SPI 107 IRQ_TYPE_LEVEL_HIGH>,
					     <GIC_SPI 108 IRQ_TYPE_LEVEL_HIGH>,
					     <GIC_SPI 109 IRQ_TYPE_LEVEL_HIGH>,
					     <GIC_SPI 110 IRQ_TYPE_LEVEL_HIGH>,
					     <GIC_SPI 111 IRQ_TYPE_LEVEL_HIGH>,
					     <GIC_SPI 112 IRQ_TYPE_LEVEL_HIGH>,
					     <GIC_SPI 113 IRQ_TYPE_LEVEL_HIGH>,
					     <GIC_SPI 114 IRQ_TYPE_LEVEL_HIGH>,
					     <GIC_SPI 115 IRQ_TYPE_LEVEL_HIGH>,
					     <GIC_SPI 116 IRQ_TYPE_LEVEL_HIGH>,
					     <GIC_SPI 117 IRQ_TYPE_LEVEL_HIGH>,
					     <GIC_SPI 118 IRQ_TYPE_LEVEL_HIGH>,
					     <GIC_SPI 119 IRQ_TYPE_LEVEL_HIGH>,
					     <GIC_SPI 120 IRQ_TYPE_LEVEL_HIGH>,
					     <GIC_SPI 121 IRQ_TYPE_LEVEL_HIGH>,
					     <GIC_SPI 122 IRQ_TYPE_LEVEL_HIGH>,
					     <GIC_SPI 123 IRQ_TYPE_LEVEL_HIGH>,
					     <GIC_SPI 124 IRQ_TYPE_LEVEL_HIGH>,
					     <GIC_SPI 125 IRQ_TYPE_LEVEL_HIGH>,
					     <GIC_SPI 94 IRQ_TYPE_LEVEL_HIGH>;
				interrupt-names = "edma1-chan0-tx", "edma1-chan1-tx",
						  "edma1-chan2-tx", "edma1-chan3-tx",
						  "edma1-chan4-tx", "edma1-chan5-tx",
						  "edma1-chan6-tx", "edma1-chan7-tx",
						  "edma1-chan8-tx", "edma1-chan9-tx",
						  "edma1-chan10-tx", "edma1-chan11-tx",
						  "edma1-chan12-tx", "edma1-chan13-tx",
						  "edma1-chan14-tx", "edma1-chan15-tx",
						  "edma1-chan16-tx", "edma1-chan17-tx",
						  "edma1-chan18-tx", "edma1-chan19-tx",
						  "edma1-chan20-tx", "edma1-chan21-tx",
						  "edma1-chan22-tx", "edma1-chan23-tx",
						  "edma1-chan24-tx", "edma1-chan25-tx",
						  "edma1-chan26-tx", "edma1-chan27-tx",
						  "edma1-chan28-tx", "edma1-chan29-tx",
						  "edma1-chan30-tx", "edma1-err";
				clocks = <&clk IMX93_CLK_EDMA1_GATE>;
				clock-names = "edma";
				status = "okay";
			};

			system_counter: timer@44290000 {
				compatible = "nxp,sysctr-timer";
				reg = <0x44290000 0x30000>;
				interrupts = <GIC_SPI 74 IRQ_TYPE_LEVEL_HIGH>;
				clocks = <&osc_24m>;
				clock-names = "per";
				nxp,no-divider;
			};

			wdog1: watchdog@442d0000 {
				compatible = "fsl,imx93-wdt";
				reg = <0x442d0000 0x10000>;
				interrupts = <GIC_SPI 38 IRQ_TYPE_LEVEL_HIGH>;
				clocks = <&clk IMX93_CLK_WDOG1_GATE>;
				timeout-sec = <40>;
				status = "disabled";
			};

			wdog2: watchdog@442e0000 {
				compatible = "fsl,imx93-wdt";
				reg = <0x442e0000 0x10000>;
				interrupts = <GIC_SPI 39 IRQ_TYPE_LEVEL_HIGH>;
				clocks = <&clk IMX93_CLK_WDOG2_GATE>;
				timeout-sec = <40>;
				status = "disabled";
			};

			tpm1: pwm@44310000 {
				compatible = "fsl,imx7ulp-pwm";
				reg = <0x44310000 0x1000>;
				clocks = <&clk IMX93_CLK_TPM1_GATE>;
				#pwm-cells = <3>;
				status = "disabled";
			};

			tpm2: pwm@44320000 {
				compatible = "fsl,imx7ulp-pwm";
				reg = <0x44320000 0x10000>;
				clocks = <&clk IMX93_CLK_TPM2_GATE>;
				#pwm-cells = <3>;
				status = "disabled";
			};

			i3c1: i3c-master@44330000 {
				#address-cells = <3>;
				#size-cells = <0>;
				compatible = "fsl,imx93-i3c-master", "silvaco,i3c-master";
				reg = <0x44330000 0x10000>;
				interrupts = <GIC_SPI 12 IRQ_TYPE_LEVEL_HIGH>;
				clocks = <&clk IMX93_CLK_BUS_AON>,
					 <&clk IMX93_CLK_I3C1_GATE>,
					 <&clk IMX93_CLK_DUMMY>;
				clock-names = "pclk", "fast_clk", "slow_clk";
				status = "disabled";
			};

			lpi2c1: i2c@44340000 {
				compatible = "fsl,imx93-lpi2c", "fsl,imx7ulp-lpi2c";
				reg = <0x44340000 0x10000>;
				#address-cells = <1>;
				#size-cells = <0>;
				interrupts = <GIC_SPI 13 IRQ_TYPE_LEVEL_HIGH>;
				clocks = <&clk IMX93_CLK_LPI2C1_GATE>,
					 <&clk IMX93_CLK_BUS_AON>;
				clock-names = "per", "ipg";
				dmas = <&edma1 7 0 0>, <&edma1 8 0 1>;
				dma-names = "tx","rx";
				status = "disabled";
			};

			lpi2c2: i2c@44350000 {
				compatible = "fsl,imx93-lpi2c", "fsl,imx7ulp-lpi2c";
				reg = <0x44350000 0x10000>;
				#address-cells = <1>;
				#size-cells = <0>;
				interrupts = <GIC_SPI 14 IRQ_TYPE_LEVEL_HIGH>;
				clocks = <&clk IMX93_CLK_LPI2C2_GATE>,
					 <&clk IMX93_CLK_BUS_AON>;
				clock-names = "per", "ipg";
				dmas = <&edma1 9 0 0>, <&edma1 10 0 1>;
				dma-names = "tx","rx";
				status = "disabled";
			};

			lpspi1: spi@44360000 {
				#address-cells = <1>;
				#size-cells = <0>;
				compatible = "fsl,imx93-spi", "fsl,imx7ulp-spi";
				reg = <0x44360000 0x10000>;
				interrupts = <GIC_SPI 16 IRQ_TYPE_LEVEL_HIGH>;
				clocks = <&clk IMX93_CLK_LPSPI1_GATE>,
					 <&clk IMX93_CLK_BUS_AON>;
				clock-names = "per", "ipg";
				dmas = <&edma1 11 0 0>, <&edma1 12 0 1>;
				dma-names = "tx","rx";
				status = "disabled";
			};

			lpspi2: spi@44370000 {
				#address-cells = <1>;
				#size-cells = <0>;
				compatible = "fsl,imx93-spi", "fsl,imx7ulp-spi";
				reg = <0x44370000 0x10000>;
				interrupts = <GIC_SPI 17 IRQ_TYPE_LEVEL_HIGH>;
				clocks = <&clk IMX93_CLK_LPSPI2_GATE>,
					 <&clk IMX93_CLK_BUS_AON>;
				clock-names = "per", "ipg";
				dmas = <&edma1 13 0 0>, <&edma1 14 0 1>;
				dma-names = "tx","rx";
				status = "disabled";
			};

			lpuart1: serial@44380000 {
				compatible = "fsl,imx93-lpuart", "fsl,imx8ulp-lpuart", "fsl,imx7ulp-lpuart";
				reg = <0x44380000 0x1000>;
				interrupts = <GIC_SPI 19 IRQ_TYPE_LEVEL_HIGH>;
				clocks = <&clk IMX93_CLK_LPUART1_GATE>;
				clock-names = "ipg";
				status = "disabled";
			};

			lpuart2: serial@44390000 {
				compatible = "fsl,imx93-lpuart", "fsl,imx8ulp-lpuart", "fsl,imx7ulp-lpuart";
				reg = <0x44390000 0x1000>;
				interrupts = <GIC_SPI 20 IRQ_TYPE_LEVEL_HIGH>;
				clocks = <&clk IMX93_CLK_LPUART2_GATE>;
				clock-names = "ipg";
				dmas = <&edma1 18 0 0>, <&edma1 19 0 1>;
				dma-names = "tx","rx";
				status = "disabled";
			};

			flexcan1: can@443a0000 {
				compatible = "fsl,imx93-flexcan";
				reg = <0x443a0000 0x10000>;
				interrupts = <GIC_SPI 8 IRQ_TYPE_LEVEL_HIGH>;
				clocks = <&clk IMX93_CLK_BUS_AON>,
					 <&clk IMX93_CLK_CAN1_GATE>;
				clock-names = "ipg", "per";
				assigned-clocks = <&clk IMX93_CLK_CAN1>;
				assigned-clock-parents = <&clk IMX93_CLK_SYS_PLL_PFD1_DIV2>;
				assigned-clock-rates = <40000000>;
				fsl,clk-source = /bits/ 8 <0>;
				fsl,stop-mode = <&anomix_ns_gpr 0x14 0>;
				status = "disabled";
			};

			sai1: sai@443b0000 {
				compatible = "fsl,imx93-sai";
				reg = <0x443b0000 0x10000>;
				interrupts = <GIC_SPI 45 IRQ_TYPE_LEVEL_HIGH>;
				clocks = <&clk IMX93_CLK_SAI1_IPG>, <&clk IMX93_CLK_DUMMY>,
					 <&clk IMX93_CLK_SAI1_GATE>, <&clk IMX93_CLK_DUMMY>,
					 <&clk IMX93_CLK_DUMMY>;
				clock-names = "bus", "mclk0", "mclk1", "mclk2", "mclk3";
				dmas = <&edma1 22 0 1>, <&edma1 21 0 0>;
				dma-names = "rx", "tx";
				status = "disabled";
			};

			mqs1: mqs1 {
				compatible = "fsl,imx93-mqs";
				gpr = <&anomix_ns_gpr>;
				status = "disabled";
			};

			iomuxc: pinctrl@443c0000 {
				compatible = "fsl,imx93-iomuxc";
				reg = <0x443c0000 0x10000>;
				status = "okay";
			};

			bbnsm: bbnsm@44440000 {
				compatible = "syscon", "simple-mfd";
				reg = <0x44440000 0x10000>;

				bbnsm_rtc: rtc {
					compatible = "nxp,bbnsm-rtc";
					regmap = <&bbnsm>;
					interrupts = <GIC_SPI 73 IRQ_TYPE_LEVEL_HIGH>;
				};

				bbnsm_pwrkey: pwrkey {
					compatible = "nxp,bbnsm-pwrkey";
					regmap = <&bbnsm>;
					interrupts = <GIC_SPI 73 IRQ_TYPE_LEVEL_HIGH>;
				};
			};

			clk: clock-controller@44450000 {
				compatible = "fsl,imx93-ccm";
				reg = <0x44450000 0x10000>;
				#clock-cells = <1>;
				clocks = <&osc_32k>, <&osc_24m>, <&clk_ext1>;
				clock-names = "osc_32k", "osc_24m", "clk_ext1";
				assigned-clocks = <&clk IMX93_CLK_AUDIO_PLL>, <&clk IMX93_CLK_A55>;
				assigned-clock-parents = <0>, <&clk IMX93_CLK_SYS_PLL_PFD0>;
				assigned-clock-rates = <393216000>, <500000000>;
				status = "okay";
			};

			src: system-controller@44460000 {
				compatible = "fsl,imx93-src", "syscon";
				reg = <0x44460000 0x10000>;
				#address-cells = <1>;
				#size-cells = <1>;
				ranges;

				mediamix: power-domain@44462400 {
					compatible = "fsl,imx93-src-slice";
					reg = <0x44462400 0x400>, <0x44465800 0x400>;
					#power-domain-cells = <0>;
					clocks = <&clk IMX93_CLK_NIC_MEDIA_GATE>,
						 <&clk IMX93_CLK_MEDIA_APB>;
				};

				mlmix: power-domain@44461800 {
					compatible = "fsl,imx93-src-slice";
					reg = <0x44461800 0x400>, <0x44464800 0x400>;
					#power-domain-cells = <0>;
					clocks = <&clk IMX93_CLK_ML_APB>,
						 <&clk IMX93_CLK_ML>;
				};
			};

			anatop: anatop@44480000 {
				compatible = "fsl,imx93-anatop", "syscon";
				reg = <0x44480000 0x2000>;
			};

			tmu: tmu@44482000 {
				compatible = "fsl,imx93-tmu";
				reg = <0x44482000 0x1000>;
				clocks = <&clk IMX93_CLK_TMC_GATE>;
				little-endian;
				fsl,tmu-calibration = <0x0000000e 0x800000da
						       0x00000029 0x800000e9
						       0x00000056 0x80000102
						       0x000000a2 0x8000012a
						       0x00000116 0x80000166
						       0x00000195 0x800001a7
						       0x000001b2 0x800001b6>;
				#thermal-sensor-cells = <1>;
			};

			micfil: micfil@44520000 {
				compatible = "fsl,imx93-micfil";
				reg = <0x44520000 0x10000>;
				interrupts = <GIC_SPI 202 IRQ_TYPE_LEVEL_HIGH>,
					     <GIC_SPI 201 IRQ_TYPE_LEVEL_HIGH>,
					     <GIC_SPI 200 IRQ_TYPE_LEVEL_HIGH>,
					     <GIC_SPI 199 IRQ_TYPE_LEVEL_HIGH>;
				clocks = <&clk IMX93_CLK_PDM_IPG>,
					 <&clk IMX93_CLK_PDM_GATE>,
					 <&clk IMX93_CLK_AUDIO_PLL>,
					 <&clk IMX93_CLK_DUMMY>;
				clock-names = "ipg_clk", "ipg_clk_app",
					     "pll8k", "clkext3";
				dmas = <&edma1 29 0 5>;
				dma-names = "rx";
				status = "disabled";
			};

			adc1: adc@44530000 {
				compatible = "nxp,imx93-adc";
				reg = <0x44530000 0x10000>;
				interrupts = <GIC_SPI 217 IRQ_TYPE_LEVEL_HIGH>,
						<GIC_SPI 218 IRQ_TYPE_LEVEL_HIGH>,
						<GIC_SPI 219 IRQ_TYPE_LEVEL_HIGH>,
						<GIC_SPI 268 IRQ_TYPE_LEVEL_HIGH>;
				clocks = <&clk IMX93_CLK_ADC1_GATE>;
				clock-names = "ipg";
				#io-channel-cells = <1>;
				status = "disabled";
			};
		};

		aips2: bus@42000000 {
			compatible = "fsl,aips-bus", "simple-bus";
			reg = <0x42000000 0x800000>;
			#address-cells = <1>;
			#size-cells = <1>;
			ranges;

			edma2: dma-controller@42000000{
				compatible = "fsl,imx93-edma";
				reg = <0x42000000 0x10000>,
				      <0x42010000 0x8000>, <0x42018000 0x8000>,
				      <0x42020000 0x8000>, <0x42028000 0x8000>,
				      <0x42030000 0x8000>, <0x42038000 0x8000>,
				      <0x42040000 0x8000>, <0x42048000 0x8000>,
				      <0x42050000 0x8000>, <0x42058000 0x8000>,
				      <0x42060000 0x8000>, <0x42068000 0x8000>,
				      <0x42070000 0x8000>, <0x42078000 0x8000>,
				      <0x42080000 0x8000>, <0x42088000 0x8000>,
				      <0x42090000 0x8000>, <0x42098000 0x8000>,
				      <0x420a0000 0x8000>, <0x420a8000 0x8000>,
				      <0x420b0000 0x8000>, <0x420b8000 0x8000>,
				      <0x420c0000 0x8000>, <0x420c8000 0x8000>,
				      <0x420d0000 0x8000>, <0x420d8000 0x8000>,
				      <0x420e0000 0x8000>, <0x420e8000 0x8000>,
				      <0x420f0000 0x8000>, <0x420f8000 0x8000>,
				      <0x42100000 0x8000>, <0x42108000 0x8000>,
				      <0x42110000 0x8000>, <0x42118000 0x8000>,
				      <0x42120000 0x8000>, <0x42128000 0x8000>,
				      <0x42130000 0x8000>, <0x42138000 0x8000>,
				      <0x42140000 0x8000>, <0x42148000 0x8000>,
				      <0x42150000 0x8000>, <0x42158000 0x8000>,
				      <0x42160000 0x8000>, <0x42168000 0x8000>,
				      <0x42170000 0x8000>, <0x42178000 0x8000>,
				      <0x42180000 0x8000>, <0x42188000 0x8000>,
				      <0x42190000 0x8000>, <0x42198000 0x8000>,
				      <0x421a0000 0x8000>, <0x421a8000 0x8000>,
				      <0x421b0000 0x8000>, <0x421b8000 0x8000>,
				      <0x421c0000 0x8000>, <0x421c8000 0x8000>,
				      <0x421d0000 0x8000>, <0x421d8000 0x8000>,
				      <0x421e0000 0x8000>, <0x421e8000 0x8000>,
				      <0x421f0000 0x8000>, <0x421f8000 0x8000>,
				      <0x42200000 0x8000>, <0x42208000 0x8000>;
				#dma-cells = <3>;
				shared-interrupt;
				dma-channels = <64>;
				interrupts = <GIC_SPI 128 IRQ_TYPE_LEVEL_HIGH>,
					     <GIC_SPI 128 IRQ_TYPE_LEVEL_HIGH>,
					     <GIC_SPI 129 IRQ_TYPE_LEVEL_HIGH>,
					     <GIC_SPI 129 IRQ_TYPE_LEVEL_HIGH>,
					     <GIC_SPI 130 IRQ_TYPE_LEVEL_HIGH>,
					     <GIC_SPI 130 IRQ_TYPE_LEVEL_HIGH>,
					     <GIC_SPI 131 IRQ_TYPE_LEVEL_HIGH>,
					     <GIC_SPI 131 IRQ_TYPE_LEVEL_HIGH>,
					     <GIC_SPI 132 IRQ_TYPE_LEVEL_HIGH>,
					     <GIC_SPI 132 IRQ_TYPE_LEVEL_HIGH>,
					     <GIC_SPI 133 IRQ_TYPE_LEVEL_HIGH>,
					     <GIC_SPI 133 IRQ_TYPE_LEVEL_HIGH>,
					     <GIC_SPI 134 IRQ_TYPE_LEVEL_HIGH>,
					     <GIC_SPI 134 IRQ_TYPE_LEVEL_HIGH>,
					     <GIC_SPI 135 IRQ_TYPE_LEVEL_HIGH>,
					     <GIC_SPI 135 IRQ_TYPE_LEVEL_HIGH>,
					     <GIC_SPI 136 IRQ_TYPE_LEVEL_HIGH>,
					     <GIC_SPI 136 IRQ_TYPE_LEVEL_HIGH>,
					     <GIC_SPI 137 IRQ_TYPE_LEVEL_HIGH>,
					     <GIC_SPI 137 IRQ_TYPE_LEVEL_HIGH>,
					     <GIC_SPI 138 IRQ_TYPE_LEVEL_HIGH>,
					     <GIC_SPI 138 IRQ_TYPE_LEVEL_HIGH>,
					     <GIC_SPI 139 IRQ_TYPE_LEVEL_HIGH>,
					     <GIC_SPI 139 IRQ_TYPE_LEVEL_HIGH>,
					     <GIC_SPI 140 IRQ_TYPE_LEVEL_HIGH>,
					     <GIC_SPI 140 IRQ_TYPE_LEVEL_HIGH>,
					     <GIC_SPI 141 IRQ_TYPE_LEVEL_HIGH>,
					     <GIC_SPI 141 IRQ_TYPE_LEVEL_HIGH>,
					     <GIC_SPI 142 IRQ_TYPE_LEVEL_HIGH>,
					     <GIC_SPI 142 IRQ_TYPE_LEVEL_HIGH>,
					     <GIC_SPI 143 IRQ_TYPE_LEVEL_HIGH>,
					     <GIC_SPI 143 IRQ_TYPE_LEVEL_HIGH>,
					     <GIC_SPI 144 IRQ_TYPE_LEVEL_HIGH>,
					     <GIC_SPI 144 IRQ_TYPE_LEVEL_HIGH>,
					     <GIC_SPI 145 IRQ_TYPE_LEVEL_HIGH>,
					     <GIC_SPI 145 IRQ_TYPE_LEVEL_HIGH>,
					     <GIC_SPI 146 IRQ_TYPE_LEVEL_HIGH>,
					     <GIC_SPI 146 IRQ_TYPE_LEVEL_HIGH>,
					     <GIC_SPI 147 IRQ_TYPE_LEVEL_HIGH>,
					     <GIC_SPI 147 IRQ_TYPE_LEVEL_HIGH>,
					     <GIC_SPI 148 IRQ_TYPE_LEVEL_HIGH>,
					     <GIC_SPI 148 IRQ_TYPE_LEVEL_HIGH>,
					     <GIC_SPI 149 IRQ_TYPE_LEVEL_HIGH>,
					     <GIC_SPI 149 IRQ_TYPE_LEVEL_HIGH>,
					     <GIC_SPI 150 IRQ_TYPE_LEVEL_HIGH>,
					     <GIC_SPI 150 IRQ_TYPE_LEVEL_HIGH>,
					     <GIC_SPI 151 IRQ_TYPE_LEVEL_HIGH>,
					     <GIC_SPI 151 IRQ_TYPE_LEVEL_HIGH>,
					     <GIC_SPI 152 IRQ_TYPE_LEVEL_HIGH>,
					     <GIC_SPI 152 IRQ_TYPE_LEVEL_HIGH>,
					     <GIC_SPI 153 IRQ_TYPE_LEVEL_HIGH>,
					     <GIC_SPI 153 IRQ_TYPE_LEVEL_HIGH>,
					     <GIC_SPI 154 IRQ_TYPE_LEVEL_HIGH>,
					     <GIC_SPI 154 IRQ_TYPE_LEVEL_HIGH>,
					     <GIC_SPI 155 IRQ_TYPE_LEVEL_HIGH>,
					     <GIC_SPI 155 IRQ_TYPE_LEVEL_HIGH>,
					     <GIC_SPI 156 IRQ_TYPE_LEVEL_HIGH>,
					     <GIC_SPI 156 IRQ_TYPE_LEVEL_HIGH>,
					     <GIC_SPI 157 IRQ_TYPE_LEVEL_HIGH>,
					     <GIC_SPI 157 IRQ_TYPE_LEVEL_HIGH>,
					     <GIC_SPI 158 IRQ_TYPE_LEVEL_HIGH>,
					     <GIC_SPI 158 IRQ_TYPE_LEVEL_HIGH>,
					     <GIC_SPI 159 IRQ_TYPE_LEVEL_HIGH>,
					     <GIC_SPI 159 IRQ_TYPE_LEVEL_HIGH>,
					     <GIC_SPI 127 IRQ_TYPE_LEVEL_HIGH>;
				interrupt-names = "edma2-chan0-tx", "edma2-chan1-tx",
						  "edma2-chan2-tx", "edma2-chan3-tx",
						  "edma2-chan4-tx", "edma2-chan5-tx",
						  "edma2-chan6-tx", "edma2-chan7-tx",
						  "edma2-chan8-tx", "edma2-chan9-tx",
						  "edma2-chan10-tx", "edma2-chan11-tx",
						  "edma2-chan12-tx", "edma2-chan13-tx",
						  "edma2-chan14-tx", "edma2-chan15-tx",
						  "edma2-chan16-tx", "edma2-chan17-tx",
						  "edma2-chan18-tx", "edma2-chan19-tx",
						  "edma2-chan20-tx", "edma2-chan21-tx",
						  "edma2-chan22-tx", "edma2-chan23-tx",
						  "edma2-chan24-tx", "edma2-chan25-tx",
						  "edma2-chan26-tx", "edma2-chan27-tx",
						  "edma2-chan28-tx", "edma2-chan29-tx",
						  "edma2-chan30-tx", "edma2-chan31-tx",
						  "edma2-chan32-tx", "edma2-chan33-tx",
						  "edma2-chan34-tx", "edma2-chan35-tx",
						  "edma2-chan36-tx", "edma2-chan37-tx",
						  "edma2-chan38-tx", "edma2-chan39-tx",
						  "edma2-chan40-tx", "edma2-chan41-tx",
						  "edma2-chan42-tx", "edma2-chan43-tx",
						  "edma2-chan44-tx", "edma2-chan45-tx",
						  "edma2-chan46-tx", "edma2-chan47-tx",
						  "edma2-chan48-tx", "edma2-chan49-tx",
						  "edma2-chan50-tx", "edma2-chan51-tx",
						  "edma2-chan52-tx", "edma2-chan53-tx",
						  "edma2-chan54-tx", "edma2-chan55-tx",
						  "edma2-chan56-tx", "edma2-chan57-tx",
						  "edma2-chan58-tx", "edma2-chan59-tx",
						  "edma2-chan60-tx", "edma2-chan61-tx",
						  "edma2-chan62-tx", "edma2-chan63-tx",
						  "edma2-err";
				clocks = <&clk IMX93_CLK_EDMA2_GATE>;
				clock-names = "edma";
				fsl,edma-axi;
				status = "okay";
			};

			wakeupmix_gpr: syscon@42420000 {
				compatible = "fsl,imx93-wakeupmix-syscfg", "syscon";
				reg = <0x42420000 0x1000>;
			};

			mu2: mailbox@42440000 {
				compatible = "fsl,imx93-mu", "fsl,imx8ulp-mu";
				reg = <0x42440000 0x10000>;
				interrupts = <GIC_SPI 24 IRQ_TYPE_LEVEL_HIGH>;
				clocks = <&clk IMX93_CLK_MU2_B_GATE>;
				#mbox-cells = <2>;
				status = "disabled";
			};

			wdog3: watchdog@42490000 {
				compatible = "fsl,imx93-wdt";
				reg = <0x42490000 0x10000>;
				interrupts = <GIC_SPI 79 IRQ_TYPE_LEVEL_HIGH>;
				clocks = <&clk IMX93_CLK_WDOG3_GATE>;
				timeout-sec = <40>;
<<<<<<< HEAD
				status = "disabled";
			};

			wdog4: watchdog@424a0000 {
				compatible = "fsl,imx93-wdt";
				reg = <0x424a0000 0x10000>;
				interrupts = <GIC_SPI 80 IRQ_TYPE_LEVEL_HIGH>;
				clocks = <&clk IMX93_CLK_WDOG4_GATE>;
				timeout-sec = <40>;
				status = "disabled";
			};

			wdog5: watchdog@424b0000 {
				compatible = "fsl,imx93-wdt";
				reg = <0x424b0000 0x10000>;
				interrupts = <GIC_SPI 81 IRQ_TYPE_LEVEL_HIGH>;
				clocks = <&clk IMX93_CLK_WDOG5_GATE>;
				timeout-sec = <40>;
				status = "disabled";
			};

			tpm3: pwm@424e0000 {
				compatible = "fsl,imx7ulp-pwm";
				reg = <0x424e0000 0x1000>;
				clocks = <&clk IMX93_CLK_TPM3_GATE>;
				#pwm-cells = <3>;
				status = "disabled";
=======
				fsl,ext-reset-output;
>>>>>>> 2bfda739
			};

			tpm4: pwm@424f0000 {
				compatible = "fsl,imx7ulp-pwm";
				reg = <0x424f0000 0x1000>;
				clocks = <&clk IMX93_CLK_TPM4_GATE>;
				#pwm-cells = <3>;
				status = "disabled";
			};

			tpm5: pwm@42500000 {
				compatible = "fsl,imx7ulp-pwm";
				reg = <0x42500000 0x10000>;
				clocks = <&clk IMX93_CLK_TPM5_GATE>;
				#pwm-cells = <3>;
				status = "disabled";
			};

			tpm6: pwm@42510000 {
				compatible = "fsl,imx7ulp-pwm";
				reg = <0x42510000 0x10000>;
				clocks = <&clk IMX93_CLK_TPM6_GATE>;
				#pwm-cells = <3>;
				status = "disabled";
			};

			i3c2: i3c-master@42520000 {
				#address-cells = <3>;
				#size-cells = <0>;
				compatible = "fsl,imx93-i3c-master", "silvaco,i3c-master";
				reg = <0x42520000 0x10000>;
				interrupts = <GIC_SPI 61 IRQ_TYPE_LEVEL_HIGH>;
				clocks = <&clk IMX93_CLK_BUS_WAKEUP>,
					 <&clk IMX93_CLK_I3C2_GATE>,
					 <&clk IMX93_CLK_DUMMY>;
				clock-names = "pclk", "fast_clk", "slow_clk";
				status = "disabled";
			};

			lpi2c3: i2c@42530000 {
				compatible = "fsl,imx93-lpi2c", "fsl,imx7ulp-lpi2c";
				reg = <0x42530000 0x10000>;
				#address-cells = <1>;
				#size-cells = <0>;
				interrupts = <GIC_SPI 62 IRQ_TYPE_LEVEL_HIGH>;
				clocks = <&clk IMX93_CLK_LPI2C3_GATE>,
					 <&clk IMX93_CLK_BUS_WAKEUP>;
				clock-names = "per", "ipg";
				dmas = <&edma2 8 0 0>, <&edma2 9 0 1>;
				dma-names = "tx","rx";
				status = "disabled";
			};

			lpi2c4: i2c@42540000 {
				compatible = "fsl,imx93-lpi2c", "fsl,imx7ulp-lpi2c";
				reg = <0x42540000 0x10000>;
				#address-cells = <1>;
				#size-cells = <0>;
				interrupts = <GIC_SPI 63 IRQ_TYPE_LEVEL_HIGH>;
				clocks = <&clk IMX93_CLK_LPI2C4_GATE>,
					 <&clk IMX93_CLK_BUS_WAKEUP>;
				clock-names = "per", "ipg";
				dmas = <&edma2 10 0 0>, <&edma2 11 0 1>;
				dma-names = "tx","rx";
				status = "disabled";
			};

			lpspi3: spi@42550000 {
				#address-cells = <1>;
				#size-cells = <0>;
				compatible = "fsl,imx93-spi", "fsl,imx7ulp-spi";
				reg = <0x42550000 0x10000>;
				interrupts = <GIC_SPI 65 IRQ_TYPE_LEVEL_HIGH>;
				clocks = <&clk IMX93_CLK_LPSPI3_GATE>,
					 <&clk IMX93_CLK_BUS_WAKEUP>;
				clock-names = "per", "ipg";
				dmas = <&edma2 12 0 0>, <&edma2 13 0 1>;
				dma-names = "tx","rx";
				status = "disabled";
			};

			lpspi4: spi@42560000 {
				#address-cells = <1>;
				#size-cells = <0>;
				compatible = "fsl,imx93-spi", "fsl,imx7ulp-spi";
				reg = <0x42560000 0x10000>;
				interrupts = <GIC_SPI 66 IRQ_TYPE_LEVEL_HIGH>;
				clocks = <&clk IMX93_CLK_LPSPI4_GATE>,
					 <&clk IMX93_CLK_BUS_WAKEUP>;
				clock-names = "per", "ipg";
				dmas = <&edma2 14 0 0>, <&edma2 15 0 1>;
				dma-names = "tx","rx";
				status = "disabled";
			};

			lpuart3: serial@42570000 {
				compatible = "fsl,imx93-lpuart", "fsl,imx8ulp-lpuart", "fsl,imx7ulp-lpuart";
				reg = <0x42570000 0x1000>;
				interrupts = <GIC_SPI 68 IRQ_TYPE_LEVEL_HIGH>;
				clocks = <&clk IMX93_CLK_LPUART3_GATE>;
				clock-names = "ipg";
				dmas = <&edma2 17 0 0>, <&edma2 18 0 1>;
				dma-names = "tx","rx";
				status = "disabled";
			};

			lpuart4: serial@42580000 {
				compatible = "fsl,imx93-lpuart", "fsl,imx8ulp-lpuart", "fsl,imx7ulp-lpuart";
				reg = <0x42580000 0x1000>;
				interrupts = <GIC_SPI 69 IRQ_TYPE_LEVEL_HIGH>;
				clocks = <&clk IMX93_CLK_LPUART4_GATE>;
				clock-names = "ipg";
				dmas = <&edma2 19 0 0>, <&edma2 20 0 1>;
				dma-names = "tx","rx";
				status = "disabled";
			};

			lpuart5: serial@42590000 {
				compatible = "fsl,imx93-lpuart", "fsl,imx8ulp-lpuart", "fsl,imx7ulp-lpuart";
				reg = <0x42590000 0x1000>;
				interrupts = <GIC_SPI 70 IRQ_TYPE_LEVEL_HIGH>;
				clocks = <&clk IMX93_CLK_LPUART5_GATE>;
				clock-names = "ipg";
				dmas = <&edma2 21 0 0>, <&edma2 22 0 1>;
				dma-names = "tx","rx";
				status = "disabled";
			};

			lpuart6: serial@425a0000 {
				compatible = "fsl,imx93-lpuart", "fsl,imx8ulp-lpuart", "fsl,imx7ulp-lpuart";
				reg = <0x425a0000 0x1000>;
				interrupts = <GIC_SPI 71 IRQ_TYPE_LEVEL_HIGH>;
				clocks = <&clk IMX93_CLK_LPUART6_GATE>;
				clock-names = "ipg";
				dmas = <&edma2 23 0 0>, <&edma2 24 0 1>;
				dma-names = "tx","rx";
				status = "disabled";
			};

			flexcan2: can@425b0000 {
				compatible = "fsl,imx93-flexcan";
				reg = <0x425b0000 0x10000>;
				interrupts = <GIC_SPI 51 IRQ_TYPE_LEVEL_HIGH>;
				clocks = <&clk IMX93_CLK_BUS_WAKEUP>,
					 <&clk IMX93_CLK_CAN2_GATE>;
				clock-names = "ipg", "per";
				assigned-clocks = <&clk IMX93_CLK_CAN2>;
				assigned-clock-parents = <&clk IMX93_CLK_SYS_PLL_PFD1_DIV2>;
				assigned-clock-rates = <40000000>;
				fsl,clk-source = /bits/ 8 <0>;
				fsl,stop-mode = <&wakeupmix_gpr 0x0C 2>;
				status = "disabled";
			};

			flexspi1: spi@425e0000 {
				compatible = "nxp,imx93-fspi", "nxp,imx8mm-fspi";
				reg = <0x425e0000 0x10000>, <0x28000000 0x10000000>;
				reg-names = "fspi_base", "fspi_mmap";
				#address-cells = <1>;
				#size-cells = <0>;
				interrupts = <GIC_SPI 55 IRQ_TYPE_LEVEL_HIGH>;
				clocks = <&clk IMX93_CLK_FLEXSPI1_GATE>,
					 <&clk IMX93_CLK_FLEXSPI1_GATE>;
				clock-names = "fspi", "fspi_en";
				assigned-clocks = <&clk IMX93_CLK_FLEXSPI1>;
				assigned-clock-parents = <&clk IMX93_CLK_SYS_PLL_PFD1>;
				status = "disabled";
			};

			sai2: sai@42650000 {
				compatible = "fsl,imx93-sai";
				reg = <0x42650000 0x10000>;
				interrupts = <GIC_SPI 170 IRQ_TYPE_LEVEL_HIGH>;
				clocks = <&clk IMX93_CLK_SAI2_IPG>, <&clk IMX93_CLK_DUMMY>,
					 <&clk IMX93_CLK_SAI2_GATE>,
					 <&clk IMX93_CLK_DUMMY>, <&clk IMX93_CLK_DUMMY>;
				clock-names = "bus", "mclk0", "mclk1", "mclk2", "mclk3";
				dmas = <&edma2 59 0 1>, <&edma2 58 0 0>;
				dma-names = "rx", "tx";
				status = "disabled";
			};

			sai3: sai@42660000 {
				compatible = "fsl,imx93-sai";
				reg = <0x42660000 0x10000>;
				interrupts = <GIC_SPI 171 IRQ_TYPE_LEVEL_HIGH>;
				clocks = <&clk IMX93_CLK_SAI3_IPG>, <&clk IMX93_CLK_DUMMY>,
					 <&clk IMX93_CLK_SAI3_GATE>,
					 <&clk IMX93_CLK_DUMMY>, <&clk IMX93_CLK_DUMMY>;
				clock-names = "bus", "mclk0", "mclk1", "mclk2", "mclk3";
				dmas = <&edma2 61 0 1>, <&edma2 60 0 0>;
				dma-names = "rx", "tx";
				status = "disabled";
			};

			mqs2: mqs2 {
				compatible = "fsl,imx93-mqs";
				gpr = <&wakeupmix_gpr>;
				status = "disabled";
			};

			xcvr: xcvr@42680000 {
				compatible = "fsl,imx93-xcvr";
				reg = <0x42680000 0x800>,
					  <0x42680800 0x400>,
					  <0x42680c00 0x080>,
					  <0x42680e00 0x080>;
				reg-names = "ram", "regs", "rxfifo",
						    "txfifo";
				interrupts = /* XCVR IRQ 0 */
					     <GIC_SPI 203 IRQ_TYPE_LEVEL_HIGH>,
						 /* XCVR IRQ 1 */
					     <GIC_SPI 204 IRQ_TYPE_LEVEL_HIGH>;
				clocks = <&clk IMX93_CLK_BUS_WAKEUP>,
					 <&clk IMX93_CLK_SPDIF_GATE>,
					 <&clk IMX93_CLK_DUMMY>,
					 <&clk IMX93_CLK_AUD_XCVR_GATE>;
				clock-names = "ipg", "phy", "spba", "pll_ipg";
				dmas = <&edma2 65 0 1>, <&edma2 66 0 0>;
				dma-names = "rx", "tx";
				status = "disabled";
			};

			lpuart7: serial@42690000 {
				compatible = "fsl,imx93-lpuart", "fsl,imx8ulp-lpuart", "fsl,imx7ulp-lpuart";
				reg = <0x42690000 0x1000>;
				interrupts = <GIC_SPI 210 IRQ_TYPE_LEVEL_HIGH>;
				clocks = <&clk IMX93_CLK_LPUART7_GATE>;
				clock-names = "ipg";
				dmas = <&edma2 87 0 0>, <&edma2 88 0 1>;
				dma-names = "tx","rx";
				status = "disabled";
			};

			lpuart8: serial@426a0000 {
				compatible = "fsl,imx93-lpuart", "fsl,imx8ulp-lpuart", "fsl,imx7ulp-lpuart";
				reg = <0x426a0000 0x1000>;
				interrupts = <GIC_SPI 211 IRQ_TYPE_LEVEL_HIGH>;
				clocks = <&clk IMX93_CLK_LPUART8_GATE>;
				clock-names = "ipg";
				dmas = <&edma2 89 0 0>, <&edma2 90 0 1>;
				dma-names = "tx","rx";
				status = "disabled";
			};

			lpi2c5: i2c@426b0000 {
				compatible = "fsl,imx93-lpi2c", "fsl,imx7ulp-lpi2c";
				reg = <0x426b0000 0x10000>;
				#address-cells = <1>;
				#size-cells = <0>;
				interrupts = <GIC_SPI 195 IRQ_TYPE_LEVEL_HIGH>;
				clocks = <&clk IMX93_CLK_LPI2C5_GATE>,
					 <&clk IMX93_CLK_BUS_WAKEUP>;
				clock-names = "per", "ipg";
				dmas = <&edma2 71 0 0>, <&edma2 72 0 1>;
				dma-names = "tx","rx";
				status = "disabled";
			};

			lpi2c6: i2c@426c0000 {
				compatible = "fsl,imx93-lpi2c", "fsl,imx7ulp-lpi2c";
				reg = <0x426c0000 0x10000>;
				#address-cells = <1>;
				#size-cells = <0>;
				interrupts = <GIC_SPI 196 IRQ_TYPE_LEVEL_HIGH>;
				clocks = <&clk IMX93_CLK_LPI2C6_GATE>,
					 <&clk IMX93_CLK_BUS_WAKEUP>;
				clock-names = "per", "ipg";
				dmas = <&edma2 73 0 0>, <&edma2 74 0 1>;
				dma-names = "tx","rx";
				status = "disabled";
			};

			lpi2c7: i2c@426d0000 {
				compatible = "fsl,imx93-lpi2c", "fsl,imx7ulp-lpi2c";
				reg = <0x426d0000 0x10000>;
				#address-cells = <1>;
				#size-cells = <0>;
				interrupts = <GIC_SPI 197 IRQ_TYPE_LEVEL_HIGH>;
				clocks = <&clk IMX93_CLK_LPI2C7_GATE>,
					 <&clk IMX93_CLK_BUS_WAKEUP>;
				clock-names = "per", "ipg";
				dmas = <&edma2 75 0 0>, <&edma2 76 0 1>;
				dma-names = "tx","rx";
				status = "disabled";
			};

			lpi2c8: i2c@426e0000 {
				compatible = "fsl,imx93-lpi2c", "fsl,imx7ulp-lpi2c";
				reg = <0x426e0000 0x10000>;
				#address-cells = <1>;
				#size-cells = <0>;
				interrupts = <GIC_SPI 198 IRQ_TYPE_LEVEL_HIGH>;
				clocks = <&clk IMX93_CLK_LPI2C8_GATE>,
					 <&clk IMX93_CLK_BUS_WAKEUP>;
				clock-names = "per", "ipg";
				dmas = <&edma2 77 0 0>, <&edma2 78 0 1>;
				dma-names = "tx","rx";
				status = "disabled";
			};

			lpspi5: spi@426f0000 {
				#address-cells = <1>;
				#size-cells = <0>;
				compatible = "fsl,imx93-spi", "fsl,imx7ulp-spi";
				reg = <0x426f0000 0x10000>;
				interrupts = <GIC_SPI 191 IRQ_TYPE_LEVEL_HIGH>;
				clocks = <&clk IMX93_CLK_LPSPI5_GATE>,
					 <&clk IMX93_CLK_BUS_WAKEUP>;
				clock-names = "per", "ipg";
				dmas = <&edma2 79 0 0>, <&edma2 80 0 1>;
				dma-names = "tx","rx";
				status = "disabled";
			};

			lpspi6: spi@42700000 {
				#address-cells = <1>;
				#size-cells = <0>;
				compatible = "fsl,imx93-spi", "fsl,imx7ulp-spi";
				reg = <0x42700000 0x10000>;
				interrupts = <GIC_SPI 192 IRQ_TYPE_LEVEL_HIGH>;
				clocks = <&clk IMX93_CLK_LPSPI6_GATE>,
					 <&clk IMX93_CLK_BUS_WAKEUP>;
				clock-names = "per", "ipg";
				dmas = <&edma2 81 0 0>, <&edma2 82 0 1>;
				dma-names = "tx","rx";
				status = "disabled";
			};

			lpspi7: spi@42710000 {
				#address-cells = <1>;
				#size-cells = <0>;
				compatible = "fsl,imx93-spi", "fsl,imx7ulp-spi";
				reg = <0x42710000 0x10000>;
				interrupts = <GIC_SPI 193 IRQ_TYPE_LEVEL_HIGH>;
				clocks = <&clk IMX93_CLK_LPSPI7_GATE>,
					 <&clk IMX93_CLK_BUS_WAKEUP>;
				clock-names = "per", "ipg";
				dmas = <&edma2 83 0 0>, <&edma2 84 0 1>;
				dma-names = "tx","rx";
				status = "disabled";
			};

			lpspi8: spi@42720000 {
				#address-cells = <1>;
				#size-cells = <0>;
				compatible = "fsl,imx93-spi", "fsl,imx7ulp-spi";
				reg = <0x42720000 0x10000>;
				interrupts = <GIC_SPI 194 IRQ_TYPE_LEVEL_HIGH>;
				clocks = <&clk IMX93_CLK_LPSPI8_GATE>,
					 <&clk IMX93_CLK_BUS_WAKEUP>;
				clock-names = "per", "ipg";
				dmas = <&edma2 85 0 0>, <&edma2 86 0 1>;
				dma-names = "tx","rx";
				status = "disabled";
			};

			flexio1: flexio@425c0000 {
				#address-cells = <1>;
				#size-cells = <1>;
				compatible = "nxp,imx-flexio";
				reg = <0x425c0000 0x10000>;
				interrupts = <GIC_SPI 53 IRQ_TYPE_LEVEL_HIGH>;
				clocks = <&clk IMX93_CLK_FLEXIO1_GATE>,
					 <&clk IMX93_CLK_FLEXIO1_GATE>;
				clock-names = "per", "ipg";
				assigned-clocks = <&clk IMX93_CLK_FLEXIO1_GATE>;
				assigned-clock-parents = <&clk IMX93_CLK_FLEXIO1>;
				assigned-clock-rates = <24000000>;
				status = "disabled";

				flexio_i2c: i2c-master {
					#address-cells = <1>;
					#size-cells = <0>;
					compatible = "nxp,imx-flexio-i2c-master";
					clock-frequency = <100000>;
					status = "disabled";
				};
			};
		};

		aips3: bus@42800000 {
			compatible = "fsl,aips-bus", "simple-bus";
			reg = <0x42800000 0x800000>;
			#address-cells = <1>;
			#size-cells = <1>;
			ranges;

			usdhc1: mmc@42850000 {
				compatible = "fsl,imx93-usdhc", "fsl,imx8mm-usdhc";
				reg = <0x42850000 0x10000>;
				interrupts = <GIC_SPI 86 IRQ_TYPE_LEVEL_HIGH>;
				clocks = <&clk IMX93_CLK_BUS_WAKEUP>,
					 <&clk IMX93_CLK_WAKEUP_AXI>,
					 <&clk IMX93_CLK_USDHC1_GATE>;
				clock-names = "ipg", "ahb", "per";
				assigned-clocks = <&clk IMX93_CLK_USDHC1>;
				assigned-clock-parents = <&clk IMX93_CLK_SYS_PLL_PFD1>;
				assigned-clock-rates = <400000000>;
				bus-width = <8>;
				fsl,tuning-start-tap = <1>;
				fsl,tuning-step= <2>;
				status = "disabled";
			};

			usdhc2: mmc@42860000 {
				compatible = "fsl,imx93-usdhc", "fsl,imx8mm-usdhc";
				reg = <0x42860000 0x10000>;
				interrupts = <GIC_SPI 87 IRQ_TYPE_LEVEL_HIGH>;
				clocks = <&clk IMX93_CLK_BUS_WAKEUP>,
					 <&clk IMX93_CLK_WAKEUP_AXI>,
					 <&clk IMX93_CLK_USDHC2_GATE>;
				clock-names = "ipg", "ahb", "per";
				assigned-clocks = <&clk IMX93_CLK_USDHC2>;
				assigned-clock-parents = <&clk IMX93_CLK_SYS_PLL_PFD1>;
				assigned-clock-rates = <400000000>;
				bus-width = <4>;
				fsl,tuning-start-tap = <1>;
				fsl,tuning-step= <2>;
				status = "disabled";
			};

			fec: ethernet@42890000 {
				compatible = "fsl,imx93-fec", "fsl,imx8mp-fec", "fsl,imx8mq-fec";
				reg = <0x42890000 0x10000>;
				interrupts = <GIC_SPI 179 IRQ_TYPE_LEVEL_HIGH>,
					     <GIC_SPI 180 IRQ_TYPE_LEVEL_HIGH>,
					     <GIC_SPI 181 IRQ_TYPE_LEVEL_HIGH>,
					     <GIC_SPI 182 IRQ_TYPE_LEVEL_HIGH>;
				clocks = <&clk IMX93_CLK_ENET1_GATE>,
					 <&clk IMX93_CLK_ENET1_GATE>,
					 <&clk IMX93_CLK_ENET_TIMER1>,
					 <&clk IMX93_CLK_ENET_REF>,
					 <&clk IMX93_CLK_ENET_REF_PHY>;
				clock-names = "ipg", "ahb", "ptp",
					      "enet_clk_ref", "enet_out";
				assigned-clocks = <&clk IMX93_CLK_ENET_TIMER1>,
						  <&clk IMX93_CLK_ENET_REF>,
						  <&clk IMX93_CLK_ENET_REF_PHY>;
				assigned-clock-parents = <&clk IMX93_CLK_SYS_PLL_PFD1_DIV2>,
							 <&clk IMX93_CLK_SYS_PLL_PFD0_DIV2>,
							 <&clk IMX93_CLK_SYS_PLL_PFD1_DIV2>;
				assigned-clock-rates = <100000000>, <250000000>, <50000000>;
				fsl,num-tx-queues = <3>;
				fsl,num-rx-queues = <3>;
				fsl,stop-mode = <&wakeupmix_gpr 0x0c 1>;
				status = "disabled";
			};

			eqos: ethernet@428a0000 {
				compatible = "nxp,imx93-dwmac-eqos", "snps,dwmac-5.10a";
				reg = <0x428a0000 0x10000>;
				interrupts = <GIC_SPI 183 IRQ_TYPE_LEVEL_HIGH>,
					     <GIC_SPI 184 IRQ_TYPE_LEVEL_HIGH>;
				interrupt-names = "eth_wake_irq", "macirq";
				clocks = <&clk IMX93_CLK_ENET_QOS_GATE>,
					 <&clk IMX93_CLK_ENET_QOS_GATE>,
					 <&clk IMX93_CLK_ENET_TIMER2>,
					 <&clk IMX93_CLK_ENET>,
					 <&clk IMX93_CLK_ENET_QOS_GATE>;
				clock-names = "stmmaceth", "pclk", "ptp_ref", "tx", "mem";
				assigned-clocks = <&clk IMX93_CLK_ENET_TIMER2>,
						  <&clk IMX93_CLK_ENET>;
				assigned-clock-parents = <&clk IMX93_CLK_SYS_PLL_PFD1_DIV2>,
							 <&clk IMX93_CLK_SYS_PLL_PFD0_DIV2>;
				assigned-clock-rates = <100000000>, <250000000>;
				intf_mode = <&wakeupmix_gpr 0x28>;
				clk_csr = <0>;
				nvmem-cells = <&eth_mac2>;
				nvmem-cell-names = "mac-address";
				status = "disabled";
			};

			usdhc3: mmc@428b0000 {
				compatible = "fsl,imx93-usdhc", "fsl,imx8mm-usdhc";
				reg = <0x428b0000 0x10000>;
				interrupts = <GIC_SPI 205 IRQ_TYPE_LEVEL_HIGH>;
				clocks = <&clk IMX93_CLK_BUS_WAKEUP>,
					 <&clk IMX93_CLK_WAKEUP_AXI>,
					 <&clk IMX93_CLK_USDHC3_GATE>;
				clock-names = "ipg", "ahb", "per";
				assigned-clocks = <&clk IMX93_CLK_USDHC3>;
				assigned-clock-parents = <&clk IMX93_CLK_SYS_PLL_PFD1>;
				assigned-clock-rates = <400000000>;
				bus-width = <4>;
				fsl,tuning-start-tap = <1>;
				fsl,tuning-step= <2>;
				status = "disabled";
			};

			epxp: epxp@4ae20000 {
				compatible = "fsl,imx93-pxp-dma", "fsl,imx8ulp-pxp-dma";
				reg = <0x4ae20000 0x10000>;
				interrupts = <GIC_SPI 173 IRQ_TYPE_LEVEL_HIGH>,
					     <GIC_SPI 174 IRQ_TYPE_LEVEL_HIGH>;
				clocks = <&clk IMX93_CLK_MEDIA_APB>,
					 <&clk IMX93_CLK_MEDIA_AXI>;
				clock-names = "pxp_ipg", "pxp_axi";
				pxp-gpr = <&media_blk_ctrl>;
				power-domains = <&media_blk_ctrl IMX93_MEDIABLK_PD_PXP>;
				status = "disabled";
			};

			cameradev: camera {
				compatible = "fsl,mxc-md", "simple-bus";
				#address-cells = <1>;
				#size-cells = <1>;
				ranges;
				status = "disabled";

				isi_0: isi@4ae40000{
					compatible = "fsl,imx93-isi", "fsl,imx8-isi";
					reg = <0x4ae40000 0x10000>;
					interrupts = <GIC_SPI 172 IRQ_TYPE_LEVEL_HIGH>;
					clocks = <&clk IMX93_CLK_ISI_GATE>,
						 <&clk IMX93_CLK_MEDIA_AXI>;
					clock-names = "per", "axi";
					assigned-clocks = <&clk IMX93_CLK_MEDIA_AXI>,
							  <&clk IMX93_CLK_MEDIA_APB>;
					assigned-clock-parents = <&clk IMX93_CLK_SYS_PLL_PFD1>,
								 <&clk IMX93_CLK_SYS_PLL_PFD1_DIV2>;
					assigned-clock-rates = <400000000>, <133333333>;
					interface = <2 0 2>;
					no-reset-control;
					power-domains = <&media_blk_ctrl IMX93_MEDIABLK_PD_ISI>;
					gasket = <&media_blk_ctrl>;
					status = "disabled";

					cap_device {
						compatible = "imx-isi-capture";
						status = "disabled";
					};
				};

				mipi_csi: csi@4ae00000 {
					compatible = "fsl,dwc-mipi-csi2-host";
					reg = <0x4ae00000 0x10000>;
					interrupts = <GIC_SPI 175 IRQ_TYPE_LEVEL_HIGH>;
					clocks = <&clk IMX93_CLK_MIPI_CSI_GATE>,
						 <&clk IMX93_CLK_CAM_PIX>,
						 <&clk IMX93_CLK_MIPI_PHY_CFG>;
					clock-names = "clk_core", "clk_pixel", "phy_cfg";
					assigned-clocks = <&clk IMX93_CLK_CAM_PIX>,
							  <&clk IMX93_CLK_MIPI_PHY_CFG>;
					assigned-clock-parents = <&clk IMX93_CLK_VIDEO_PLL>,
								 <&clk IMX93_CLK_24M>;
					assigned-clock-rates = <140000000>, <24000000>;
					gasket = <&media_blk_ctrl>;
					power-domains = <&media_blk_ctrl IMX93_MEDIABLK_PD_MIPI_CSI>;
					status = "disabled";
				};

				parallel_csi: pcsi@4ac10070 {
					compatible = "fsl,imx93-parallel-csi";
					reg = <0x4ac10070 0x10>;
					clocks = <&clk IMX93_CLK_MIPI_CSI_GATE>,
						 <&clk IMX93_CLK_MEDIA_APB>;
					clock-names = "pixel", "ipg";
					assigned-clocks = <&clk IMX93_CLK_CAM_PIX>;
					assigned-clock-parents = <&clk IMX93_CLK_VIDEO_PLL>;
					assigned-clock-rates = <140000000>;
					pi_gpr = <&media_blk_ctrl>;
					power-domains = <&media_blk_ctrl IMX93_MEDIABLK_PD_MIPI_CSI>;
					status = "disabled";
				};
			};
		};

		gpio2: gpio@43810080 {
			compatible = "fsl,imx93-gpio", "fsl,imx7ulp-gpio";
			reg = <0x43810080 0x1000>, <0x43810040 0x40>;
			gpio-controller;
			#gpio-cells = <2>;
			interrupts = <GIC_SPI 57 IRQ_TYPE_LEVEL_HIGH>;
			interrupt-controller;
			#interrupt-cells = <2>;
			clocks = <&clk IMX93_CLK_GPIO2_GATE>,
				 <&clk IMX93_CLK_GPIO2_GATE>;
			clock-names = "gpio", "port";
			gpio-ranges = <&iomuxc 0 4 30>;
		};

		gpio3: gpio@43820080 {
			compatible = "fsl,imx93-gpio", "fsl,imx7ulp-gpio";
			reg = <0x43820080 0x1000>, <0x43820040 0x40>;
			gpio-controller;
			#gpio-cells = <2>;
			interrupts = <GIC_SPI 59 IRQ_TYPE_LEVEL_HIGH>;
			interrupt-controller;
			#interrupt-cells = <2>;
			clocks = <&clk IMX93_CLK_GPIO3_GATE>,
				 <&clk IMX93_CLK_GPIO3_GATE>;
			clock-names = "gpio", "port";
			gpio-ranges = <&iomuxc 0 84 8>, <&iomuxc 8 66 18>,
				      <&iomuxc 26 34 2>, <&iomuxc 28 0 4>;
		};

		gpio4: gpio@43830080 {
			compatible = "fsl,imx93-gpio", "fsl,imx7ulp-gpio";
			reg = <0x43830080 0x1000>, <0x43830040 0x40>;
			gpio-controller;
			#gpio-cells = <2>;
			interrupts = <GIC_SPI 189 IRQ_TYPE_LEVEL_HIGH>;
			interrupt-controller;
			#interrupt-cells = <2>;
			clocks = <&clk IMX93_CLK_GPIO4_GATE>,
				 <&clk IMX93_CLK_GPIO4_GATE>;
			clock-names = "gpio", "port";
			gpio-ranges = <&iomuxc 0 38 28>, <&iomuxc 28 36 2>;
		};

		gpio1: gpio@47400080 {
			compatible = "fsl,imx93-gpio", "fsl,imx7ulp-gpio";
			reg = <0x47400080 0x1000>, <0x47400040 0x40>;
			gpio-controller;
			#gpio-cells = <2>;
			interrupts = <GIC_SPI 10 IRQ_TYPE_LEVEL_HIGH>;
			interrupt-controller;
			#interrupt-cells = <2>;
			clocks = <&clk IMX93_CLK_GPIO1_GATE>,
				 <&clk IMX93_CLK_GPIO1_GATE>;
			clock-names = "gpio", "port";
			gpio-ranges = <&iomuxc 0 92 16>;
		};

		ocotp: efuse@47510000 {
			compatible = "fsl,imx93-ocotp", "syscon", "simple-mfd";
			reg = <0x47510000 0x10000>;
			#address-cells = <1>;
			#size-cells = <1>;

			imx93_uid: soc-uid@c0 {
				reg = <0xc0 0x10>;
			};

			eth_mac1: mac-address@4ec {
				reg = <0x4ec 0x6>;
			};

			eth_mac2: mac-address@4f2 {
				reg = <0x4f2 0x6>;
			};

			imx93_soc: imx93-soc {
				compatible = "fsl,imx93-soc";
				nvmem-cells = <&imx93_uid>;
				nvmem-cell-names = "soc_unique_id";
			};
		};

		s4muap: mailbox@47520000 {
			compatible = "fsl,imx93-mu-s4";
			reg = <0x47520000 0x10000>;
			interrupts = <GIC_SPI 31 IRQ_TYPE_LEVEL_HIGH>,
				     <GIC_SPI 30 IRQ_TYPE_LEVEL_HIGH>;
			interrupt-names = "tx", "rx";
			#mbox-cells = <2>;
		};

		media_blk_ctrl: system-controller@4ac10000 {
			compatible = "fsl,imx93-media-blk-ctrl", "syscon", "simple-mfd";
			reg = <0x4ac10000 0x70>;
			power-domains = <&mediamix>;
			clocks = <&clk IMX93_CLK_MEDIA_APB>,
				 <&clk IMX93_CLK_MEDIA_AXI>,
				 <&clk IMX93_CLK_NIC_MEDIA_GATE>,
				 <&clk IMX93_CLK_MEDIA_DISP_PIX>,
				 <&clk IMX93_CLK_CAM_PIX>,
				 <&clk IMX93_CLK_PXP_GATE>,
				 <&clk IMX93_CLK_LCDIF_GATE>,
				 <&clk IMX93_CLK_ISI_GATE>,
				 <&clk IMX93_CLK_MIPI_CSI_GATE>,
				 <&clk IMX93_CLK_MIPI_DSI_GATE>;
			clock-names = "apb", "axi", "nic", "disp", "cam",
				      "pxp", "lcdif", "isi", "csi", "dsi";
			#power-domain-cells = <1>;

			dphy: dphy {
				compatible = "fsl,imx93-mipi-dphy";
				clocks = <&clk IMX93_CLK_MIPI_PHY_CFG>,
					 <&clk IMX93_CLK_24M>;
				clock-names = "phy_cfg", "phy_ref";
				assigned-clocks = <&clk IMX93_CLK_MIPI_PHY_CFG>;
				assigned-clock-parents = <&clk IMX93_CLK_24M>;
				assigned-clock-rates = <24000000>;
				#phy-cells = <0>;
				power-domains = <&media_blk_ctrl IMX93_MEDIABLK_PD_MIPI_DSI>;
				status = "disabled";
			};

			parallel_disp_fmt: dpi {
				compatible = "fsl,imx93-parallel-display-format";
				power-domains = <&mediamix>;
				status = "disabled";

				ports {
					#address-cells = <1>;
					#size-cells = <0>;

					port@0 {
						reg = <0>;

						dpi_to_lcdif: endpoint {
							remote-endpoint = <&lcdif_to_dpi>;
						};
					};
				};
			};
		};

		ldb: ldb@4ac10020 {
			#address-cells = <1>;
			#size-cells = <0>;
			compatible = "fsl,imx93-ldb";
			clocks = <&clk IMX93_CLK_LVDS_GATE>;
			clock-names = "ldb";
			assigned-clocks = <&clk IMX93_CLK_MEDIA_LDB>;
			assigned-clock-parents = <&clk IMX93_CLK_VIDEO_PLL>;
			gpr = <&media_blk_ctrl>;
			power-domains = <&mediamix>;
			status = "disabled";

			lvds-channel@0 {
				#address-cells = <1>;
				#size-cells = <0>;
				reg = <0>;
				phys = <&ldb_phy1>;
				phy-names = "ldb_phy";
				status = "disabled";

				port@0 {
					reg = <0>;

					ldb_ch0: endpoint {
						remote-endpoint = <&lcdif_to_ldb>;
					};
				};
			};
		};

		ldb_phy: phy@4ac10024 {
			compatible = "fsl,imx93-lvds-phy";
			#address-cells = <1>;
			#size-cells = <0>;
			gpr = <&media_blk_ctrl>;
			clocks = <&clk IMX93_CLK_MEDIA_APB>;
			clock-names = "apb";
			power-domains = <&mediamix>;
			status = "disabled";

			ldb_phy1: port@0 {
				reg = <0>;
				#phy-cells = <0>;
			};
		};

		ele_mu: ele-mu {
			compatible = "fsl,imx93-ele";
			mboxes = <&s4muap 0 0 &s4muap 1 0>;
			mbox-names = "tx", "rx";
			fsl,ele_mu_did = <3>;
			fsl,ele_mu_id = <2>;
			fsl,ele_mu_max_users = <4>;
			status = "okay";
		};

		dsi: dsi@4ae10000 {
			compatible = "fsl,imx93-mipi-dsi";
			reg = <0x4ae10000 0x4000>;
			interrupts = <GIC_SPI 177 IRQ_TYPE_LEVEL_HIGH>;
			clocks = <&clk IMX93_CLK_MIPI_TEST_BYTE>,
				 <&clk IMX93_CLK_MIPI_DSI_GATE>,
				 <&clk IMX93_CLK_MEDIA_DISP_PIX>;
			clock-names = "byte", "pclk", "pixel";
			assigned-clocks = <&clk IMX93_CLK_MIPI_TEST_BYTE>,
					  <&clk IMX93_CLK_MEDIA_APB>;
			assigned-clock-parents = <&clk IMX93_CLK_SYS_PLL_PFD0>,
						 <&clk IMX93_CLK_SYS_PLL_PFD1_DIV2>;
			assigned-clock-rates = <20000000>, <133333333>;
			phys = <&dphy>;
			phy-names = "dphy";
			power-domains = <&media_blk_ctrl IMX93_MEDIABLK_PD_MIPI_DSI>;
			status = "disabled";

			ports {
				#address-cells = <1>;
				#size-cells = <0>;

				port@0 {
					reg = <0>;

					dsi_to_lcdif: endpoint {
						remote-endpoint = <&lcdif_to_dsi>;
					};
				};
			};
		};

		lcdif: lcd-controller@4ae30000 {
			#address-cells = <1>;
			#size-cells = <0>;
			compatible = "fsl,imx93-lcdif";
			reg = <0x4ae30000 0x10000>;
			interrupts = <GIC_SPI 176 IRQ_TYPE_LEVEL_HIGH>;
			fsl,gpr = <&media_blk_ctrl>;
			clocks = <&clk IMX93_CLK_MEDIA_DISP_PIX>,
				 <&clk IMX93_CLK_MEDIA_AXI>,
				 <&clk IMX93_CLK_LCDIF_GATE>;
			clock-names = "pix", "disp-axi", "disp-apb";
			assigned-clocks = <&clk IMX93_CLK_VIDEO_PLL>,
					  <&clk IMX93_CLK_MEDIA_DISP_PIX>,
					  <&clk IMX93_CLK_MEDIA_AXI>,
					  <&clk IMX93_CLK_MEDIA_APB>;
			assigned-clock-parents = <&clk IMX93_CLK_24M>,
						 <&clk IMX93_CLK_VIDEO_PLL>,
						 <&clk IMX93_CLK_SYS_PLL_PFD1>,
						 <&clk IMX93_CLK_SYS_PLL_PFD1_DIV2>;
			power-domains = <&media_blk_ctrl IMX93_MEDIABLK_PD_LCDIF>;
			status = "disabled";

			lcdif_disp: port@0 {
				#address-cells = <1>;
				#size-cells = <0>;
				reg = <0>;

				lcdif_to_dsi: endpoint@0 {
					reg = <0>;
					remote-endpoint = <&dsi_to_lcdif>;
				};

				lcdif_to_ldb: endpoint@1 {
					reg = <1>;
					remote-endpoint = <&ldb_ch0>;
				};

				lcdif_to_dpi: endpoint@2 {
					reg = <2>;
					remote-endpoint = <&dpi_to_lcdif>;
				};
			};
		};

		usbphynop1: usbphynop1 {
			compatible = "usb-nop-xceiv";
			clocks = <&clk IMX93_CLK_USB_PHY_BURUNIN>;
			clock-names = "main_clk";
		};

		usbotg1: usb@4c100000 {
			compatible = "fsl,imx8mm-usb", "fsl,imx7d-usb";
			reg = <0x4c100000 0x200>;
			interrupts = <GIC_SPI 187 IRQ_TYPE_LEVEL_HIGH>;
			clocks = <&clk IMX93_CLK_USB_CONTROLLER_GATE>,
				 <&clk IMX93_CLK_HSIO_32K_GATE>;
			clock-names = "usb_ctrl_root_clk", "usb_wakeup_clk";
			assigned-clocks = <&clk IMX93_CLK_HSIO>;
			assigned-clock-parents = <&clk IMX93_CLK_SYS_PLL_PFD1_DIV2>;
			assigned-clock-rates = <133000000>;
			fsl,usbphy = <&usbphynop1>;
			fsl,usbmisc = <&usbmisc1 0>;
			status = "disabled";
		};

		usbmisc1: usbmisc@4c100200 {
			compatible = "fsl,imx8mm-usbmisc", "fsl,imx7d-usbmisc";
			#index-cells = <1>;
			reg = <0x4c100200 0x200>;
		};

		usbphynop2: usbphynop2 {
			compatible = "usb-nop-xceiv";
			clocks = <&clk IMX93_CLK_USB_PHY_BURUNIN>;
			clock-names = "main_clk";
		};

		usbotg2: usb@4c200000 {
			compatible = "fsl,imx8mm-usb", "fsl,imx7d-usb";
			reg = <0x4c200000 0x200>;
			interrupts = <GIC_SPI 188 IRQ_TYPE_LEVEL_HIGH>;
			clocks = <&clk IMX93_CLK_USB_CONTROLLER_GATE>,
				 <&clk IMX93_CLK_HSIO_32K_GATE>;
			clock-names = "usb_ctrl_root_clk", "usb_wakeup_clk";
			assigned-clocks = <&clk IMX93_CLK_HSIO>;
			assigned-clock-parents = <&clk IMX93_CLK_SYS_PLL_PFD1_DIV2>;
			assigned-clock-rates = <133000000>;
			fsl,usbphy = <&usbphynop2>;
			fsl,usbmisc = <&usbmisc2 0>;
			status = "disabled";
		};

		usbmisc2: usbmisc@4c200200 {
			compatible = "fsl,imx8mm-usbmisc", "fsl,imx7d-usbmisc";
			#index-cells = <1>;
			reg = <0x4c200200 0x200>;
		};

		ddrmix_blk_ctrl: blk-ctrl@4e010000 {
			compatible = "nxp,blk-ctrl-ddrmix", "syscon", "simple-mfd";
			reg = <0x4e010000 0x1000>;
		};

		ddr: memory-controller@4e300000 {
			compatible = "nxp,imx9-memory-controller", "simple-mfd";
			reg = <0x4e300000 0x2000>;
			interrupts = <GIC_SPI 91 IRQ_TYPE_LEVEL_HIGH>;
			little-endian;
			#address-cells = <1>;
			#size-cells = <1>;
			ranges;

			ddr-pmu@4e300dc0 {
				compatible = "fsl,imx93-ddr-pmu";
				reg = <0x4e300dc0 0x200>;
				interrupts = <GIC_SPI 90 IRQ_TYPE_LEVEL_HIGH>;
			};
		};
	};

	display-subsystem {
		compatible = "fsl,imx-display-subsystem";
		ports = <&lcdif_disp>;
	};

	lpm: imx93-lpm {
		compatible = "nxp,imx93-lpm";
		regmap = <&ddrmix_blk_ctrl>;
		clocks = <&clk IMX93_CLK_M33>, <&clk IMX93_CLK_WAKEUP_AXI>,
			 <&clk IMX93_CLK_NIC_AXI>, <&clk IMX93_CLK_MEDIA_AXI>,
			 <&clk IMX93_CLK_A55_PERIPH>, <&clk IMX93_CLK_A55_CORE>, <&clk IMX93_CLK_ML>,
			 <&clk IMX93_CLK_SYS_PLL_PFD0>, <&clk IMX93_CLK_SYS_PLL_PFD0_DIV2>,
			 <&clk IMX93_CLK_SYS_PLL_PFD1>, <&clk IMX93_CLK_SYS_PLL_PFD1_DIV2>,
			 <&clk IMX93_CLK_SYS_PLL_PFD2>, <&clk IMX93_CLK_SYS_PLL_PFD2_DIV2>;
		clock-names = "m33_root", "wakeup_axi", "nic_axi", "media_axi", "a55_periph",
			      "a55_core", "ml_axi", "sys_pll_pfd0", "sys_pll_pfd0_div2",
			      "sys_pll_pfd1", "sys_pll_pfd1_div2", "sys_pll_pfd2",
			      "sys_pll_pfd2_div2";
		status = "disabled";
	};
};<|MERGE_RESOLUTION|>--- conflicted
+++ resolved
@@ -718,7 +718,6 @@
 				interrupts = <GIC_SPI 79 IRQ_TYPE_LEVEL_HIGH>;
 				clocks = <&clk IMX93_CLK_WDOG3_GATE>;
 				timeout-sec = <40>;
-<<<<<<< HEAD
 				status = "disabled";
 			};
 
@@ -746,9 +745,6 @@
 				clocks = <&clk IMX93_CLK_TPM3_GATE>;
 				#pwm-cells = <3>;
 				status = "disabled";
-=======
-				fsl,ext-reset-output;
->>>>>>> 2bfda739
 			};
 
 			tpm4: pwm@424f0000 {
