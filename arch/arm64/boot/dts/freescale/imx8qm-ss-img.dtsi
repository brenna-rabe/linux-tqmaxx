// SPDX-License-Identifier: GPL-2.0+
/*
 * Copyright 2021 NXP
 */

&jpegdec {
	compatible = "nxp,imx8qm-jpgdec", "nxp,imx8qxp-jpgdec";
};

&jpegenc {
<<<<<<< HEAD
	compatible = "nxp,imx8qm-jpgdec", "nxp,imx8qxp-jpgenc";
};

&pi0_pxl_lpcg {
	status = "disabled";
};

&pi0_ipg_lpcg {
	status = "disabled";
};

&pi0_misc_lpcg {
	status = "disabled";
=======
	compatible = "nxp,imx8qm-jpgenc", "nxp,imx8qxp-jpgenc";
>>>>>>> 69e434a1
};<|MERGE_RESOLUTION|>--- conflicted
+++ resolved
@@ -8,8 +8,7 @@
 };
 
 &jpegenc {
-<<<<<<< HEAD
-	compatible = "nxp,imx8qm-jpgdec", "nxp,imx8qxp-jpgenc";
+	compatible = "nxp,imx8qm-jpgenc", "nxp,imx8qxp-jpgenc";
 };
 
 &pi0_pxl_lpcg {
@@ -22,7 +21,4 @@
 
 &pi0_misc_lpcg {
 	status = "disabled";
-=======
-	compatible = "nxp,imx8qm-jpgenc", "nxp,imx8qxp-jpgenc";
->>>>>>> 69e434a1
 };