--- conflicted
+++ resolved
@@ -59,13 +59,8 @@
 			no-map;
 		};
 
-<<<<<<< HEAD
-		rsc_table: rsc-table@2021f000 {
-			reg = <0 0x2021f000 0 0x1000>;
-=======
 		rsc_table: rsc-table@2021e000 {
 			reg = <0 0x2021e000 0 0x1000>;
->>>>>>> 04b05c55
 			no-map;
 		};
 
