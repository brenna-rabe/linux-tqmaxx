// SPDX-License-Identifier: (GPL-2.0+ OR MIT)
/*
 * Copyright 2022 NXP
 */

/dts-v1/;

#include <dt-bindings/usb/pd.h>
#include "imx93.dtsi"

&ele_mu {
	memory-region = <&ele_reserved>;
};

/ {
	model = "NXP i.MX93 11X11 EVK board";
	compatible = "fsl,imx93-11x11-evk", "fsl,imx93";

	chosen {
		stdout-path = &lpuart1;
	};

	reserved-memory {
		#address-cells = <2>;
		#size-cells = <2>;
		ranges;

		linux,cma {
			compatible = "shared-dma-pool";
			reusable;
			alloc-ranges = <0 0x80000000 0 0x40000000>;
			size = <0 0x10000000>;
			linux,cma-default;
		};

		ethosu_mem: ethosu_region@C0000000 {
			compatible = "shared-dma-pool";
			reusable;
			reg = <0x0 0xC0000000 0x0 0x10000000>;
		};

		vdev0vring0: vdev0vring0@a4000000 {
			reg = <0 0xa4000000 0 0x8000>;
			no-map;
		};

		vdev0vring1: vdev0vring1@a4008000 {
			reg = <0 0xa4008000 0 0x8000>;
			no-map;
		};

		vdev1vring0: vdev1vring0@a4000000 {
			reg = <0 0xa4010000 0 0x8000>;
			no-map;
		};

		vdev1vring1: vdev1vring1@a4018000 {
			reg = <0 0xa4018000 0 0x8000>;
			no-map;
		};

		rsc_table: rsc-table@2021e000 {
			reg = <0 0x2021e000 0 0x1000>;
			no-map;
		};

		vdevbuffer: vdevbuffer@a4020000 {
			compatible = "shared-dma-pool";
			reg = <0 0xa4020000 0 0x100000>;
			no-map;
		};

		ele_reserved: ele-reserved@a4120000 {
			compatible = "shared-dma-pool";
			reg = <0 0xa4120000 0 0x100000>;
			no-map;
		};
	};

	cm33: imx93-cm33 {
		compatible = "fsl,imx93-cm33";
		mbox-names = "tx", "rx", "rxdb";
		mboxes = <&mu1 0 1
			  &mu1 1 1
			  &mu1 3 1>;
		memory-region = <&vdevbuffer>, <&vdev0vring0>, <&vdev0vring1>,
				<&vdev1vring0>, <&vdev1vring1>, <&rsc_table>;
		fsl,startup-delay-ms = <500>;
	};

	ethosu {
		compatible = "arm,ethosu";
		fsl,cm33-proc = <&cm33>;
		memory-region = <&ethosu_mem>;
		power-domains = <&mlmix>;
	};

	reg_can2_stby: regulator-can2-stby {
		compatible = "regulator-fixed";
		regulator-name = "can2-stby";
		regulator-min-microvolt = <3300000>;
		regulator-max-microvolt = <3300000>;
		gpio = <&adp5585gpio 5 GPIO_ACTIVE_LOW>;
		enable-active-low;
	};

	reg_usdhc2_vmmc: regulator-usdhc2 {
		compatible = "regulator-fixed";
		pinctrl-names = "default";
		pinctrl-0 = <&pinctrl_reg_usdhc2_vmmc>;
		regulator-name = "VSD_3V3";
		regulator-min-microvolt = <3300000>;
		regulator-max-microvolt = <3300000>;
		gpio = <&gpio3 7 GPIO_ACTIVE_HIGH>;
		off-on-delay-us = <12000>;
<<<<<<< HEAD
		enable-active-high;
	};

	reg_vdd_12v: regulator-vdd-12v {
		compatible = "regulator-fixed";
		regulator-name = "reg_vdd_12v";
		regulator-min-microvolt = <12000000>;
		regulator-max-microvolt = <12000000>;
		gpio = <&pcal6524 14 GPIO_ACTIVE_HIGH>;
		enable-active-high;
	};

	reg_vref_1v8: regulator-adc-vref {
		compatible = "regulator-fixed";
		regulator-name = "vref_1v8";
		regulator-min-microvolt = <1800000>;
		regulator-max-microvolt = <1800000>;
	};

	usdhc3_pwrseq: usdhc3_pwrseq {
		compatible = "mmc-pwrseq-simple";
		reset-gpios = <&pcal6524 20 GPIO_ACTIVE_LOW>;
=======
		enable-active-high;
	};

	reg_vdd_12v: regulator-vdd-12v {
		compatible = "regulator-fixed";
		regulator-name = "reg_vdd_12v";
		regulator-min-microvolt = <12000000>;
		regulator-max-microvolt = <12000000>;
		gpio = <&pcal6524 14 GPIO_ACTIVE_HIGH>;
		enable-active-high;
	};

	reg_vref_1v8: regulator-adc-vref {
		compatible = "regulator-fixed";
		regulator-name = "vref_1v8";
		regulator-min-microvolt = <1800000>;
		regulator-max-microvolt = <1800000>;
	};

	reg_usdhc3_vmmc: regulator-usdhc3 {
		compatible = "regulator-fixed";
		regulator-name = "WLAN_EN";
		regulator-min-microvolt = <3300000>;
		regulator-max-microvolt = <3300000>;
		gpio = <&pcal6524 20 GPIO_ACTIVE_HIGH>;
		/*
		 * IW612 wifi chip needs more delay than other wifi chips to complete
		 * the host interface initialization after power up, otherwise the
		 * internal state of IW612 may be unstable, resulting in the failure of
		 * the SDIO3.0 switch voltage.
		 */
		startup-delay-us = <20000>;
		enable-active-high;
	};

	usdhc3_pwrseq: usdhc3_pwrseq {
		compatible = "mmc-pwrseq-simple";
		reset-gpios = <&pcal6524 12 GPIO_ACTIVE_LOW>;
>>>>>>> 770c5fe2
	};

	reg_audio_pwr: regulator-audio-pwr {
		compatible = "regulator-fixed";
		regulator-name = "audio-pwr";
		regulator-min-microvolt = <3300000>;
		regulator-max-microvolt = <3300000>;
		gpio = <&adp5585gpio 1 GPIO_ACTIVE_HIGH>;
		enable-active-high;
		regulator-always-on;
	};

	reg_dvdd_sel: regulator-dvdd_sel {
		compatible = "regulator-fixed";
		regulator-name = "DVDD_SEL";
		gpio = <&adp5585gpio_isp 0 GPIO_ACTIVE_HIGH>;
		enable-active-high;
		startup-delay-us = <2000>;
	};

	reg_dvdd_1v2: regulator-dvdd {
		compatible = "regulator-fixed";
		regulator-name = "DVDD_1V2";
		gpio = <&adp5585gpio_isp 6 GPIO_ACTIVE_HIGH>;
		regulator-min-microvolt = <1200000>;
		regulator-max-microvolt = <1200000>;
		enable-active-high;
		vin-supply = <&reg_dvdd_sel>;
	};

	reg_vdd_3v3: regulator-vdd {
		compatible = "regulator-fixed";
		regulator-name = "VDD_3V3";
		gpio = <&adp5585gpio_isp 5 GPIO_ACTIVE_HIGH>;
		regulator-min-microvolt = <3300000>;
		regulator-max-microvolt = <3300000>;
		startup-delay-us = <4000>;
		enable-active-high;
	};

	reg_vddio_1v8: regulator-vddo {
		compatible = "regulator-fixed";
		regulator-name = "VDDIO_1V8";
		gpio = <&adp5585gpio_isp 9 GPIO_ACTIVE_HIGH>;
		regulator-min-microvolt = <1800000>;
		regulator-max-microvolt = <1800000>;
		startup-delay-us = <4000>;
		enable-active-high;
		vin-supply = <&reg_vdd_3v3>;
	};

	reg_vaa_sel: regulator-vaa_sel {
		compatible = "regulator-fixed";
		regulator-name = "VAA_SEL";
		gpio = <&adp5585gpio_isp 1 GPIO_ACTIVE_HIGH>;
		enable-active-high;
	};

	reg_avdd_2v8: regulator-avdd {
		compatible = "regulator-fixed";
		regulator-name = "AVDD_2V8";
		gpio = <&adp5585gpio_isp 7 GPIO_ACTIVE_HIGH>;
		regulator-min-microvolt = <2800000>;
		regulator-max-microvolt = <2800000>;
		enable-active-high;
		vin-supply = <&reg_vaa_sel>;
	};

	sound-wm8962 {
		compatible = "fsl,imx-audio-wm8962";
		model = "wm8962-audio";
		audio-cpu = <&sai3>;
		audio-codec = <&codec>;
		hp-det-gpio = <&pcal6524 4 GPIO_ACTIVE_HIGH>;
		audio-routing =
			"Headphone Jack", "HPOUTL",
			"Headphone Jack", "HPOUTR",
			"Ext Spk", "SPKOUTL",
			"Ext Spk", "SPKOUTR",
			"AMIC", "MICBIAS",
			"IN3R", "AMIC",
			"IN1R", "AMIC";
	};

	sound-micfil {
		compatible = "fsl,imx-audio-card";
		model = "micfil-audio";
		pri-dai-link {
			link-name = "micfil hifi";
			format = "i2s";
			cpu {
				sound-dai = <&micfil>;
			};
		};
	};

	bt_sco_codec: bt_sco_codec {
		#sound-dai-cells = <1>;
		compatible = "linux,bt-sco";
	};

	sound-bt-sco {
		compatible = "simple-audio-card";
		simple-audio-card,name = "bt-sco-audio";
		simple-audio-card,format = "dsp_a";
		simple-audio-card,bitclock-inversion;
		simple-audio-card,frame-master = <&btcpu>;
		simple-audio-card,bitclock-master = <&btcpu>;

		btcpu: simple-audio-card,cpu {
			sound-dai = <&sai1>;
			dai-tdm-slot-num = <2>;
			dai-tdm-slot-width = <16>;
		};

		simple-audio-card,codec {
			sound-dai = <&bt_sco_codec 1>;
		};
	};

	sound-xcvr {
		compatible = "fsl,imx-audio-card";
		model = "imx-audio-xcvr";
		pri-dai-link {
			link-name = "XCVR PCM";
			cpu {
				sound-dai = <&xcvr>;
			};
		};
	};
};

&sai1 {
	#sound-dai-cells = <0>;
	pinctrl-names = "default";
	pinctrl-0 = <&pinctrl_sai1>;
	assigned-clocks = <&clk IMX93_CLK_SAI1>;
	assigned-clock-parents = <&clk IMX93_CLK_AUDIO_PLL>;
	assigned-clock-rates = <12288000>;
<<<<<<< HEAD
=======
	fsl,sai-mclk-direction-output;
>>>>>>> 770c5fe2
	status = "okay";
};

&sai3 {
	pinctrl-names = "default";
	pinctrl-0 = <&pinctrl_sai3>;
	assigned-clocks = <&clk IMX93_CLK_SAI3>;
	assigned-clock-parents = <&clk IMX93_CLK_AUDIO_PLL>;
	assigned-clock-rates = <12288000>;
	fsl,sai-mclk-direction-output;
	status = "okay";
};

&micfil {
	#sound-dai-cells = <0>;
	pinctrl-names = "default";
	pinctrl-0 = <&pinctrl_pdm>;
	assigned-clocks = <&clk IMX93_CLK_PDM>;
	assigned-clock-parents = <&clk IMX93_CLK_AUDIO_PLL>;
	assigned-clock-rates = <49152000>;
	status = "okay";
};

&xcvr {
	#sound-dai-cells = <0>;
	pinctrl-names = "default";
	pinctrl-0 = <&pinctrl_spdif>;
	clocks = <&clk IMX93_CLK_BUS_WAKEUP>,
		<&clk IMX93_CLK_SPDIF_GATE>,
		<&clk IMX93_CLK_DUMMY>,
		<&clk IMX93_CLK_AUD_XCVR_GATE>,
		<&clk IMX93_CLK_AUDIO_PLL>;
	clock-names = "ipg", "phy", "spba", "pll_ipg", "pll8k";
	assigned-clocks = <&clk IMX93_CLK_SPDIF>,
			 <&clk IMX93_CLK_AUDIO_XCVR>;
	assigned-clock-parents = <&clk IMX93_CLK_AUDIO_PLL>,
			 <&clk IMX93_CLK_SYS_PLL_PFD1_DIV2>;
	assigned-clock-rates = <12288000>, <200000000>;
	status = "okay";
};
	
&adc1 {
	vref-supply = <&reg_vref_1v8>;
	status = "okay";
};

&dphy {
	status = "okay";
};

&dsi {
	status = "okay";

	ports {
		port@1 {
			reg = <1>;

			dsi_to_adv7535: endpoint {
				remote-endpoint = <&adv7535_to_dsi>;
			};
		};
	};
};

&flexcan2 {
	pinctrl-names = "default";
	pinctrl-0 = <&pinctrl_flexcan2>;
	xceiver-supply = <&reg_can2_stby>;
	status = "okay";
};

&eqos {
	pinctrl-names = "default";
	pinctrl-0 = <&pinctrl_eqos>;
	phy-mode = "rgmii-id";
	phy-handle = <&ethphy1>;
	status = "okay";

	mdio {
		compatible = "snps,dwmac-mdio";
		#address-cells = <1>;
		#size-cells = <0>;
		clock-frequency = <5000000>;

		ethphy1: ethernet-phy@1 {
			compatible = "ethernet-phy-ieee802.3-c22";
			reg = <1>;
			eee-broken-1000t;
		};
	};
};

&fec {
	pinctrl-names = "default";
	pinctrl-0 = <&pinctrl_fec>;
	phy-mode = "rgmii-id";
	phy-handle = <&ethphy2>;
	fsl,magic-packet;
	status = "okay";

	mdio {
		#address-cells = <1>;
		#size-cells = <0>;
		clock-frequency = <5000000>;

		ethphy2: ethernet-phy@2 {
			compatible = "ethernet-phy-ieee802.3-c22";
			reg = <2>;
			eee-broken-1000t;
		};
	};
};

&lcdif {
	status = "okay";
	assigned-clock-rates = <445333333>, <148444444>, <400000000>, <133333333>;
};

&lpm {
	soc-supply = <&buck1>;
	status = "okay";
};

/*
 * When add, delete or change any target device setting in &lpi2c1,
 * please synchronize the changes to the &i3c1 bus in imx93-11x11-evk-i3c.dts.
 */
&lpi2c1 {
	#address-cells = <1>;
	#size-cells = <0>;
	clock-frequency = <400000>;
	pinctrl-names = "default", "sleep";
	pinctrl-0 = <&pinctrl_lpi2c1>;
	pinctrl-1 = <&pinctrl_lpi2c1>;
	status = "okay";

	codec: wm8962@1a {
		compatible = "wlf,wm8962";
		reg = <0x1a>;
		clocks = <&clk IMX93_CLK_SAI3_GATE>;
		DCVDD-supply = <&reg_audio_pwr>;
		DBVDD-supply = <&reg_audio_pwr>;
		AVDD-supply = <&reg_audio_pwr>;
		CPVDD-supply = <&reg_audio_pwr>;
		MICVDD-supply = <&reg_audio_pwr>;
		PLLVDD-supply = <&reg_audio_pwr>;
		SPKVDD1-supply = <&reg_audio_pwr>;
		SPKVDD2-supply = <&reg_audio_pwr>;
		gpio-cfg = <
			0x0000 /* 0:Default */
			0x0000 /* 1:Default */
			0x0000 /* 2:FN_DMICCLK */
			0x0000 /* 3:Default */
			0x0000 /* 4:FN_DMICCDAT */
			0x0000 /* 5:Default */
		>;
	};

	adv7535: hdmi@3d {
		compatible = "adi,adv7535";
		reg = <0x3d>;
		adi,addr-cec = <0x3b>;
		adi,dsi-lanes = <4>;
		status = "okay";

		port {
			adv7535_to_dsi: endpoint {
				remote-endpoint = <&dsi_to_adv7535>;
			};
		};
	};

	lsm6dsm@6a {
		compatible = "st,lsm6dso";
		reg = <0x6a>;
	};
};

&lpi2c2 {
	#address-cells = <1>;
	#size-cells = <0>;
	clock-frequency = <400000>;
	pinctrl-names = "default", "sleep";
	pinctrl-0 = <&pinctrl_lpi2c2>;
	pinctrl-1 = <&pinctrl_lpi2c2>;
	status = "okay";

	pmic@25 {
		compatible = "nxp,pca9451a";
		reg = <0x25>;
		interrupt-parent = <&pcal6524>;
		interrupts = <11 IRQ_TYPE_EDGE_FALLING>;

		regulators {
			buck1: BUCK1 {
				regulator-name = "BUCK1";
				regulator-min-microvolt = <650000>;
				regulator-max-microvolt = <2237500>;
				regulator-boot-on;
				regulator-always-on;
				regulator-ramp-delay = <3125>;
			};

			buck2: BUCK2 {
				regulator-name = "BUCK2";
				regulator-min-microvolt = <600000>;
				regulator-max-microvolt = <2187500>;
				regulator-boot-on;
				regulator-always-on;
				regulator-ramp-delay = <3125>;
			};

			buck4: BUCK4{
				regulator-name = "BUCK4";
				regulator-min-microvolt = <600000>;
				regulator-max-microvolt = <3400000>;
				regulator-boot-on;
				regulator-always-on;
			};

			buck5: BUCK5{
				regulator-name = "BUCK5";
				regulator-min-microvolt = <600000>;
				regulator-max-microvolt = <3400000>;
				regulator-boot-on;
				regulator-always-on;
			};

			buck6: BUCK6 {
				regulator-name = "BUCK6";
				regulator-min-microvolt = <600000>;
				regulator-max-microvolt = <3400000>;
				regulator-boot-on;
				regulator-always-on;
			};

			ldo1: LDO1 {
				regulator-name = "LDO1";
				regulator-min-microvolt = <1600000>;
				regulator-max-microvolt = <3300000>;
				regulator-boot-on;
				regulator-always-on;
			};

			ldo4: LDO4 {
				regulator-name = "LDO4";
				regulator-min-microvolt = <800000>;
				regulator-max-microvolt = <3300000>;
				regulator-boot-on;
				regulator-always-on;
			};

			ldo5: LDO5 {
				regulator-name = "LDO5";
				regulator-min-microvolt = <1800000>;
				regulator-max-microvolt = <3300000>;
				regulator-boot-on;
				regulator-always-on;
			};
		};
	};

	pcal6524: gpio@22 {
		compatible = "nxp,pcal6524";
		pinctrl-names = "default";
		pinctrl-0 = <&pinctrl_pcal6524>;
		reg = <0x22>;
		gpio-controller;
		#gpio-cells = <2>;
		interrupt-controller;
		#interrupt-cells = <2>;
		interrupt-parent = <&gpio3>;
		interrupts = <27 IRQ_TYPE_LEVEL_LOW>;
	};

	adp5585: mfd@34 {
		compatible = "adi,adp5585";
		reg = <0x34>;

		adp5585gpio: gpio@34 {
			compatible = "adp5585-gpio";
			gpio-controller;
			#gpio-cells = <2>;
		};

		adp5585pwm: pwm@34 {
			compatible = "adp5585-pwm";
			#pwm-cells = <3>;
		};
	};
};

&lpi2c3 {
	#address-cells = <1>;
	#size-cells = <0>;
	clock-frequency = <400000>;
	pinctrl-names = "default", "sleep";
	pinctrl-0 = <&pinctrl_lpi2c3>;
	pinctrl-1 = <&pinctrl_lpi2c3>;
	status = "okay";

	pcf2131: rtc@53 {
			compatible = "nxp,pcf2131";
			reg = <0x53>;
			interrupt-parent = <&pcal6524>;
			interrupts = <1 IRQ_TYPE_EDGE_FALLING>;
			status = "okay";
	};

	ptn5110: tcpc@50 {
		compatible = "nxp,ptn5110";
		reg = <0x50>;
		interrupt-parent = <&gpio3>;
		interrupts = <27 IRQ_TYPE_LEVEL_LOW>;
		status = "okay";

		port {
			typec1_dr_sw: endpoint {
				remote-endpoint = <&usb1_drd_sw>;
			};
		};

		typec1_con: connector {
			compatible = "usb-c-connector";
			label = "USB-C";
			power-role = "dual";
			data-role = "dual";
			try-power-role = "sink";
			source-pdos = <PDO_FIXED(5000, 3000, PDO_FIXED_USB_COMM)>;
			sink-pdos = <PDO_FIXED(5000, 3000, PDO_FIXED_USB_COMM)
				     PDO_VAR(5000, 20000, 3000)>;
			op-sink-microwatt = <15000000>;
			self-powered;
		};
	};

	ptn5110_2: tcpc@51 {
		compatible = "nxp,ptn5110";
		reg = <0x51>;
		interrupt-parent = <&gpio3>;
		interrupts = <27 IRQ_TYPE_LEVEL_LOW>;
		status = "okay";

		port {
			typec2_dr_sw: endpoint {
				remote-endpoint = <&usb2_drd_sw>;
			};
		};

		typec2_con: connector {
			compatible = "usb-c-connector";
			label = "USB-C";
			power-role = "dual";
			data-role = "dual";
			try-power-role = "sink";
			source-pdos = <PDO_FIXED(5000, 3000, PDO_FIXED_USB_COMM)>;
			sink-pdos = <PDO_FIXED(5000, 3000, PDO_FIXED_USB_COMM)
				     PDO_VAR(5000, 20000, 3000)>;
			op-sink-microwatt = <15000000>;
			self-powered;
		};
	};

	adp5585_isp: mfd-isp@34 {
		compatible = "adi,adp5585";
		reg = <0x34>;
		status = "okay";

		adp5585gpio_isp: gpio-isp@34 {
			compatible = "adp5585-gpio";
			gpio-controller;
			#gpio-cells = <2>;
		};

		adp5585pwm_isp: pwm-isp@34 {
			compatible = "adp5585-pwm";
			#pwm-cells = <3>;
		};
	};

	ap1302: ap1302_mipi@3c {
		compatible = "onsemi,ap1302";
		reg = <0x3c>;
		reset-gpios   = <&adp5585gpio 0 GPIO_ACTIVE_LOW>;
		isp_en-gpios  = <&adp5585gpio_isp 2 GPIO_ACTIVE_HIGH>;
		DVDD-supply   = <&reg_dvdd_1v2>;
		VDDIO-supply  = <&reg_vddio_1v8>;
		AVDD-supply   = <&reg_avdd_2v8>;
		status = "okay";

		port {
			ar1302_mipi_ep: endpoint {
				remote-endpoint = <&mipi_csi_ep>;
			};
		};
	};
};

&lpuart1 { /* console */
	pinctrl-names = "default";
	pinctrl-0 = <&pinctrl_uart1>;
	status = "okay";
};

&lpuart5 {
	/* BT */
	pinctrl-names = "default";
	pinctrl-assert-gpios = <&pcal6524 19 GPIO_ACTIVE_HIGH>;
	pinctrl-0 = <&pinctrl_uart5>;
	status = "okay";

	bluetooth {
		compatible = "nxp,88w8987-bt";
	};
};

&media_blk_ctrl {
	status = "okay";
};

&mu1 {
	status = "okay";
};

&mu2 {
	status = "okay";
};

&usbotg1 {
	dr_mode = "otg";
	hnp-disable;
	srp-disable;
	adp-disable;
	usb-role-switch;
	disable-over-current;
	samsung,picophy-pre-emp-curr-control = <3>;
	samsung,picophy-dc-vol-level-adjust = <7>;
	status = "okay";

	port {
		usb1_drd_sw: endpoint {
			remote-endpoint = <&typec1_dr_sw>;
		};
	};
};

&usbotg2 {
	dr_mode = "otg";
	hnp-disable;
	srp-disable;
	adp-disable;
	usb-role-switch;
	disable-over-current;
	samsung,picophy-pre-emp-curr-control = <3>;
	samsung,picophy-dc-vol-level-adjust = <7>;
	status = "okay";

	port {
		usb2_drd_sw: endpoint {
			remote-endpoint = <&typec2_dr_sw>;
		};
	};
};

&usdhc1 {
	pinctrl-names = "default", "state_100mhz", "state_200mhz";
	pinctrl-0 = <&pinctrl_usdhc1>;
	pinctrl-1 = <&pinctrl_usdhc1_100mhz>;
	pinctrl-2 = <&pinctrl_usdhc1_200mhz>;
	bus-width = <8>;
	non-removable;
	status = "okay";
};

&usdhc2 {
	pinctrl-names = "default", "state_100mhz", "state_200mhz";
	pinctrl-0 = <&pinctrl_usdhc2>, <&pinctrl_usdhc2_gpio>;
	pinctrl-1 = <&pinctrl_usdhc2_100mhz>, <&pinctrl_usdhc2_gpio>;
	pinctrl-2 = <&pinctrl_usdhc2_200mhz>, <&pinctrl_usdhc2_gpio>;
	cd-gpios = <&gpio3 00 GPIO_ACTIVE_LOW>;
	vmmc-supply = <&reg_usdhc2_vmmc>;
	bus-width = <4>;
	status = "okay";
	no-sdio;
	no-mmc;
};

&usdhc3 {
	pinctrl-names = "default", "state_100mhz", "state_200mhz";
	pinctrl-0 = <&pinctrl_usdhc3>, <&pinctrl_usdhc3_wlan>;
<<<<<<< HEAD
	pinctrl-1 = <&pinctrl_usdhc3>, <&pinctrl_usdhc3_wlan>;
	pinctrl-2 = <&pinctrl_usdhc3>, <&pinctrl_usdhc3_wlan>;
	mmc-pwrseq = <&usdhc3_pwrseq>;
=======
	pinctrl-1 = <&pinctrl_usdhc3_100mhz>, <&pinctrl_usdhc3_wlan>;
	pinctrl-2 = <&pinctrl_usdhc3_200mhz>, <&pinctrl_usdhc3_wlan>;
	mmc-pwrseq = <&usdhc3_pwrseq>;
	vmmc-supply = <&reg_usdhc3_vmmc>;
>>>>>>> 770c5fe2
	pinctrl-assert-gpios = <&pcal6524 13 GPIO_ACTIVE_HIGH>;
	bus-width = <4>;
	keep-power-in-suspend;
	non-removable;
	wakeup-source;
	fsl,sdio-async-interrupt-enabled;
	status = "okay";

	wifi_wake_host {
		compatible = "nxp,wifi-wake-host";
		interrupt-parent = <&gpio3>;
		interrupts = <26 IRQ_TYPE_LEVEL_LOW>;
		interrupt-names = "host-wake";
	};
};

&iomuxc {
	pinctrl_flexcan2: flexcan2grp {
		fsl,pins = <
			MX93_PAD_GPIO_IO25__CAN2_TX	0x139e
			MX93_PAD_GPIO_IO27__CAN2_RX	0x139e
		>;
	};

	pinctrl_lpi2c1: lpi2c1grp {
		fsl,pins = <
			MX93_PAD_I2C1_SCL__LPI2C1_SCL			0x40000b9e
			MX93_PAD_I2C1_SDA__LPI2C1_SDA			0x40000b9e
		>;
	};

	pinctrl_lpi2c2: lpi2c2grp {
		fsl,pins = <
			MX93_PAD_I2C2_SCL__LPI2C2_SCL			0x40000b9e
			MX93_PAD_I2C2_SDA__LPI2C2_SDA			0x40000b9e
		>;
	};

	pinctrl_lpi2c3: lpi2c3grp {
		fsl,pins = <
			MX93_PAD_GPIO_IO28__LPI2C3_SDA			0x40000b9e
			MX93_PAD_GPIO_IO29__LPI2C3_SCL			0x40000b9e
		>;
	};

	pinctrl_pcal6524: pcal6524grp {
		fsl,pins = <
			MX93_PAD_CCM_CLKO2__GPIO3_IO27			0x31e
		>;
	};

	pinctrl_eqos: eqosgrp {
		fsl,pins = <
			MX93_PAD_ENET1_MDC__ENET_QOS_MDC			0x57e
			MX93_PAD_ENET1_MDIO__ENET_QOS_MDIO			0x57e
			MX93_PAD_ENET1_RD0__ENET_QOS_RGMII_RD0			0x57e
			MX93_PAD_ENET1_RD1__ENET_QOS_RGMII_RD1			0x57e
			MX93_PAD_ENET1_RD2__ENET_QOS_RGMII_RD2			0x57e
			MX93_PAD_ENET1_RD3__ENET_QOS_RGMII_RD3			0x57e
			MX93_PAD_ENET1_RXC__CCM_ENET_QOS_CLOCK_GENERATE_RX_CLK	0x5fe
			MX93_PAD_ENET1_RX_CTL__ENET_QOS_RGMII_RX_CTL		0x57e
			MX93_PAD_ENET1_TD0__ENET_QOS_RGMII_TD0			0x57e
			MX93_PAD_ENET1_TD1__ENET_QOS_RGMII_TD1			0x57e
			MX93_PAD_ENET1_TD2__ENET_QOS_RGMII_TD2			0x57e
			MX93_PAD_ENET1_TD3__ENET_QOS_RGMII_TD3			0x57e
			MX93_PAD_ENET1_TXC__CCM_ENET_QOS_CLOCK_GENERATE_TX_CLK	0x5fe
			MX93_PAD_ENET1_TX_CTL__ENET_QOS_RGMII_TX_CTL		0x57e
		>;
	};

	pinctrl_fec: fecgrp {
		fsl,pins = <
			MX93_PAD_ENET2_MDC__ENET1_MDC			0x57e
			MX93_PAD_ENET2_MDIO__ENET1_MDIO			0x57e
			MX93_PAD_ENET2_RD0__ENET1_RGMII_RD0		0x57e
			MX93_PAD_ENET2_RD1__ENET1_RGMII_RD1		0x57e
			MX93_PAD_ENET2_RD2__ENET1_RGMII_RD2		0x57e
			MX93_PAD_ENET2_RD3__ENET1_RGMII_RD3		0x57e
			MX93_PAD_ENET2_RXC__ENET1_RGMII_RXC		0x5fe
			MX93_PAD_ENET2_RX_CTL__ENET1_RGMII_RX_CTL	0x57e
			MX93_PAD_ENET2_TD0__ENET1_RGMII_TD0		0x57e
			MX93_PAD_ENET2_TD1__ENET1_RGMII_TD1		0x57e
			MX93_PAD_ENET2_TD2__ENET1_RGMII_TD2		0x57e
			MX93_PAD_ENET2_TD3__ENET1_RGMII_TD3		0x57e
			MX93_PAD_ENET2_TXC__ENET1_RGMII_TXC		0x5fe
			MX93_PAD_ENET2_TX_CTL__ENET1_RGMII_TX_CTL	0x57e
		>;
	};

	pinctrl_uart1: uart1grp {
		fsl,pins = <
			MX93_PAD_UART1_RXD__LPUART1_RX			0x31e
			MX93_PAD_UART1_TXD__LPUART1_TX			0x31e
		>;
	};

	pinctrl_uart5: uart5grp {
		fsl,pins = <
			MX93_PAD_DAP_TDO_TRACESWO__LPUART5_TX	0x31e
			MX93_PAD_DAP_TDI__LPUART5_RX		0x31e
			MX93_PAD_DAP_TMS_SWDIO__LPUART5_RTS_B	0x31e
			MX93_PAD_DAP_TCLK_SWCLK__LPUART5_CTS_B	0x31e
		>;
	};

<<<<<<< HEAD
=======
	/* need to config the SION for data and cmd pad, refer to ERR052021 */
>>>>>>> 770c5fe2
	pinctrl_usdhc1: usdhc1grp {
		fsl,pins = <
			MX93_PAD_SD1_CLK__USDHC1_CLK		0x1582
			MX93_PAD_SD1_CMD__USDHC1_CMD		0x40001382
			MX93_PAD_SD1_DATA0__USDHC1_DATA0	0x40001382
			MX93_PAD_SD1_DATA1__USDHC1_DATA1	0x40001382
			MX93_PAD_SD1_DATA2__USDHC1_DATA2	0x40001382
			MX93_PAD_SD1_DATA3__USDHC1_DATA3	0x40001382
			MX93_PAD_SD1_DATA4__USDHC1_DATA4	0x40001382
			MX93_PAD_SD1_DATA5__USDHC1_DATA5	0x40001382
			MX93_PAD_SD1_DATA6__USDHC1_DATA6	0x40001382
			MX93_PAD_SD1_DATA7__USDHC1_DATA7	0x40001382
			MX93_PAD_SD1_STROBE__USDHC1_STROBE	0x1582
		>;
	};

	/* need to config the SION for data and cmd pad, refer to ERR052021 */
	pinctrl_usdhc1_100mhz: usdhc1-100mhzgrp {
		fsl,pins = <
			MX93_PAD_SD1_CLK__USDHC1_CLK		0x158e
			MX93_PAD_SD1_CMD__USDHC1_CMD		0x4000138e
			MX93_PAD_SD1_DATA0__USDHC1_DATA0	0x4000138e
			MX93_PAD_SD1_DATA1__USDHC1_DATA1	0x4000138e
			MX93_PAD_SD1_DATA2__USDHC1_DATA2	0x4000138e
			MX93_PAD_SD1_DATA3__USDHC1_DATA3	0x4000138e
			MX93_PAD_SD1_DATA4__USDHC1_DATA4	0x4000138e
			MX93_PAD_SD1_DATA5__USDHC1_DATA5	0x4000138e
			MX93_PAD_SD1_DATA6__USDHC1_DATA6	0x4000138e
			MX93_PAD_SD1_DATA7__USDHC1_DATA7	0x4000138e
			MX93_PAD_SD1_STROBE__USDHC1_STROBE	0x158e
		>;
	};

	/* need to config the SION for data and cmd pad, refer to ERR052021 */
	pinctrl_usdhc1_200mhz: usdhc1-200mhzgrp {
		fsl,pins = <
			MX93_PAD_SD1_CLK__USDHC1_CLK		0x15fe
			MX93_PAD_SD1_CMD__USDHC1_CMD		0x400013fe
			MX93_PAD_SD1_DATA0__USDHC1_DATA0	0x400013fe
			MX93_PAD_SD1_DATA1__USDHC1_DATA1	0x400013fe
			MX93_PAD_SD1_DATA2__USDHC1_DATA2	0x400013fe
			MX93_PAD_SD1_DATA3__USDHC1_DATA3	0x400013fe
			MX93_PAD_SD1_DATA4__USDHC1_DATA4	0x400013fe
			MX93_PAD_SD1_DATA5__USDHC1_DATA5	0x400013fe
			MX93_PAD_SD1_DATA6__USDHC1_DATA6	0x400013fe
			MX93_PAD_SD1_DATA7__USDHC1_DATA7	0x400013fe
			MX93_PAD_SD1_STROBE__USDHC1_STROBE	0x15fe
		>;
	};

	pinctrl_reg_usdhc2_vmmc: regusdhc2vmmcgrp {
		fsl,pins = <
			MX93_PAD_SD2_RESET_B__GPIO3_IO07	0x31e
		>;
	};

	pinctrl_usdhc2_gpio: usdhc2gpiogrp {
		fsl,pins = <
			MX93_PAD_SD2_CD_B__GPIO3_IO00		0x31e
		>;
	};

	/* need to config the SION for data and cmd pad, refer to ERR052021 */
	pinctrl_usdhc2: usdhc2grp {
		fsl,pins = <
			MX93_PAD_SD2_CLK__USDHC2_CLK		0x1582
			MX93_PAD_SD2_CMD__USDHC2_CMD		0x40001382
			MX93_PAD_SD2_DATA0__USDHC2_DATA0	0x40001382
			MX93_PAD_SD2_DATA1__USDHC2_DATA1	0x40001382
			MX93_PAD_SD2_DATA2__USDHC2_DATA2	0x40001382
			MX93_PAD_SD2_DATA3__USDHC2_DATA3	0x40001382
			MX93_PAD_SD2_VSELECT__USDHC2_VSELECT	0x51e
		>;
	};

	/* need to config the SION for data and cmd pad, refer to ERR052021 */
	pinctrl_usdhc2_100mhz: usdhc2-100mhzgrp {
		fsl,pins = <
			MX93_PAD_SD2_CLK__USDHC2_CLK		0x158e
			MX93_PAD_SD2_CMD__USDHC2_CMD		0x4000138e
			MX93_PAD_SD2_DATA0__USDHC2_DATA0	0x4000138e
			MX93_PAD_SD2_DATA1__USDHC2_DATA1	0x4000138e
			MX93_PAD_SD2_DATA2__USDHC2_DATA2	0x4000138e
			MX93_PAD_SD2_DATA3__USDHC2_DATA3	0x4000138e
			MX93_PAD_SD2_VSELECT__USDHC2_VSELECT	0x51e
		>;
	};

	/* need to config the SION for data and cmd pad, refer to ERR052021 */
	pinctrl_usdhc2_200mhz: usdhc2-200mhzgrp {
		fsl,pins = <
			MX93_PAD_SD2_CLK__USDHC2_CLK		0x15fe
			MX93_PAD_SD2_CMD__USDHC2_CMD		0x400013fe
			MX93_PAD_SD2_DATA0__USDHC2_DATA0	0x400013fe
			MX93_PAD_SD2_DATA1__USDHC2_DATA1	0x400013fe
			MX93_PAD_SD2_DATA2__USDHC2_DATA2	0x400013fe
			MX93_PAD_SD2_DATA3__USDHC2_DATA3	0x400013fe
			MX93_PAD_SD2_VSELECT__USDHC2_VSELECT	0x51e
		>;
	};

<<<<<<< HEAD
	pinctrl_usdhc3: usdhc3grp {
		fsl,pins = <
			MX93_PAD_SD3_CLK__USDHC3_CLK		0x15fe
			MX93_PAD_SD3_CMD__USDHC3_CMD		0x13fe
			MX93_PAD_SD3_DATA0__USDHC3_DATA0	0x13fe
			MX93_PAD_SD3_DATA1__USDHC3_DATA1	0x13fe
			MX93_PAD_SD3_DATA2__USDHC3_DATA2	0x13fe
			MX93_PAD_SD3_DATA3__USDHC3_DATA3	0x13fe
=======
	/* need to config the SION for data and cmd pad, refer to ERR052021 */
	pinctrl_usdhc3: usdhc3grp {
		fsl,pins = <
			MX93_PAD_SD3_CLK__USDHC3_CLK		0x1582
			MX93_PAD_SD3_CMD__USDHC3_CMD		0x40001382
			MX93_PAD_SD3_DATA0__USDHC3_DATA0	0x40001382
			MX93_PAD_SD3_DATA1__USDHC3_DATA1	0x40001382
			MX93_PAD_SD3_DATA2__USDHC3_DATA2	0x40001382
			MX93_PAD_SD3_DATA3__USDHC3_DATA3	0x40001382
		>;
	};

	/* need to config the SION for data and cmd pad, refer to ERR052021 */
	pinctrl_usdhc3_100mhz: usdhc3-100mhzgrp {
		fsl,pins = <
			MX93_PAD_SD3_CLK__USDHC3_CLK		0x158e
			MX93_PAD_SD3_CMD__USDHC3_CMD		0x4000138e
			MX93_PAD_SD3_DATA0__USDHC3_DATA0	0x4000138e
			MX93_PAD_SD3_DATA1__USDHC3_DATA1	0x4000138e
			MX93_PAD_SD3_DATA2__USDHC3_DATA2	0x4000138e
			MX93_PAD_SD3_DATA3__USDHC3_DATA3	0x4000138e
		>;
	};

	/* need to config the SION for data and cmd pad, refer to ERR052021 */
	pinctrl_usdhc3_200mhz: usdhc3-200mhzgrp {
		fsl,pins = <
			MX93_PAD_SD3_CLK__USDHC3_CLK		0x15fe
			MX93_PAD_SD3_CMD__USDHC3_CMD		0x400013fe
			MX93_PAD_SD3_DATA0__USDHC3_DATA0	0x400013fe
			MX93_PAD_SD3_DATA1__USDHC3_DATA1	0x400013fe
			MX93_PAD_SD3_DATA2__USDHC3_DATA2	0x400013fe
			MX93_PAD_SD3_DATA3__USDHC3_DATA3	0x400013fe
>>>>>>> 770c5fe2
		>;
	};

	pinctrl_usdhc3_wlan: usdhc3wlangrp {
		fsl,pins = <
			MX93_PAD_CCM_CLKO1__GPIO3_IO26		0x31e
		>;
	};

	pinctrl_sai1: sai1grp {
		fsl,pins = <
			MX93_PAD_SAI1_TXC__SAI1_TX_BCLK			0x31e
			MX93_PAD_SAI1_TXFS__SAI1_TX_SYNC		0x31e
			MX93_PAD_SAI1_TXD0__SAI1_TX_DATA00		0x31e
			MX93_PAD_SAI1_RXD0__SAI1_RX_DATA00		0x31e
		>;
	};

	pinctrl_sai3: sai3grp {
		fsl,pins = <
			MX93_PAD_GPIO_IO26__SAI3_TX_SYNC		0x31e
			MX93_PAD_GPIO_IO16__SAI3_TX_BCLK		0x31e
			MX93_PAD_GPIO_IO17__SAI3_MCLK		0x31e
			MX93_PAD_GPIO_IO19__SAI3_TX_DATA00		0x31e
			MX93_PAD_GPIO_IO20__SAI3_RX_DATA00		0x31e
		>;
	};

	pinctrl_pdm: pdmgrp {
		fsl,pins = <
			MX93_PAD_PDM_CLK__PDM_CLK			0x31e
			MX93_PAD_PDM_BIT_STREAM0__PDM_BIT_STREAM00	0x31e
			MX93_PAD_PDM_BIT_STREAM1__PDM_BIT_STREAM01	0x31e
		>;
	};

	pinctrl_spdif: spdifgrp {
		fsl,pins = <
			MX93_PAD_GPIO_IO22__SPDIF_IN		0x31e
			MX93_PAD_GPIO_IO23__SPDIF_OUT		0x31e
		>;
	};
};

&epxp {
	status = "okay";
};

&cameradev {
	status = "okay";
};

&isi_0 {
	status = "okay";

	cap_device {
		status = "okay";
	};
};

&mipi_csi {
	#address-cells = <1>;
	#size-cells = <0>;
	status = "okay";

	port@0 {
		reg = <0>;
		mipi_csi_ep: endpoint {
			remote-endpoint = <&ar1302_mipi_ep>;
			data-lanes = <2>;
			cfg-clk-range = <28>;
			hs-clk-range = <0x2b>;
			bus-type = <4>;
		};
	};
};<|MERGE_RESOLUTION|>--- conflicted
+++ resolved
@@ -113,30 +113,6 @@
 		regulator-max-microvolt = <3300000>;
 		gpio = <&gpio3 7 GPIO_ACTIVE_HIGH>;
 		off-on-delay-us = <12000>;
-<<<<<<< HEAD
-		enable-active-high;
-	};
-
-	reg_vdd_12v: regulator-vdd-12v {
-		compatible = "regulator-fixed";
-		regulator-name = "reg_vdd_12v";
-		regulator-min-microvolt = <12000000>;
-		regulator-max-microvolt = <12000000>;
-		gpio = <&pcal6524 14 GPIO_ACTIVE_HIGH>;
-		enable-active-high;
-	};
-
-	reg_vref_1v8: regulator-adc-vref {
-		compatible = "regulator-fixed";
-		regulator-name = "vref_1v8";
-		regulator-min-microvolt = <1800000>;
-		regulator-max-microvolt = <1800000>;
-	};
-
-	usdhc3_pwrseq: usdhc3_pwrseq {
-		compatible = "mmc-pwrseq-simple";
-		reset-gpios = <&pcal6524 20 GPIO_ACTIVE_LOW>;
-=======
 		enable-active-high;
 	};
 
@@ -175,7 +151,6 @@
 	usdhc3_pwrseq: usdhc3_pwrseq {
 		compatible = "mmc-pwrseq-simple";
 		reset-gpios = <&pcal6524 12 GPIO_ACTIVE_LOW>;
->>>>>>> 770c5fe2
 	};
 
 	reg_audio_pwr: regulator-audio-pwr {
@@ -315,10 +290,7 @@
 	assigned-clocks = <&clk IMX93_CLK_SAI1>;
 	assigned-clock-parents = <&clk IMX93_CLK_AUDIO_PLL>;
 	assigned-clock-rates = <12288000>;
-<<<<<<< HEAD
-=======
 	fsl,sai-mclk-direction-output;
->>>>>>> 770c5fe2
 	status = "okay";
 };
 
@@ -809,16 +781,10 @@
 &usdhc3 {
 	pinctrl-names = "default", "state_100mhz", "state_200mhz";
 	pinctrl-0 = <&pinctrl_usdhc3>, <&pinctrl_usdhc3_wlan>;
-<<<<<<< HEAD
-	pinctrl-1 = <&pinctrl_usdhc3>, <&pinctrl_usdhc3_wlan>;
-	pinctrl-2 = <&pinctrl_usdhc3>, <&pinctrl_usdhc3_wlan>;
-	mmc-pwrseq = <&usdhc3_pwrseq>;
-=======
 	pinctrl-1 = <&pinctrl_usdhc3_100mhz>, <&pinctrl_usdhc3_wlan>;
 	pinctrl-2 = <&pinctrl_usdhc3_200mhz>, <&pinctrl_usdhc3_wlan>;
 	mmc-pwrseq = <&usdhc3_pwrseq>;
 	vmmc-supply = <&reg_usdhc3_vmmc>;
->>>>>>> 770c5fe2
 	pinctrl-assert-gpios = <&pcal6524 13 GPIO_ACTIVE_HIGH>;
 	bus-width = <4>;
 	keep-power-in-suspend;
@@ -924,10 +890,7 @@
 		>;
 	};
 
-<<<<<<< HEAD
-=======
 	/* need to config the SION for data and cmd pad, refer to ERR052021 */
->>>>>>> 770c5fe2
 	pinctrl_usdhc1: usdhc1grp {
 		fsl,pins = <
 			MX93_PAD_SD1_CLK__USDHC1_CLK		0x1582
@@ -1029,16 +992,6 @@
 		>;
 	};
 
-<<<<<<< HEAD
-	pinctrl_usdhc3: usdhc3grp {
-		fsl,pins = <
-			MX93_PAD_SD3_CLK__USDHC3_CLK		0x15fe
-			MX93_PAD_SD3_CMD__USDHC3_CMD		0x13fe
-			MX93_PAD_SD3_DATA0__USDHC3_DATA0	0x13fe
-			MX93_PAD_SD3_DATA1__USDHC3_DATA1	0x13fe
-			MX93_PAD_SD3_DATA2__USDHC3_DATA2	0x13fe
-			MX93_PAD_SD3_DATA3__USDHC3_DATA3	0x13fe
-=======
 	/* need to config the SION for data and cmd pad, refer to ERR052021 */
 	pinctrl_usdhc3: usdhc3grp {
 		fsl,pins = <
@@ -1072,7 +1025,6 @@
 			MX93_PAD_SD3_DATA1__USDHC3_DATA1	0x400013fe
 			MX93_PAD_SD3_DATA2__USDHC3_DATA2	0x400013fe
 			MX93_PAD_SD3_DATA3__USDHC3_DATA3	0x400013fe
->>>>>>> 770c5fe2
 		>;
 	};
 
