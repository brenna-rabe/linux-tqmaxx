// SPDX-License-Identifier: (GPL-2.0+ OR MIT)
/*
 * Copyright 2019 NXP
 */

#include <dt-bindings/clock/imx8mm-clock.h>
#include <dt-bindings/gpio/gpio.h>
#include <dt-bindings/input/input.h>
#include <dt-bindings/interrupt-controller/arm-gic.h>
#include <dt-bindings/reset/imx8mm-dispmix.h>
#include <dt-bindings/power/imx8mm-power.h>
#include <dt-bindings/reset/imx8mq-reset.h>
#include <dt-bindings/thermal/thermal.h>

#include "imx8mm-pinfunc.h"

/ {
	interrupt-parent = <&gic>;
	#address-cells = <2>;
	#size-cells = <2>;

	aliases {
		ethernet0 = &fec1;
		gpio0 = &gpio1;
		gpio1 = &gpio2;
		gpio2 = &gpio3;
		gpio3 = &gpio4;
		gpio4 = &gpio5;
		i2c0 = &i2c1;
		i2c1 = &i2c2;
		i2c2 = &i2c3;
		i2c3 = &i2c4;
		mmc0 = &usdhc1;
		mmc1 = &usdhc2;
		mmc2 = &usdhc3;
		sai1 = &sai1;
		sai2 = &sai2;
		sai3 = &sai3;
		sai5 = &sai5;
		sai6 = &sai6;
		serial0 = &uart1;
		serial1 = &uart2;
		serial2 = &uart3;
		serial3 = &uart4;
		spi0 = &ecspi1;
		spi1 = &ecspi2;
		spi2 = &ecspi3;
	};

	cpus {
		#address-cells = <1>;
		#size-cells = <0>;

		idle-states {
			entry-method = "psci";

			cpu_pd_wait: cpu-pd-wait {
				compatible = "arm,idle-state";
				arm,psci-suspend-param = <0x0010033>;
				local-timer-stop;
				entry-latency-us = <1000>;
				exit-latency-us = <700>;
				min-residency-us = <2700>;
			};
		};

		A53_0: cpu@0 {
			device_type = "cpu";
			compatible = "arm,cortex-a53";
			reg = <0x0>;
			clock-latency = <61036>; /* two CLK32 periods */
			clocks = <&clk IMX8MM_CLK_ARM>;
			enable-method = "psci";
			i-cache-size = <0x8000>;
			i-cache-line-size = <64>;
			i-cache-sets = <256>;
			d-cache-size = <0x8000>;
			d-cache-line-size = <64>;
			d-cache-sets = <128>;
			next-level-cache = <&A53_L2>;
			operating-points-v2 = <&a53_opp_table>;
			nvmem-cells = <&cpu_speed_grade>;
			nvmem-cell-names = "speed_grade";
			cpu-idle-states = <&cpu_pd_wait>;
			#cooling-cells = <2>;
		};

		A53_1: cpu@1 {
			device_type = "cpu";
			compatible = "arm,cortex-a53";
			reg = <0x1>;
			clock-latency = <61036>; /* two CLK32 periods */
			clocks = <&clk IMX8MM_CLK_ARM>;
			enable-method = "psci";
			i-cache-size = <0x8000>;
			i-cache-line-size = <64>;
			i-cache-sets = <256>;
			d-cache-size = <0x8000>;
			d-cache-line-size = <64>;
			d-cache-sets = <128>;
			next-level-cache = <&A53_L2>;
			operating-points-v2 = <&a53_opp_table>;
			cpu-idle-states = <&cpu_pd_wait>;
			#cooling-cells = <2>;
		};

		A53_2: cpu@2 {
			device_type = "cpu";
			compatible = "arm,cortex-a53";
			reg = <0x2>;
			clock-latency = <61036>; /* two CLK32 periods */
			clocks = <&clk IMX8MM_CLK_ARM>;
			enable-method = "psci";
			i-cache-size = <0x8000>;
			i-cache-line-size = <64>;
			i-cache-sets = <256>;
			d-cache-size = <0x8000>;
			d-cache-line-size = <64>;
			d-cache-sets = <128>;
			next-level-cache = <&A53_L2>;
			operating-points-v2 = <&a53_opp_table>;
			cpu-idle-states = <&cpu_pd_wait>;
			#cooling-cells = <2>;
		};

		A53_3: cpu@3 {
			device_type = "cpu";
			compatible = "arm,cortex-a53";
			reg = <0x3>;
			clock-latency = <61036>; /* two CLK32 periods */
			clocks = <&clk IMX8MM_CLK_ARM>;
			enable-method = "psci";
			i-cache-size = <0x8000>;
			i-cache-line-size = <64>;
			i-cache-sets = <256>;
			d-cache-size = <0x8000>;
			d-cache-line-size = <64>;
			d-cache-sets = <128>;
			next-level-cache = <&A53_L2>;
			operating-points-v2 = <&a53_opp_table>;
			cpu-idle-states = <&cpu_pd_wait>;
			#cooling-cells = <2>;
		};

		A53_L2: l2-cache0 {
			compatible = "cache";
			cache-level = <2>;
			cache-size = <0x80000>;
			cache-line-size = <64>;
			cache-sets = <512>;
		};
	};

	a53_opp_table: opp-table {
		compatible = "operating-points-v2";
		opp-shared;

		opp-1200000000 {
			opp-hz = /bits/ 64 <1200000000>;
			opp-microvolt = <850000>;
			opp-supported-hw = <0xe>, <0x7>;
			clock-latency-ns = <150000>;
			opp-suspend;
		};

		opp-1600000000 {
			opp-hz = /bits/ 64 <1600000000>;
			opp-microvolt = <950000>;
			opp-supported-hw = <0xc>, <0x7>;
			clock-latency-ns = <150000>;
			opp-suspend;
		};

		opp-1800000000 {
			opp-hz = /bits/ 64 <1800000000>;
			opp-microvolt = <1000000>;
			opp-supported-hw = <0x8>, <0x3>;
			clock-latency-ns = <150000>;
			opp-suspend;
		};
	};

	resmem: reserved-memory {
		#address-cells = <2>;
		#size-cells = <2>;
		ranges;

		/* global autoconfigured region for contiguous allocations */
		linux,cma {
			compatible = "shared-dma-pool";
			reusable;
			size = <0 0x28000000>;
			alloc-ranges = <0 0x80000000 0 0x40000000>;
			linux,cma-default;
		};
	};

	osc_32k: clock-osc-32k {
		compatible = "fixed-clock";
		#clock-cells = <0>;
		clock-frequency = <32768>;
		clock-output-names = "osc_32k";
	};

	osc_24m: clock-osc-24m {
		compatible = "fixed-clock";
		#clock-cells = <0>;
		clock-frequency = <24000000>;
		clock-output-names = "osc_24m";
	};

	clk_ext1: clock-ext1 {
		compatible = "fixed-clock";
		#clock-cells = <0>;
		clock-frequency = <133000000>;
		clock-output-names = "clk_ext1";
	};

	clk_ext2: clock-ext2 {
		compatible = "fixed-clock";
		#clock-cells = <0>;
		clock-frequency = <133000000>;
		clock-output-names = "clk_ext2";
	};

	clk_ext3: clock-ext3 {
		compatible = "fixed-clock";
		#clock-cells = <0>;
		clock-frequency = <133000000>;
		clock-output-names = "clk_ext3";
	};

	clk_ext4: clock-ext4 {
		compatible = "fixed-clock";
		#clock-cells = <0>;
		clock-frequency = <133000000>;
		clock-output-names = "clk_ext4";
	};

	psci {
		compatible = "arm,psci-1.0";
		method = "smc";
	};

	pmu {
		compatible = "arm,cortex-a53-pmu";
		interrupts = <GIC_PPI 7
			     (GIC_CPU_MASK_SIMPLE(4) | IRQ_TYPE_LEVEL_HIGH)>;
	};

	timer {
		compatible = "arm,armv8-timer";
		interrupts = <GIC_PPI 13 (GIC_CPU_MASK_SIMPLE(4) | IRQ_TYPE_LEVEL_LOW)>, /* Physical Secure */
			     <GIC_PPI 14 (GIC_CPU_MASK_SIMPLE(4) | IRQ_TYPE_LEVEL_LOW)>, /* Physical Non-Secure */
			     <GIC_PPI 11 (GIC_CPU_MASK_SIMPLE(4) | IRQ_TYPE_LEVEL_LOW)>, /* Virtual */
			     <GIC_PPI 10 (GIC_CPU_MASK_SIMPLE(4) | IRQ_TYPE_LEVEL_LOW)>; /* Hypervisor */
		clock-frequency = <8000000>;
		arm,no-tick-in-suspend;
	};

	thermal-zones {
		cpu-thermal {
			polling-delay-passive = <250>;
			polling-delay = <2000>;
			thermal-sensors = <&tmu>;
			trips {
				cpu_alert0: trip0 {
					temperature = <85000>;
					hysteresis = <2000>;
					type = "passive";
				};

				cpu_crit0: trip1 {
					temperature = <95000>;
					hysteresis = <2000>;
					type = "critical";
				};
			};

			cooling-maps {
				map0 {
					trip = <&cpu_alert0>;
					cooling-device =
						<&A53_0 THERMAL_NO_LIMIT THERMAL_NO_LIMIT>,
						<&A53_1 THERMAL_NO_LIMIT THERMAL_NO_LIMIT>,
						<&A53_2 THERMAL_NO_LIMIT THERMAL_NO_LIMIT>,
						<&A53_3 THERMAL_NO_LIMIT THERMAL_NO_LIMIT>;
				};
			};
		};
	};

	usbphynop1: usbphynop1 {
		#phy-cells = <0>;
		compatible = "usb-nop-xceiv";
		clocks = <&clk IMX8MM_CLK_USB_PHY_REF>;
		assigned-clocks = <&clk IMX8MM_CLK_USB_PHY_REF>;
		assigned-clock-parents = <&clk IMX8MM_SYS_PLL1_100M>;
		clock-names = "main_clk";
		power-domains = <&pgc_otg1>;
		wakeup-source;
	};

	usbphynop2: usbphynop2 {
		#phy-cells = <0>;
		compatible = "usb-nop-xceiv";
		clocks = <&clk IMX8MM_CLK_USB_PHY_REF>;
		assigned-clocks = <&clk IMX8MM_CLK_USB_PHY_REF>;
		assigned-clock-parents = <&clk IMX8MM_SYS_PLL1_100M>;
		clock-names = "main_clk";
		power-domains = <&pgc_otg2>;
		wakeup-source;
	};

	busfreq { /* BUSFREQ */
		compatible = "fsl,imx_busfreq";
		clocks = <&clk IMX8MM_DRAM_PLL_OUT>, <&clk IMX8MM_CLK_DRAM_ALT>,
			 <&clk IMX8MM_CLK_DRAM_APB>, <&clk IMX8MM_CLK_DRAM_APB>,
		         <&clk IMX8MM_CLK_DRAM_CORE>, <&clk IMX8MM_CLK_DRAM_ALT_ROOT>,
			 <&clk IMX8MM_SYS_PLL1_40M>, <&clk IMX8MM_SYS_PLL1_100M>,
			 <&clk IMX8MM_SYS_PLL2_333M>, <&clk IMX8MM_CLK_NOC>,
			 <&clk IMX8MM_CLK_AHB>, <&clk IMX8MM_CLK_MAIN_AXI>,
			 <&clk IMX8MM_CLK_24M>, <&clk IMX8MM_SYS_PLL1_800M>,
			 <&clk IMX8MM_DRAM_PLL>;
		clock-names = "dram_pll", "dram_alt_src", "dram_apb_src", "dram_apb_pre_div",
			      "dram_core", "dram_alt_root", "sys_pll1_40m", "sys_pll1_100m",
			      "sys_pll2_333m", "noc_div", "ahb_div", "main_axi_src", "osc_24m",
			      "sys_pll1_800m", "dram_pll_div";
		interrupts = <GIC_SPI 74 IRQ_TYPE_LEVEL_HIGH>, <GIC_SPI 75 IRQ_TYPE_LEVEL_HIGH>,
			     <GIC_SPI 76 IRQ_TYPE_LEVEL_HIGH>, <GIC_SPI 77 IRQ_TYPE_LEVEL_HIGH>;
		interrupt-name = "irq_busfreq_0", "irq_busfreq_1", "irq_busfreq_2", "irq_busfreq_3";
	};

	soc: soc@0 {
		compatible = "simple-bus";
		#address-cells = <1>;
		#size-cells = <1>;
		ranges = <0x0 0x0 0x0 0x3e000000>;
		dma-ranges = <0x40000000 0x0 0x40000000 0xc0000000>;
		nvmem-cells = <&imx8mm_uid>;
		nvmem-cell-names = "soc_unique_id";

		caam_sm: caam-sm@100000 {
			compatible = "fsl,imx6q-caam-sm";
			reg = <0x100000 0x8000>;
		};

		aips1: bus@30000000 {
			compatible = "fsl,aips-bus", "simple-bus";
			reg = <0x30000000 0x400000>;
			#address-cells = <1>;
			#size-cells = <1>;
			ranges = <0x30000000 0x30000000 0x400000>;

			spba2: spba-bus@30000000 {
				compatible = "fsl,spba-bus", "simple-bus";
				#address-cells = <1>;
				#size-cells = <1>;
				reg = <0x30000000 0x100000>;
				ranges;

				sai1: sai@30010000 {
					#sound-dai-cells = <0>;
					compatible = "fsl,imx8mm-sai", "fsl,imx8mq-sai";
					reg = <0x30010000 0x10000>;
					interrupts = <GIC_SPI 95 IRQ_TYPE_LEVEL_HIGH>;
					clocks = <&clk IMX8MM_CLK_SAI1_IPG>, <&clk IMX8MM_CLK_DUMMY>,
						 <&clk IMX8MM_CLK_SAI1_ROOT>,
						 <&clk IMX8MM_CLK_DUMMY>, <&clk IMX8MM_CLK_DUMMY>;
					clock-names = "bus", "mclk0", "mclk1", "mclk2", "mclk3";
					dmas = <&sdma2 0 2 0>, <&sdma2 1 2 0>;
					dma-names = "rx", "tx";
					fsl,dataline = <0 0xff 0xff>;
					status = "disabled";
				};

				sai2: sai@30020000 {
					#sound-dai-cells = <0>;
					compatible = "fsl,imx8mm-sai", "fsl,imx8mq-sai";
					reg = <0x30020000 0x10000>;
					interrupts = <GIC_SPI 96 IRQ_TYPE_LEVEL_HIGH>;
					clocks = <&clk IMX8MM_CLK_SAI2_IPG>, <&clk IMX8MM_CLK_DUMMY>,
						<&clk IMX8MM_CLK_SAI2_ROOT>,
						<&clk IMX8MM_CLK_DUMMY>, <&clk IMX8MM_CLK_DUMMY>;
					clock-names = "bus", "mclk0", "mclk1", "mclk2", "mclk3";
					dmas = <&sdma2 2 2 0>, <&sdma2 3 2 0>;
					dma-names = "rx", "tx";
					status = "disabled";
				};

				sai3: sai@30030000 {
					#sound-dai-cells = <0>;
					compatible = "fsl,imx8mm-sai", "fsl,imx8mq-sai";
					reg = <0x30030000 0x10000>;
					interrupts = <GIC_SPI 50 IRQ_TYPE_LEVEL_HIGH>;
					clocks = <&clk IMX8MM_CLK_SAI3_IPG>, <&clk IMX8MM_CLK_DUMMY>,
						 <&clk IMX8MM_CLK_SAI3_ROOT>,
						 <&clk IMX8MM_CLK_DUMMY>, <&clk IMX8MM_CLK_DUMMY>;
					clock-names = "bus", "mclk0", "mclk1", "mclk2", "mclk3";
					dmas = <&sdma2 4 2 0>, <&sdma2 5 2 0>;
					dma-names = "rx", "tx";
					status = "disabled";
				};

				sai5: sai@30050000 {
					#sound-dai-cells = <0>;
					compatible = "fsl,imx8mm-sai", "fsl,imx8mq-sai";
					reg = <0x30050000 0x10000>;
					interrupts = <GIC_SPI 90 IRQ_TYPE_LEVEL_HIGH>;
					clocks = <&clk IMX8MM_CLK_SAI5_IPG>, <&clk IMX8MM_CLK_DUMMY>,
						 <&clk IMX8MM_CLK_SAI5_ROOT>,
						 <&clk IMX8MM_CLK_DUMMY>, <&clk IMX8MM_CLK_DUMMY>;
					clock-names = "bus", "mclk0", "mclk1", "mclk2", "mclk3";
					dmas = <&sdma2 8 2 0>, <&sdma2 9 2 0>;
					dma-names = "rx", "tx";
					fsl,dataline = <0 0xf 0xf>;
					status = "disabled";
				};

				sai6: sai@30060000 {
					#sound-dai-cells = <0>;
					compatible = "fsl,imx8mm-sai", "fsl,imx8mq-sai";
					reg = <0x30060000 0x10000>;
					interrupts = <GIC_SPI 90 IRQ_TYPE_LEVEL_HIGH>;
					clocks = <&clk IMX8MM_CLK_SAI6_IPG>, <&clk IMX8MM_CLK_DUMMY>,
						 <&clk IMX8MM_CLK_SAI6_ROOT>,
						 <&clk IMX8MM_CLK_DUMMY>, <&clk IMX8MM_CLK_DUMMY>;
					clock-names = "bus", "mclk0", "mclk1", "mclk2", "mclk3";
					dmas = <&sdma2 10 2 0>, <&sdma2 11 2 0>;
					dma-names = "rx", "tx";
					status = "disabled";
				};

				micfil: audio-controller@30080000 {
					compatible = "fsl,imx8mm-micfil";
					reg = <0x30080000 0x10000>;
					interrupts = <GIC_SPI 109 IRQ_TYPE_LEVEL_HIGH>,
						     <GIC_SPI 110 IRQ_TYPE_LEVEL_HIGH>,
						     <GIC_SPI 44 IRQ_TYPE_LEVEL_HIGH>,
						     <GIC_SPI 45 IRQ_TYPE_LEVEL_HIGH>;
					clocks = <&clk IMX8MM_CLK_PDM_IPG>,
						 <&clk IMX8MM_CLK_PDM_ROOT>,
						 <&clk IMX8MM_AUDIO_PLL1_OUT>,
						 <&clk IMX8MM_AUDIO_PLL2_OUT>,
						 <&clk IMX8MM_CLK_EXT3>;
					clock-names = "ipg_clk", "ipg_clk_app",
						      "pll8k", "pll11k", "clkext3";
					dmas = <&sdma2 24 25 0x80000000>;
					dma-names = "rx";
					status = "disabled";
				};

				spdif1: spdif@30090000 {
					compatible = "fsl,imx35-spdif";
					reg = <0x30090000 0x10000>;
					interrupts = <GIC_SPI 6 IRQ_TYPE_LEVEL_HIGH>;
					clocks = <&clk IMX8MM_CLK_AUDIO_AHB>, /* core */
						 <&clk IMX8MM_CLK_24M>, /* rxtx0 */
						 <&clk IMX8MM_CLK_SPDIF1>, /* rxtx1 */
						 <&clk IMX8MM_CLK_DUMMY>, /* rxtx2 */
						 <&clk IMX8MM_CLK_DUMMY>, /* rxtx3 */
						 <&clk IMX8MM_CLK_DUMMY>, /* rxtx4 */
						 <&clk IMX8MM_CLK_AUDIO_AHB>, /* rxtx5 */
						 <&clk IMX8MM_CLK_DUMMY>, /* rxtx6 */
						 <&clk IMX8MM_CLK_DUMMY>, /* rxtx7 */
						 <&clk IMX8MM_CLK_DUMMY>; /* spba */
					clock-names = "core", "rxtx0",
						      "rxtx1", "rxtx2",
						      "rxtx3", "rxtx4",
						      "rxtx5", "rxtx6",
						      "rxtx7", "spba";
					dmas = <&sdma2 28 18 0>, <&sdma2 29 18 0>;
					dma-names = "rx", "tx";
					status = "disabled";
				};
			};

			gpio1: gpio@30200000 {
				compatible = "fsl,imx8mm-gpio", "fsl,imx35-gpio";
				reg = <0x30200000 0x10000>;
				interrupts = <GIC_SPI 64 IRQ_TYPE_LEVEL_HIGH>,
					     <GIC_SPI 65 IRQ_TYPE_LEVEL_HIGH>;
				clocks = <&clk IMX8MM_CLK_GPIO1_ROOT>;
				gpio-controller;
				#gpio-cells = <2>;
				interrupt-controller;
				#interrupt-cells = <2>;
				gpio-ranges = <&iomuxc 0 10 30>;
			};

			gpio2: gpio@30210000 {
				compatible = "fsl,imx8mm-gpio", "fsl,imx35-gpio";
				reg = <0x30210000 0x10000>;
				interrupts = <GIC_SPI 66 IRQ_TYPE_LEVEL_HIGH>,
					     <GIC_SPI 67 IRQ_TYPE_LEVEL_HIGH>;
				clocks = <&clk IMX8MM_CLK_GPIO2_ROOT>;
				gpio-controller;
				#gpio-cells = <2>;
				interrupt-controller;
				#interrupt-cells = <2>;
				gpio-ranges = <&iomuxc 0 40 21>;
			};

			gpio3: gpio@30220000 {
				compatible = "fsl,imx8mm-gpio", "fsl,imx35-gpio";
				reg = <0x30220000 0x10000>;
				interrupts = <GIC_SPI 68 IRQ_TYPE_LEVEL_HIGH>,
					     <GIC_SPI 69 IRQ_TYPE_LEVEL_HIGH>;
				clocks = <&clk IMX8MM_CLK_GPIO3_ROOT>;
				gpio-controller;
				#gpio-cells = <2>;
				interrupt-controller;
				#interrupt-cells = <2>;
				gpio-ranges = <&iomuxc 0 61 26>;
			};

			gpio4: gpio@30230000 {
				compatible = "fsl,imx8mm-gpio", "fsl,imx35-gpio";
				reg = <0x30230000 0x10000>;
				interrupts = <GIC_SPI 70 IRQ_TYPE_LEVEL_HIGH>,
					     <GIC_SPI 71 IRQ_TYPE_LEVEL_HIGH>;
				clocks = <&clk IMX8MM_CLK_GPIO4_ROOT>;
				gpio-controller;
				#gpio-cells = <2>;
				interrupt-controller;
				#interrupt-cells = <2>;
				gpio-ranges = <&iomuxc 0 87 32>;
			};

			gpio5: gpio@30240000 {
				compatible = "fsl,imx8mm-gpio", "fsl,imx35-gpio";
				reg = <0x30240000 0x10000>;
				interrupts = <GIC_SPI 72 IRQ_TYPE_LEVEL_HIGH>,
					     <GIC_SPI 73 IRQ_TYPE_LEVEL_HIGH>;
				clocks = <&clk IMX8MM_CLK_GPIO5_ROOT>;
				gpio-controller;
				#gpio-cells = <2>;
				interrupt-controller;
				#interrupt-cells = <2>;
				gpio-ranges = <&iomuxc 0 119 30>;
			};

			tmu: tmu@30260000 {
				compatible = "fsl,imx8mm-tmu";
				reg = <0x30260000 0x10000>;
				clocks = <&clk IMX8MM_CLK_TMU_ROOT>;
				#thermal-sensor-cells = <0>;
			};

			wdog1: watchdog@30280000 {
				compatible = "fsl,imx8mm-wdt", "fsl,imx21-wdt";
				reg = <0x30280000 0x10000>;
				interrupts = <GIC_SPI 78 IRQ_TYPE_LEVEL_HIGH>;
				clocks = <&clk IMX8MM_CLK_WDOG1_ROOT>;
				status = "disabled";
			};

			wdog2: watchdog@30290000 {
				compatible = "fsl,imx8mm-wdt", "fsl,imx21-wdt";
				reg = <0x30290000 0x10000>;
				interrupts = <GIC_SPI 79 IRQ_TYPE_LEVEL_HIGH>;
				clocks = <&clk IMX8MM_CLK_WDOG2_ROOT>;
				status = "disabled";
			};

			wdog3: watchdog@302a0000 {
				compatible = "fsl,imx8mm-wdt", "fsl,imx21-wdt";
				reg = <0x302a0000 0x10000>;
				interrupts = <GIC_SPI 10 IRQ_TYPE_LEVEL_HIGH>;
				clocks = <&clk IMX8MM_CLK_WDOG3_ROOT>;
				status = "disabled";
			};

			sdma2: dma-controller@302c0000 {
				compatible = "fsl,imx8mm-sdma", "fsl,imx8mq-sdma";
				reg = <0x302c0000 0x10000>;
				interrupts = <GIC_SPI 103 IRQ_TYPE_LEVEL_HIGH>;
				clocks = <&clk IMX8MM_CLK_SDMA2_ROOT>,
					 <&clk IMX8MM_CLK_SDMA2_ROOT>;
				clock-names = "ipg", "ahb";
				#dma-cells = <3>;
				fsl,sdma-ram-script-name = "imx/sdma/sdma-imx7d.bin";
			};

			sdma3: dma-controller@302b0000 {
				compatible = "fsl,imx8mm-sdma", "fsl,imx8mq-sdma";
				reg = <0x302b0000 0x10000>;
				interrupts = <GIC_SPI 34 IRQ_TYPE_LEVEL_HIGH>;
				clocks = <&clk IMX8MM_CLK_SDMA3_ROOT>,
				 <&clk IMX8MM_CLK_SDMA3_ROOT>;
				clock-names = "ipg", "ahb";
				#dma-cells = <3>;
				fsl,sdma-ram-script-name = "imx/sdma/sdma-imx7d.bin";
			};

			iomuxc: pinctrl@30330000 {
				compatible = "fsl,imx8mm-iomuxc";
				reg = <0x30330000 0x10000>;
			};

			gpr: iomuxc-gpr@30340000 {
				compatible = "fsl,imx8mm-iomuxc-gpr", "fsl,imx6q-iomuxc-gpr", "syscon";
				reg = <0x30340000 0x10000>;
			};

			ocotp: efuse@30350000 {
				compatible = "fsl,imx8mm-ocotp", "syscon", "simple-mfd";
				reg = <0x30350000 0x10000>;
				clocks = <&clk IMX8MM_CLK_OCOTP_ROOT>;
				/* For nvmem subnodes */
				#address-cells = <1>;
				#size-cells = <1>;

				imx8mm_uid: unique-id@4 {
					reg = <0x4 0x8>;
				};

				cpu_speed_grade: speed-grade@10 {
					reg = <0x10 4>;
				};

				fec_mac_address: mac-address@90 {
					reg = <0x90 6>;
				};

				imx8mm_soc: imx8mm-soc {
					compatible = "fsl,imx8mm-soc";
					nvmem-cells = <&imx8mm_uid>;
					nvmem-cell-names = "soc_unique_id";
				};
			};

			anatop: anatop@30360000 {
				compatible = "fsl,imx8mm-anatop", "syscon";
				reg = <0x30360000 0x10000>;
			};

			irq_sec_vio: caam_secvio {
				compatible = "fsl,imx6q-caam-secvio";
				interrupts = <GIC_SPI 20 IRQ_TYPE_LEVEL_HIGH>;
				jtag-tamper = "disabled";
				watchdog-tamper = "enabled";
				internal-boot-tamper = "enabled";
				external-pin-tamper = "disabled";
			};

			caam_snvs: caam-snvs@30370000 {
				compatible = "fsl,imx6q-caam-snvs";
				reg = <0x30370000 0x10000>;
				clocks = <&clk IMX8MM_CLK_SNVS_ROOT>;
				clock-names = "ipg";
			};

			snvs: snvs@30370000 {
				compatible = "fsl,sec-v4.0-mon","syscon", "simple-mfd";
				reg = <0x30370000 0x10000>;

				snvs_rtc: snvs-rtc-lp {
					compatible = "fsl,sec-v4.0-mon-rtc-lp";
					regmap = <&snvs>;
					offset = <0x34>;
					interrupts = <GIC_SPI 19 IRQ_TYPE_LEVEL_HIGH>,
						     <GIC_SPI 20 IRQ_TYPE_LEVEL_HIGH>;
					clocks = <&clk IMX8MM_CLK_SNVS_ROOT>;
					clock-names = "snvs-rtc";
				};

				snvs_pwrkey: snvs-powerkey {
					compatible = "fsl,sec-v4.0-pwrkey";
					regmap = <&snvs>;
					interrupts = <GIC_SPI 4 IRQ_TYPE_LEVEL_HIGH>;
					clocks = <&clk IMX8MM_CLK_SNVS_ROOT>;
					clock-names = "snvs-pwrkey";
					linux,keycode = <KEY_POWER>;
					wakeup-source;
					status = "disabled";
				};

				snvs_lpgpr: snvs-lpgpr {
					compatible = "fsl,imx8mm-snvs-lpgpr",
						     "fsl,imx7d-snvs-lpgpr";
				};
			};

			clk: clock-controller@30380000 {
				compatible = "fsl,imx8mm-ccm";
				reg = <0x30380000 0x10000>;
				#clock-cells = <1>;
				clocks = <&osc_32k>, <&osc_24m>, <&clk_ext1>, <&clk_ext2>,
					 <&clk_ext3>, <&clk_ext4>;
				clock-names = "osc_32k", "osc_24m", "clk_ext1", "clk_ext2",
					      "clk_ext3", "clk_ext4";
				assigned-clocks = <&clk IMX8MM_CLK_A53_SRC>,
						<&clk IMX8MM_CLK_A53_CORE>,
						<&clk IMX8MM_CLK_NOC>,
						<&clk IMX8MM_CLK_AUDIO_AHB>,
						<&clk IMX8MM_CLK_IPG_AUDIO_ROOT>,
						<&clk IMX8MM_SYS_PLL3>,
						<&clk IMX8MM_VIDEO_PLL1>,
						<&clk IMX8MM_AUDIO_PLL1>,
						<&clk IMX8MM_AUDIO_PLL2>;
				assigned-clock-parents = <&clk IMX8MM_SYS_PLL1_800M>,
							 <&clk IMX8MM_ARM_PLL_OUT>,
							 <&clk IMX8MM_SYS_PLL3_OUT>,
							 <&clk IMX8MM_SYS_PLL1_800M>;
				assigned-clock-rates = <0>, <0>, <0>,
							<400000000>,
							<400000000>,
							<750000000>,
							<1039500000>,
							<393216000>,
							<361267200>;
			};

			src: reset-controller@30390000 {
				compatible = "fsl,imx8mm-src", "fsl,imx8mq-src", "syscon";
				reg = <0x30390000 0x10000>;
				interrupts = <GIC_SPI 89 IRQ_TYPE_LEVEL_HIGH>;
				#reset-cells = <1>;
			};

			gpc: gpc@303a0000 {
				compatible = "fsl,imx8mm-gpc";
				reg = <0x303a0000 0x10000>;
				interrupts = <GIC_SPI 87 IRQ_TYPE_LEVEL_HIGH>;
				interrupt-parent = <&gic>;
				interrupt-controller;
				#interrupt-cells = <3>;

				pgc {
					#address-cells = <1>;
					#size-cells = <0>;

					pgc_hsiomix: power-domain@0 {
						#power-domain-cells = <0>;
						reg = <IMX8MM_POWER_DOMAIN_HSIOMIX>;
						clocks = <&clk IMX8MM_CLK_USB_BUS>;
						assigned-clocks = <&clk IMX8MM_CLK_USB_BUS>;
						assigned-clock-parents = <&clk IMX8MM_SYS_PLL2_500M>;
					};

					pgc_pcie: power-domain@1 {
						#power-domain-cells = <0>;
						reg = <IMX8MM_POWER_DOMAIN_PCIE>;
						power-domains = <&pgc_hsiomix>;
						clocks = <&clk IMX8MM_CLK_PCIE1_ROOT>;
					};

					pgc_otg1: power-domain@2 {
						#power-domain-cells = <0>;
						reg = <IMX8MM_POWER_DOMAIN_OTG1>;
					};

					pgc_otg2: power-domain@3 {
						#power-domain-cells = <0>;
						reg = <IMX8MM_POWER_DOMAIN_OTG2>;
					};

					pgc_gpumix: power-domain@4 {
						#power-domain-cells = <0>;
						reg = <IMX8MM_POWER_DOMAIN_GPUMIX>;
						clocks = <&clk IMX8MM_CLK_GPU_BUS_ROOT>,
							 <&clk IMX8MM_CLK_GPU_AHB>;
						assigned-clocks = <&clk IMX8MM_CLK_GPU_AXI>,
								  <&clk IMX8MM_CLK_GPU_AHB>;
						assigned-clock-parents = <&clk IMX8MM_SYS_PLL1_800M>,
									 <&clk IMX8MM_SYS_PLL1_800M>;
						assigned-clock-rates = <800000000>, <400000000>;
					};

					pgc_gpu: power-domain@5 {
						#power-domain-cells = <0>;
						reg = <IMX8MM_POWER_DOMAIN_GPU>;
						clocks = <&clk IMX8MM_CLK_GPU_AHB>,
							 <&clk IMX8MM_CLK_GPU_BUS_ROOT>,
							 <&clk IMX8MM_CLK_GPU2D_ROOT>,
							 <&clk IMX8MM_CLK_GPU3D_ROOT>;
						resets = <&src IMX8MQ_RESET_GPU_RESET>;
						power-domains = <&pgc_gpumix>;
					};

					pgc_vpumix: power-domain@6 {
						#power-domain-cells = <0>;
						reg = <IMX8MM_POWER_DOMAIN_VPUMIX>;
						clocks = <&clk IMX8MM_CLK_VPU_DEC_ROOT>;
						assigned-clocks = <&clk IMX8MM_CLK_VPU_BUS>;
						assigned-clock-parents = <&clk IMX8MM_SYS_PLL1_800M>;
					};

					pgc_vpu_g1: power-domain@7 {
						#power-domain-cells = <0>;
						reg = <IMX8MM_POWER_DOMAIN_VPUG1>;
					};

					pgc_vpu_g2: power-domain@8 {
						#power-domain-cells = <0>;
						reg = <IMX8MM_POWER_DOMAIN_VPUG2>;
					};

					pgc_vpu_h1: power-domain@9 {
						#power-domain-cells = <0>;
						reg = <IMX8MM_POWER_DOMAIN_VPUH1>;
					};

					pgc_dispmix: power-domain@10 {
						#power-domain-cells = <0>;
						reg = <IMX8MM_POWER_DOMAIN_DISPMIX>;
						clocks = <&clk IMX8MM_CLK_DISP_APB_ROOT>,
							 <&clk IMX8MM_CLK_DISP_AXI_ROOT>;
						assigned-clocks = <&clk IMX8MM_CLK_DISP_AXI>,
								  <&clk IMX8MM_CLK_DISP_APB>;
						assigned-clock-parents = <&clk IMX8MM_SYS_PLL2_1000M>,
									 <&clk IMX8MM_SYS_PLL1_800M>;
						assigned-clock-rates = <500000000>, <200000000>;
					};

					pgc_mipi: power-domain@11 {
						#power-domain-cells = <0>;
						reg = <IMX8MM_POWER_DOMAIN_MIPI>;
					};
				};
			};
		};

		aips2: bus@30400000 {
			compatible = "fsl,aips-bus", "simple-bus";
			reg = <0x30400000 0x400000>;
			#address-cells = <1>;
			#size-cells = <1>;
			ranges = <0x30400000 0x30400000 0x400000>;

			pwm1: pwm@30660000 {
				compatible = "fsl,imx8mm-pwm", "fsl,imx27-pwm";
				reg = <0x30660000 0x10000>;
				interrupts = <GIC_SPI 81 IRQ_TYPE_LEVEL_HIGH>;
				clocks = <&clk IMX8MM_CLK_PWM1_ROOT>,
					<&clk IMX8MM_CLK_PWM1_ROOT>;
				clock-names = "ipg", "per";
				#pwm-cells = <3>;
				status = "disabled";
			};

			pwm2: pwm@30670000 {
				compatible = "fsl,imx8mm-pwm", "fsl,imx27-pwm";
				reg = <0x30670000 0x10000>;
				interrupts = <GIC_SPI 82 IRQ_TYPE_LEVEL_HIGH>;
				clocks = <&clk IMX8MM_CLK_PWM2_ROOT>,
					 <&clk IMX8MM_CLK_PWM2_ROOT>;
				clock-names = "ipg", "per";
				#pwm-cells = <3>;
				status = "disabled";
			};

			pwm3: pwm@30680000 {
				compatible = "fsl,imx8mm-pwm", "fsl,imx27-pwm";
				reg = <0x30680000 0x10000>;
				interrupts = <GIC_SPI 83 IRQ_TYPE_LEVEL_HIGH>;
				clocks = <&clk IMX8MM_CLK_PWM3_ROOT>,
					 <&clk IMX8MM_CLK_PWM3_ROOT>;
				clock-names = "ipg", "per";
				#pwm-cells = <3>;
				status = "disabled";
			};

			pwm4: pwm@30690000 {
				compatible = "fsl,imx8mm-pwm", "fsl,imx27-pwm";
				reg = <0x30690000 0x10000>;
				interrupts = <GIC_SPI 84 IRQ_TYPE_LEVEL_HIGH>;
				clocks = <&clk IMX8MM_CLK_PWM4_ROOT>,
					 <&clk IMX8MM_CLK_PWM4_ROOT>;
				clock-names = "ipg", "per";
				#pwm-cells = <3>;
				status = "disabled";
			};

			system_counter: timer@306a0000 {
				compatible = "nxp,sysctr-timer";
				reg = <0x306a0000 0x20000>;
				interrupts = <GIC_SPI 47 IRQ_TYPE_LEVEL_HIGH>;
				clocks = <&osc_24m>;
				clock-names = "per";
			};
		};

		aips3: bus@30800000 {
			compatible = "fsl,aips-bus", "simple-bus";
			reg = <0x30800000 0x400000>;
			#address-cells = <1>;
			#size-cells = <1>;
			ranges = <0x30800000 0x30800000 0x400000>,
				 <0x8000000 0x8000000 0x10000000>;

			spba1: spba-bus@30800000 {
				compatible = "fsl,spba-bus", "simple-bus";
				#address-cells = <1>;
				#size-cells = <1>;
				reg = <0x30800000 0x100000>;
				ranges;

				ecspi1: spi@30820000 {
					compatible = "fsl,imx8mm-ecspi", "fsl,imx51-ecspi";
					#address-cells = <1>;
					#size-cells = <0>;
					reg = <0x30820000 0x10000>;
					interrupts = <GIC_SPI 31 IRQ_TYPE_LEVEL_HIGH>;
					clocks = <&clk IMX8MM_CLK_ECSPI1_ROOT>,
						 <&clk IMX8MM_CLK_ECSPI1_ROOT>;
					clock-names = "ipg", "per";
					dmas = <&sdma1 0 7 1>, <&sdma1 1 7 2>;
					dma-names = "rx", "tx";
					status = "disabled";
				};

				ecspi2: spi@30830000 {
					compatible = "fsl,imx8mm-ecspi", "fsl,imx51-ecspi";
					#address-cells = <1>;
					#size-cells = <0>;
					reg = <0x30830000 0x10000>;
					interrupts = <GIC_SPI 32 IRQ_TYPE_LEVEL_HIGH>;
					clocks = <&clk IMX8MM_CLK_ECSPI2_ROOT>,
						 <&clk IMX8MM_CLK_ECSPI2_ROOT>;
					clock-names = "ipg", "per";
					dmas = <&sdma1 2 7 1>, <&sdma1 3 7 2>;
					dma-names = "rx", "tx";
					status = "disabled";
				};

				ecspi3: spi@30840000 {
					compatible = "fsl,imx8mm-ecspi", "fsl,imx51-ecspi";
					#address-cells = <1>;
					#size-cells = <0>;
					reg = <0x30840000 0x10000>;
					interrupts = <GIC_SPI 33 IRQ_TYPE_LEVEL_HIGH>;
					clocks = <&clk IMX8MM_CLK_ECSPI3_ROOT>,
						 <&clk IMX8MM_CLK_ECSPI3_ROOT>;
					clock-names = "ipg", "per";
					dmas = <&sdma1 4 7 1>, <&sdma1 5 7 2>;
					dma-names = "rx", "tx";
					status = "disabled";
				};

				uart1: serial@30860000 {
					compatible = "fsl,imx8mm-uart", "fsl,imx6q-uart";
					reg = <0x30860000 0x10000>;
					interrupts = <GIC_SPI 26 IRQ_TYPE_LEVEL_HIGH>;
					clocks = <&clk IMX8MM_CLK_UART1_ROOT>,
						 <&clk IMX8MM_CLK_UART1_ROOT>;
					clock-names = "ipg", "per";
					dmas = <&sdma1 22 4 0>, <&sdma1 23 4 0>;
					dma-names = "rx", "tx";
					status = "disabled";
				};

				uart3: serial@30880000 {
					compatible = "fsl,imx8mm-uart", "fsl,imx6q-uart";
					reg = <0x30880000 0x10000>;
					interrupts = <GIC_SPI 28 IRQ_TYPE_LEVEL_HIGH>;
					clocks = <&clk IMX8MM_CLK_UART3_ROOT>,
						 <&clk IMX8MM_CLK_UART3_ROOT>;
					clock-names = "ipg", "per";
					dmas = <&sdma1 26 4 0>, <&sdma1 27 4 0>;
					dma-names = "rx", "tx";
					status = "disabled";
				};

				uart2: serial@30890000 {
					compatible = "fsl,imx8mm-uart", "fsl,imx6q-uart";
					reg = <0x30890000 0x10000>;
					interrupts = <GIC_SPI 27 IRQ_TYPE_LEVEL_HIGH>;
					clocks = <&clk IMX8MM_CLK_UART2_ROOT>,
						 <&clk IMX8MM_CLK_UART2_ROOT>;
					clock-names = "ipg", "per";
					status = "disabled";
				};
			};

			crypto: crypto@30900000 {
				compatible = "fsl,sec-v4.0";
				#address-cells = <1>;
				#size-cells = <1>;
				reg = <0x30900000 0x40000>;
				ranges = <0 0x30900000 0x40000>;
				interrupts = <GIC_SPI 91 IRQ_TYPE_LEVEL_HIGH>;
				clocks = <&clk IMX8MM_CLK_AHB>,
					 <&clk IMX8MM_CLK_IPG_ROOT>;
				clock-names = "aclk", "ipg";

				sec_jr0: jr@1000 {
					compatible = "fsl,sec-v4.0-job-ring";
					reg = <0x1000 0x1000>;
					interrupts = <GIC_SPI 105 IRQ_TYPE_LEVEL_HIGH>;
					status = "disabled";
				};

				sec_jr1: jr@2000 {
					compatible = "fsl,sec-v4.0-job-ring";
					reg = <0x2000 0x1000>;
					interrupts = <GIC_SPI 106 IRQ_TYPE_LEVEL_HIGH>;
				};

				sec_jr2: jr@3000 {
					compatible = "fsl,sec-v4.0-job-ring";
					reg = <0x3000 0x1000>;
					interrupts = <GIC_SPI 114 IRQ_TYPE_LEVEL_HIGH>;
				};
			};

			i2c1: i2c@30a20000 {
				compatible = "fsl,imx8mm-i2c", "fsl,imx21-i2c";
				#address-cells = <1>;
				#size-cells = <0>;
				reg = <0x30a20000 0x10000>;
				interrupts = <GIC_SPI 35 IRQ_TYPE_LEVEL_HIGH>;
				clocks = <&clk IMX8MM_CLK_I2C1_ROOT>;
				status = "disabled";
			};

			i2c2: i2c@30a30000 {
				compatible = "fsl,imx8mm-i2c", "fsl,imx21-i2c";
				#address-cells = <1>;
				#size-cells = <0>;
				reg = <0x30a30000 0x10000>;
				interrupts = <GIC_SPI 36 IRQ_TYPE_LEVEL_HIGH>;
				clocks = <&clk IMX8MM_CLK_I2C2_ROOT>;
				status = "disabled";
			};

			i2c3: i2c@30a40000 {
				#address-cells = <1>;
				#size-cells = <0>;
				compatible = "fsl,imx8mm-i2c", "fsl,imx21-i2c";
				reg = <0x30a40000 0x10000>;
				interrupts = <GIC_SPI 37 IRQ_TYPE_LEVEL_HIGH>;
				clocks = <&clk IMX8MM_CLK_I2C3_ROOT>;
				status = "disabled";
			};

			i2c4: i2c@30a50000 {
				compatible = "fsl,imx8mm-i2c", "fsl,imx21-i2c";
				#address-cells = <1>;
				#size-cells = <0>;
				reg = <0x30a50000 0x10000>;
				interrupts = <GIC_SPI 38 IRQ_TYPE_LEVEL_HIGH>;
				clocks = <&clk IMX8MM_CLK_I2C4_ROOT>;
				status = "disabled";
			};

			uart4: serial@30a60000 {
				compatible = "fsl,imx8mm-uart", "fsl,imx6q-uart";
				reg = <0x30a60000 0x10000>;
				interrupts = <GIC_SPI 29 IRQ_TYPE_LEVEL_HIGH>;
				clocks = <&clk IMX8MM_CLK_UART4_ROOT>,
					 <&clk IMX8MM_CLK_UART4_ROOT>;
				clock-names = "ipg", "per";
				dmas = <&sdma1 28 4 0>, <&sdma1 29 4 0>;
				dma-names = "rx", "tx";
				status = "disabled";
			};

			mu: mailbox@30aa0000 {
				compatible = "fsl,imx8mm-mu", "fsl,imx6sx-mu";
				reg = <0x30aa0000 0x10000>;
				interrupts = <GIC_SPI 88 IRQ_TYPE_LEVEL_HIGH>;
				clocks = <&clk IMX8MM_CLK_MU_ROOT>;
				#mbox-cells = <2>;
			};

			usdhc1: mmc@30b40000 {
				compatible = "fsl,imx8mm-usdhc", "fsl,imx7d-usdhc";
				reg = <0x30b40000 0x10000>;
				interrupts = <GIC_SPI 22 IRQ_TYPE_LEVEL_HIGH>;
				clocks = <&clk IMX8MM_CLK_IPG_ROOT>,
					 <&clk IMX8MM_CLK_NAND_USDHC_BUS>,
					 <&clk IMX8MM_CLK_USDHC1_ROOT>;
				clock-names = "ipg", "ahb", "per";
				fsl,tuning-start-tap = <20>;
				fsl,tuning-step = <2>;
				bus-width = <4>;
				status = "disabled";
			};

			usdhc2: mmc@30b50000 {
				compatible = "fsl,imx8mm-usdhc", "fsl,imx7d-usdhc";
				reg = <0x30b50000 0x10000>;
				interrupts = <GIC_SPI 23 IRQ_TYPE_LEVEL_HIGH>;
				clocks = <&clk IMX8MM_CLK_IPG_ROOT>,
					 <&clk IMX8MM_CLK_NAND_USDHC_BUS>,
					 <&clk IMX8MM_CLK_USDHC2_ROOT>;
				clock-names = "ipg", "ahb", "per";
				fsl,tuning-start-tap = <20>;
				fsl,tuning-step = <2>;
				bus-width = <4>;
				status = "disabled";
			};

			usdhc3: mmc@30b60000 {
				compatible = "fsl,imx8mm-usdhc", "fsl,imx7d-usdhc";
				reg = <0x30b60000 0x10000>;
				interrupts = <GIC_SPI 24 IRQ_TYPE_LEVEL_HIGH>;
				clocks = <&clk IMX8MM_CLK_IPG_ROOT>,
					 <&clk IMX8MM_CLK_NAND_USDHC_BUS>,
					 <&clk IMX8MM_CLK_USDHC3_ROOT>;
				clock-names = "ipg", "ahb", "per";
				fsl,tuning-start-tap = <20>;
				fsl,tuning-step = <2>;
				bus-width = <4>;
				status = "disabled";
			};

			flexspi: spi@30bb0000 {
				#address-cells = <1>;
				#size-cells = <0>;
				compatible = "nxp,imx8mm-fspi";
				reg = <0x30bb0000 0x10000>, <0x8000000 0x10000000>;
				reg-names = "fspi_base", "fspi_mmap";
				interrupts = <GIC_SPI 107 IRQ_TYPE_LEVEL_HIGH>;
				clocks = <&clk IMX8MM_CLK_QSPI_ROOT>,
					 <&clk IMX8MM_CLK_QSPI_ROOT>;
				clock-names = "fspi_en", "fspi";
				status = "disabled";
			};

			sdma1: dma-controller@30bd0000 {
				compatible = "fsl,imx8mm-sdma", "fsl,imx8mq-sdma";
				reg = <0x30bd0000 0x10000>;
				interrupts = <GIC_SPI 2 IRQ_TYPE_LEVEL_HIGH>;
				clocks = <&clk IMX8MM_CLK_SDMA1_ROOT>,
					 <&clk IMX8MM_CLK_AHB>;
				clock-names = "ipg", "ahb";
				#dma-cells = <3>;
				fsl,sdma-ram-script-name = "imx/sdma/sdma-imx7d.bin";
			};

			fec1: ethernet@30be0000 {
				compatible = "fsl,imx8mm-fec", "fsl,imx8mq-fec", "fsl,imx6sx-fec";
				reg = <0x30be0000 0x10000>;
				interrupts = <GIC_SPI 118 IRQ_TYPE_LEVEL_HIGH>,
					     <GIC_SPI 119 IRQ_TYPE_LEVEL_HIGH>,
					     <GIC_SPI 120 IRQ_TYPE_LEVEL_HIGH>,
					     <GIC_SPI 121 IRQ_TYPE_LEVEL_HIGH>;
				clocks = <&clk IMX8MM_CLK_ENET1_ROOT>,
					 <&clk IMX8MM_CLK_ENET1_ROOT>,
					 <&clk IMX8MM_CLK_ENET_TIMER>,
					 <&clk IMX8MM_CLK_ENET_REF>,
					 <&clk IMX8MM_CLK_ENET_PHY_REF>;
				clock-names = "ipg", "ahb", "ptp",
					      "enet_clk_ref", "enet_out";
				assigned-clocks = <&clk IMX8MM_CLK_ENET_AXI>,
						  <&clk IMX8MM_CLK_ENET_TIMER>,
						  <&clk IMX8MM_CLK_ENET_REF>,
						  <&clk IMX8MM_CLK_ENET_PHY_REF>;
				assigned-clock-parents = <&clk IMX8MM_SYS_PLL1_266M>,
							 <&clk IMX8MM_SYS_PLL2_100M>,
							 <&clk IMX8MM_SYS_PLL2_125M>,
							 <&clk IMX8MM_SYS_PLL2_50M>;
				assigned-clock-rates = <0>, <100000000>, <125000000>, <0>;
				fsl,num-tx-queues = <3>;
				fsl,num-rx-queues = <3>;
				nvmem-cells = <&fec_mac_address>;
				nvmem-cell-names = "mac-address";
				fsl,stop-mode = <&gpr 0x10 3>;
				status = "disabled";
			};

		};

		aips4: bus@32c00000 {
			compatible = "fsl,aips-bus", "simple-bus";
			reg = <0x32c00000 0x400000>;
			#address-cells = <1>;
			#size-cells = <1>;
			ranges = <0x32c00000 0x32c00000 0x400000>;

			lcdif: lcdif@32e00000 {
				#address-cells = <1>;
				#size-cells = <0>;
				compatible = "fsl,imx8mm-lcdif";
				reg = <0x32e00000 0x10000>;
				clocks = <&clk IMX8MM_CLK_LCDIF_PIXEL>,
					 <&clk IMX8MM_CLK_DISP_AXI_ROOT>,
					 <&clk IMX8MM_CLK_DISP_APB_ROOT>;
				clock-names = "pix", "disp-axi", "disp-apb";
				assigned-clocks = <&clk IMX8MM_CLK_LCDIF_PIXEL>,
						  <&clk IMX8MM_CLK_DISP_AXI>,
						  <&clk IMX8MM_CLK_DISP_APB>;
				assigned-clock-parents = <&clk IMX8MM_VIDEO_PLL1_OUT>,
							 <&clk IMX8MM_SYS_PLL2_1000M>,
							 <&clk IMX8MM_SYS_PLL1_800M>;
				assigned-clock-rate = <594000000>, <500000000>, <200000000>;
				interrupts = <GIC_SPI 5 IRQ_TYPE_LEVEL_HIGH>;
				power-domains = <&disp_blk_ctrl IMX8MM_DISPBLK_PD_LCDIF>;
				status = "disabled";

				lcdif_disp0: port@0 {
					reg = <0>;

					lcdif_to_dsim: endpoint {
						remote-endpoint = <&dsim_from_lcdif>;
					};
				};
			};

			mipi_dsi: mipi_dsi@32e10000 {
				#address-cells = <1>;
				#size-cells = <0>;
				compatible = "fsl,imx8mm-mipi-dsim";
				reg = <0x32e10000 0x400>;
				clocks = <&clk IMX8MM_CLK_DSI_CORE>,
					 <&clk IMX8MM_CLK_DSI_PHY_REF>,
					 <&clk IMX8MM_CLK_DISP_APB_ROOT>;
				clock-names = "cfg", "pll-ref", "apb-root";
				assigned-clocks = <&clk IMX8MM_CLK_DSI_CORE>,
						  <&clk IMX8MM_CLK_DSI_PHY_REF>;
				assigned-clock-parents = <&clk IMX8MM_SYS_PLL1_266M>,
							 <&clk IMX8MM_CLK_24M>;
				assigned-clock-rates = <266000000>, <12000000>;
				interrupts = <GIC_SPI 18 IRQ_TYPE_LEVEL_HIGH>;
				power-domains = <&disp_blk_ctrl IMX8MM_DISPBLK_PD_MIPI_DSI>;
				status = "disabled";

				port@0 {
					dsim_from_lcdif: endpoint {
						remote-endpoint = <&lcdif_to_dsim>;
					};
				};
			};

			csi1_bridge: csi1_bridge@32e20000 {
				compatible = "fsl,imx8mm-csi", "fsl,imx8mq-csi", "fsl,imx6s-csi";
				reg = <0x32e20000 0x1000>;
				interrupts = <GIC_SPI 16 IRQ_TYPE_LEVEL_HIGH>;
				clocks = <&clk IMX8MM_CLK_DISP_AXI_ROOT>,
					<&clk IMX8MM_CLK_CSI1_ROOT>,
					<&clk IMX8MM_CLK_DISP_APB_ROOT>;
				clock-names = "disp-axi", "csi_mclk", "disp_dcic";
				power-domains = <&disp_blk_ctrl IMX8MM_DISPBLK_PD_CSI_BRIDGE>;
				status = "disabled";
			};

			mipi_csi_1: mipi_csi@32e30000 {
				compatible = "fsl,imx8mm-mipi-csi";
				reg = <0x32e30000 0x1000>;
				interrupts = <GIC_SPI 17 IRQ_TYPE_LEVEL_HIGH>;
				clock-frequency = <333000000>;
				clocks = <&clk IMX8MM_CLK_CSI1_CORE>,
					<&clk IMX8MM_CLK_CSI1_PHY_REF>,
					<&clk IMX8MM_CLK_DISP_AXI_ROOT>,
					<&clk IMX8MM_CLK_DISP_APB_ROOT>;
				clock-names = "mipi_clk", "phy_clk", "disp_axi", "disp_apb";
				bus-width = <4>;
				power-domains = <&disp_blk_ctrl IMX8MM_DISPBLK_PD_MIPI_CSI>;
				status = "disabled";
			};

			disp_blk_ctrl: blk-ctrl@32e28000 {
				compatible = "fsl,imx8mm-disp-blk-ctrl", "syscon";
				reg = <0x32e28000 0x100>;
				power-domains = <&pgc_dispmix>, <&pgc_dispmix>,
						<&pgc_dispmix>, <&pgc_mipi>,
						<&pgc_mipi>;
				power-domain-names = "bus", "csi-bridge",
						     "lcdif", "mipi-dsi",
						     "mipi-csi";
				clocks = <&clk IMX8MM_CLK_DISP_AXI_ROOT>,
					 <&clk IMX8MM_CLK_DISP_APB_ROOT>,
					 <&clk IMX8MM_CLK_CSI1_ROOT>,
					 <&clk IMX8MM_CLK_DISP_AXI_ROOT>,
					 <&clk IMX8MM_CLK_DISP_APB_ROOT>,
					 <&clk IMX8MM_CLK_DISP_ROOT>,
					 <&clk IMX8MM_CLK_DSI_CORE>,
					 <&clk IMX8MM_CLK_DSI_PHY_REF>,
					 <&clk IMX8MM_CLK_CSI1_CORE>,
					 <&clk IMX8MM_CLK_CSI1_PHY_REF>;
				clock-names = "csi-bridge-axi","csi-bridge-apb",
					      "csi-bridge-core", "lcdif-axi",
					      "lcdif-apb", "lcdif-pix",
					      "dsi-pclk", "dsi-ref",
					      "csi-aclk", "csi-pclk";
				#power-domain-cells = <1>;
			};

<<<<<<< HEAD
			display-subsystem {
				compatible = "fsl,imx-display-subsystem";
				ports = <&lcdif_disp0>;
=======
			mipi_csi: mipi-csi@32e30000 {
				compatible = "fsl,imx8mm-mipi-csi2";
				reg = <0x32e30000 0x1000>;
				interrupts = <GIC_SPI 17 IRQ_TYPE_LEVEL_HIGH>;
				assigned-clocks = <&clk IMX8MM_CLK_CSI1_CORE>;
				assigned-clock-parents = <&clk IMX8MM_SYS_PLL2_1000M>;

				clock-frequency = <333000000>;
				clocks = <&clk IMX8MM_CLK_DISP_APB_ROOT>,
					 <&clk IMX8MM_CLK_CSI1_ROOT>,
					 <&clk IMX8MM_CLK_CSI1_PHY_REF>,
					 <&clk IMX8MM_CLK_DISP_AXI_ROOT>;
				clock-names = "pclk", "wrap", "phy", "axi";
				power-domains = <&disp_blk_ctrl IMX8MM_DISPBLK_PD_MIPI_CSI>;
				status = "disabled";

				ports {
					#address-cells = <1>;
					#size-cells = <0>;

					port@0 {
						reg = <0>;
					};

					port@1 {
						reg = <1>;

						imx8mm_mipi_csi_out: endpoint {
							remote-endpoint = <&csi_in>;
						};
					};
				};
>>>>>>> 802aacbb
			};

			usbotg1: usb@32e40000 {
				compatible = "fsl,imx8mm-usb", "fsl,imx7d-usb";
				reg = <0x32e40000 0x200>;
				interrupts = <GIC_SPI 40 IRQ_TYPE_LEVEL_HIGH>;
				clocks = <&clk IMX8MM_CLK_USB1_CTRL_ROOT>;
				clock-names = "usb1_ctrl_root_clk";
				assigned-clocks = <&clk IMX8MM_CLK_USB_BUS>;
				assigned-clock-parents = <&clk IMX8MM_SYS_PLL2_500M>;
				phys = <&usbphynop1>;
				fsl,usbmisc = <&usbmisc1 0>;
				power-domains = <&pgc_hsiomix>;
				status = "disabled";
			};

			usbmisc1: usbmisc@32e40200 {
				compatible = "fsl,imx8mm-usbmisc", "fsl,imx7d-usbmisc";
				#index-cells = <1>;
				reg = <0x32e40200 0x200>;
			};

			usbotg2: usb@32e50000 {
				compatible = "fsl,imx8mm-usb", "fsl,imx7d-usb";
				reg = <0x32e50000 0x200>;
				interrupts = <GIC_SPI 41 IRQ_TYPE_LEVEL_HIGH>;
				clocks = <&clk IMX8MM_CLK_USB1_CTRL_ROOT>;
				clock-names = "usb1_ctrl_root_clk";
				assigned-clocks = <&clk IMX8MM_CLK_USB_BUS>;
				assigned-clock-parents = <&clk IMX8MM_SYS_PLL2_500M>;
				phys = <&usbphynop2>;
				fsl,usbmisc = <&usbmisc2 0>;
				power-domains = <&pgc_hsiomix>;
				status = "disabled";
			};

			usbmisc2: usbmisc@32e50200 {
				compatible = "fsl,imx8mm-usbmisc", "fsl,imx7d-usbmisc";
				#index-cells = <1>;
				reg = <0x32e50200 0x200>;
			};

			pcie_phy: pcie-phy@32f00000 {
				compatible = "fsl,imx8mm-pcie-phy";
				reg = <0x32f00000 0x10000>;
				clocks = <&clk IMX8MM_CLK_PCIE1_PHY>;
				clock-names = "ref";
				assigned-clocks = <&clk IMX8MM_CLK_PCIE1_PHY>;
				assigned-clock-rates = <100000000>;
				assigned-clock-parents = <&clk IMX8MM_SYS_PLL2_100M>;
				resets = <&src IMX8MQ_RESET_PCIEPHY>;
				reset-names = "pciephy";
				#phy-cells = <0>;
				status = "disabled";
			};
		};

		dma_apbh: dma-controller@33000000 {
			compatible = "fsl,imx7d-dma-apbh", "fsl,imx28-dma-apbh";
			reg = <0x33000000 0x2000>;
			interrupts = <GIC_SPI 12 IRQ_TYPE_LEVEL_HIGH>,
				     <GIC_SPI 12 IRQ_TYPE_LEVEL_HIGH>,
				     <GIC_SPI 12 IRQ_TYPE_LEVEL_HIGH>,
				     <GIC_SPI 12 IRQ_TYPE_LEVEL_HIGH>;
			interrupt-names = "gpmi0", "gpmi1", "gpmi2", "gpmi3";
			#dma-cells = <1>;
			dma-channels = <4>;
			clocks = <&clk IMX8MM_CLK_NAND_USDHC_BUS_RAWNAND_CLK>;
		};

		gpmi: nand-controller@33002000 {
			compatible = "fsl,imx8mm-gpmi-nand", "fsl,imx7d-gpmi-nand";
			#address-cells = <1>;
			#size-cells = <0>;
			reg = <0x33002000 0x2000>, <0x33004000 0x4000>;
			reg-names = "gpmi-nand", "bch";
			interrupts = <GIC_SPI 14 IRQ_TYPE_LEVEL_HIGH>;
			interrupt-names = "bch";
			clocks = <&clk IMX8MM_CLK_NAND_ROOT>,
				 <&clk IMX8MM_CLK_NAND_USDHC_BUS_RAWNAND_CLK>;
			clock-names = "gpmi_io", "gpmi_bch_apb";
			dmas = <&dma_apbh 0>;
			dma-names = "rx-tx";
			status = "disabled";
		};

		pcie0: pcie@33800000 {
			compatible = "fsl,imx8mm-pcie";
			reg = <0x33800000 0x400000>, <0x1ff00000 0x80000>;
			reg-names = "dbi", "config";
			#address-cells = <3>;
			#size-cells = <2>;
			device_type = "pci";
			bus-range = <0x00 0xff>;
			ranges =  <0x81000000 0 0x00000000 0x1ff80000 0 0x00010000 /* downstream I/O 64KB */
				   0x82000000 0 0x18000000 0x18000000 0 0x07f00000>; /* non-prefetchable memory */
			num-lanes = <1>;
			num-viewport = <4>;
			interrupts = <GIC_SPI 122 IRQ_TYPE_LEVEL_HIGH>;
			interrupt-names = "msi";
			#interrupt-cells = <1>;
			interrupt-map-mask = <0 0 0 0x7>;
			interrupt-map = <0 0 0 1 &gic GIC_SPI 125 IRQ_TYPE_LEVEL_HIGH>,
					<0 0 0 2 &gic GIC_SPI 124 IRQ_TYPE_LEVEL_HIGH>,
					<0 0 0 3 &gic GIC_SPI 123 IRQ_TYPE_LEVEL_HIGH>,
					<0 0 0 4 &gic GIC_SPI 122 IRQ_TYPE_LEVEL_HIGH>;
			fsl,max-link-speed = <2>;
			linux,pci-domain = <0>;
			power-domains = <&pgc_pcie>;
			resets = <&src IMX8MQ_RESET_PCIE_CTRL_APPS_EN>,
				 <&src IMX8MQ_RESET_PCIE_CTRL_APPS_TURNOFF>;
			reset-names = "apps", "turnoff";
			phys = <&pcie_phy>;
			phy-names = "pcie-phy";
			status = "disabled";
		};

		pcie0_ep: pcie_ep@33800000 {
			compatible = "fsl,imx8mm-pcie-ep";
			reg = <0x33800000 0x000400000>,
			      <0x18000000 0x08000000>;
			reg-names = "regs", "addr_space";
			num-lanes = <1>;
			interrupts = <GIC_SPI 127 IRQ_TYPE_LEVEL_HIGH>; /* eDMA */
			interrupt-names = "dma";
			fsl,max-link-speed = <2>;
			power-domains = <&pgc_pcie>;
			resets = <&src IMX8MQ_RESET_PCIE_CTRL_APPS_EN>,
				 <&src IMX8MQ_RESET_PCIE_CTRL_APPS_TURNOFF>;
			reset-names = "apps", "turnoff";
			phys = <&pcie_phy>;
			phy-names = "pcie-phy";
			num-ib-windows = <4>;
			num-ob-windows = <4>;
			status = "disabled";
		};

		vpu_blk_ctrl: blk-ctrl@38330000 {
			compatible = "fsl,imx8mm-vpu-blk-ctrl", "syscon";
			reg = <0x38330000 0x100>;
			power-domains = <&pgc_vpumix>, <&pgc_vpu_g1>,
					<&pgc_vpu_g2>, <&pgc_vpu_h1>;
			power-domain-names = "bus", "g1", "g2", "h1";
			clocks = <&clk IMX8MM_CLK_VPU_G1_ROOT>,
				 <&clk IMX8MM_CLK_VPU_G2_ROOT>,
				 <&clk IMX8MM_CLK_VPU_H1_ROOT>;
			clock-names = "g1", "g2", "h1";
			assigned-clocks = <&clk IMX8MM_CLK_VPU_G1>,
					  <&clk IMX8MM_CLK_VPU_G2>;
			assigned-clock-parents = <&clk IMX8MM_VPU_PLL_OUT>,
						 <&clk IMX8MM_VPU_PLL_OUT>;
			assigned-clock-rates = <600000000>,
					       <600000000>;
			#power-domain-cells = <1>;
		};

		gic: interrupt-controller@38800000 {
			compatible = "arm,gic-v3";
			reg = <0x38800000 0x10000>, /* GIC Dist */
			      <0x38880000 0xc0000>; /* GICR (RD_base + SGI_base) */
			#interrupt-cells = <3>;
			interrupt-controller;
			interrupts = <GIC_PPI 9 IRQ_TYPE_LEVEL_HIGH>;
		};

		ddr-pmu@3d800000 {
			compatible = "fsl,imx8mm-ddr-pmu", "fsl,imx8m-ddr-pmu";
			reg = <0x3d800000 0x400000>;
			interrupts = <GIC_SPI 98 IRQ_TYPE_LEVEL_HIGH>;
		};
	};

	vpu_h1: vpu_h1@38320000 {
		compatible = "nxp,imx8mm-hantro-h1";
		reg = <0x0 0x38320000 0x0 0x10000>;
		reg-names = "regs_hantro_h1";
		interrupts = <GIC_SPI 30 IRQ_TYPE_LEVEL_HIGH>;
		interrupt-names = "irq_hantro_h1";
		clocks = <&clk IMX8MM_CLK_VPU_H1_ROOT>, <&clk IMX8MM_CLK_VPU_DEC_ROOT>;
		clock-names = "clk_hantro_h1", "clk_hantro_h1_bus";
		assigned-clocks = <&clk IMX8MM_CLK_VPU_H1>,<&clk IMX8MM_CLK_VPU_BUS>;
		assigned-clock-parents = <&clk IMX8MM_VPU_PLL_OUT>, <&clk IMX8MM_SYS_PLL1_800M>;
		assigned-clock-rates = <600000000>, <800000000>;
		power-domains = <&vpu_blk_ctrl IMX8MM_VPUBLK_PD_H1>;
		status = "disabled";
	};

	vpu_g1: vpu_g1@38300000 {
		compatible = "nxp,imx8mm-hantro";
		reg = <0x0 0x38300000 0x0 0x100000>;
		reg-names = "regs_hantro";
		interrupts = <GIC_SPI 7 IRQ_TYPE_LEVEL_HIGH>;
		interrupt-names = "irq_hantro";
		clocks = <&clk IMX8MM_CLK_VPU_G1_ROOT>, <&clk IMX8MM_CLK_VPU_DEC_ROOT>;
		clock-names = "clk_hantro", "clk_hantro_bus";
		assigned-clocks = <&clk IMX8MM_CLK_VPU_G1>, <&clk IMX8MM_CLK_VPU_BUS>;
		assigned-clock-parents = <&clk IMX8MM_VPU_PLL_OUT>, <&clk IMX8MM_SYS_PLL1_800M>;
		assigned-clock-rates = <600000000>, <800000000>;
		power-domains = <&vpu_blk_ctrl IMX8MM_VPUBLK_PD_G1>;
		status = "disabled";
	};

	vpu_g2: vpu_g2@38310000 {
		compatible = "nxp,imx8mm-hantro";
		reg = <0x0 0x38310000 0x0 0x100000>;
		reg-names = "regs_hantro";
		interrupts = <GIC_SPI 8 IRQ_TYPE_LEVEL_HIGH>;
		interrupt-names = "irq_hantro";
		clocks = <&clk IMX8MM_CLK_VPU_G2_ROOT>, <&clk IMX8MM_CLK_VPU_DEC_ROOT>;
		clock-names = "clk_hantro", "clk_hantro_bus";
		assigned-clocks = <&clk IMX8MM_CLK_VPU_G2>, <&clk IMX8MM_CLK_VPU_BUS>;
		assigned-clock-parents = <&clk IMX8MM_VPU_PLL_OUT>, <&clk IMX8MM_SYS_PLL1_800M>;
		assigned-clock-rates = <600000000>, <800000000>;
		power-domains = <&vpu_blk_ctrl IMX8MM_VPUBLK_PD_G2>;
		status = "disabled";
	};

	vpu_v4l2: vpu_v4l2 {
		compatible = "nxp,imx8m-vsiv4l2";
		status = "disabled";
	};

        gpu: gpu@38000000 {
		compatible ="fsl,imx8mm-gpu", "fsl,imx6q-gpu";
		reg = <0x0 0x38000000 0x0 0x8000>, <0x0 0x38008000 0x0 0x8000>,
			<0x0 0x40000000 0x0 0x80000000>, <0x0 0x0 0x0 0x8000000>;
		reg-names = "iobase_3d", "iobase_2d",
			"phys_baseaddr", "contiguous_mem";
		interrupts = <GIC_SPI 3 IRQ_TYPE_LEVEL_HIGH>,
			<GIC_SPI 25 IRQ_TYPE_LEVEL_HIGH>;
		interrupt-names = "irq_3d", "irq_2d";
		clocks = <&clk IMX8MM_CLK_GPU3D_ROOT>,
			<&clk IMX8MM_CLK_DUMMY>,
			<&clk IMX8MM_CLK_GPU_BUS_ROOT>,
			<&clk IMX8MM_CLK_GPU_AHB>,
			<&clk IMX8MM_CLK_GPU2D_ROOT>,
			<&clk IMX8MM_CLK_GPU_BUS_ROOT>,
			<&clk IMX8MM_CLK_GPU_AHB>;
		clock-names = "gpu3d_clk", "gpu3d_shader_clk",
			  "gpu3d_axi_clk", "gpu3d_ahb_clk",
			  "gpu2d_clk", "gpu2d_axi_clk",
			  "gpu2d_ahb_clk";
		assigned-clocks = <&clk IMX8MM_CLK_GPU3D_SRC>,
				<&clk IMX8MM_CLK_GPU2D_SRC>,
				<&clk IMX8MM_CLK_GPU_AXI>,
				<&clk IMX8MM_CLK_GPU_AHB>,
				<&clk IMX8MM_GPU_PLL_OUT>;
		assigned-clock-parents = <&clk IMX8MM_GPU_PLL_OUT>,
				<&clk IMX8MM_GPU_PLL_OUT>,
				<&clk IMX8MM_SYS_PLL1_800M>,
				<&clk IMX8MM_SYS_PLL1_800M>;
		assigned-clock-rates = <0>, <0>, <0>,<400000000>,<1000000000>;

		power-domains = <&pgc_gpu>;

		status = "disabled";
	};
};<|MERGE_RESOLUTION|>--- conflicted
+++ resolved
@@ -1279,11 +1279,11 @@
 				#power-domain-cells = <1>;
 			};
 
-<<<<<<< HEAD
 			display-subsystem {
 				compatible = "fsl,imx-display-subsystem";
 				ports = <&lcdif_disp0>;
-=======
+			};
+
 			mipi_csi: mipi-csi@32e30000 {
 				compatible = "fsl,imx8mm-mipi-csi2";
 				reg = <0x32e30000 0x1000>;
@@ -1316,7 +1316,6 @@
 						};
 					};
 				};
->>>>>>> 802aacbb
 			};
 
 			usbotg1: usb@32e40000 {
