--- conflicted
+++ resolved
@@ -471,7 +471,6 @@
 		gpio-controller;
 		#gpio-cells = <2>;
 		vcc-supply = <&buck4_reg>;
-<<<<<<< HEAD
 	};
 
 	ak4458_1: ak4458@10 {
@@ -511,47 +510,6 @@
 		dsd-path = <1>;
 	};
 
-=======
-	};
-
-	ak4458_1: ak4458@10 {
-		#sound-dai-cells = <0>;
-		sound-name-prefix = "0";
-		compatible = "asahi-kasei,ak4458";
-		reg = <0x10>;
-		AVDD-supply = <&reg_audio_board>;
-		DVDD-supply = <&reg_audio_board>;
-	};
-
-	ak4458_2: ak4458@12 {
-		#sound-dai-cells = <0>;
-		sound-name-prefix = "1";
-		compatible = "asahi-kasei,ak4458";
-		reg = <0x12>;
-		AVDD-supply = <&reg_audio_board>;
-		DVDD-supply = <&reg_audio_board>;
-	};
-
-	ak5558: ak5558@13 {
-		#sound-dai-cells = <0>;
-		compatible = "asahi-kasei,ak5558";
-		reg = <0x13>;
-		reset-gpios = <&pca6416 3 GPIO_ACTIVE_LOW>;
-		AVDD-supply = <&reg_audio_board>;
-		DVDD-supply = <&reg_audio_board>;
-	};
-
-	ak4497: ak4497@11 {
-		#sound-dai-cells = <0>;
-		compatible = "asahi-kasei,ak4497";
-		reg = <0x11>;
-		reset-gpios = <&pca6416 5 GPIO_ACTIVE_LOW>;
-		AVDD-supply = <&reg_audio_board>;
-		DVDD-supply = <&reg_audio_board>;
-		dsd-path = <1>;
-	};
-
->>>>>>> 770c5fe2
 	ov5640_mipi: ov5640_mipi@3c {
 		compatible = "ovti,ov5640_mipi";
 		reg = <0x3c>;
@@ -685,24 +643,6 @@
 	status = "okay";
 };
 
-&sai1 {
-	pinctrl-names = "default", "dsd";
-	pinctrl-0 = <&pinctrl_sai1>;
-	pinctrl-1 = <&pinctrl_sai1_dsd>;
-	assigned-clocks = <&clk IMX8MM_CLK_SAI1>;
-	assigned-clock-parents = <&clk IMX8MM_AUDIO_PLL1_OUT>;
-	assigned-clock-rates = <49152000>;
-	clocks = <&clk IMX8MM_CLK_SAI1_IPG>, <&clk IMX8MM_CLK_DUMMY>,
-		<&clk IMX8MM_CLK_SAI1_ROOT>, <&clk IMX8MM_CLK_DUMMY>,
-		<&clk IMX8MM_CLK_DUMMY>, <&clk IMX8MM_AUDIO_PLL1_OUT>,
-		<&clk IMX8MM_AUDIO_PLL2_OUT>;
-	clock-names = "bus", "mclk0", "mclk1", "mclk2", "mclk3", "pll8k", "pll11k";
-	fsl,sai-multi-lane;
-	fsl,dataline = <0 0xff 0xff 2 0xff 0x11>;
-	dmas = <&sdma2 0 25 0>, <&sdma2 1 25 0>;
-	status = "okay";
-};
-
 &sai3 {
 	pinctrl-names = "default";
 	pinctrl-0 = <&pinctrl_sai3>;
@@ -727,29 +667,6 @@
 	fsl,sai-asynchronous;
 	fsl,sai-multi-lane;
 	fsl,sai-mclk-direction-output;
-	dmas = <&sdma2 8 25 0>, <&sdma2 9 25 0>;
-	status = "disabled";
-};
-
-&sai6 {
-	fsl,sai-monitor-spdif;
-	fsl,sai-asynchronous;
-	status = "okay";
-};
-
-&sai5 {
-	pinctrl-names = "default";
-	pinctrl-0 = <&pinctrl_sai5>;
-	assigned-clocks = <&clk IMX8MM_CLK_SAI5>;
-	assigned-clock-parents = <&clk IMX8MM_AUDIO_PLL1_OUT>;
-	assigned-clock-rates = <49152000>;
-	clocks = <&clk IMX8MM_CLK_SAI5_IPG>, <&clk IMX8MM_CLK_DUMMY>,
-		<&clk IMX8MM_CLK_SAI5_ROOT>, <&clk IMX8MM_CLK_DUMMY>,
-		<&clk IMX8MM_CLK_DUMMY>, <&clk IMX8MM_AUDIO_PLL1_OUT>,
-		<&clk IMX8MM_AUDIO_PLL2_OUT>;
-	clock-names = "bus", "mclk0", "mclk1", "mclk2", "mclk3", "pll8k", "pll11k";
-	fsl,sai-asynchronous;
-	fsl,sai-multi-lane;
 	dmas = <&sdma2 8 25 0>, <&sdma2 9 25 0>;
 	status = "disabled";
 };
@@ -1116,15 +1033,6 @@
 		>;
 	};
 
-<<<<<<< HEAD
-	pinctrl_usdhc1_gpio: usdhc1grpgpio {
-		fsl,pins = <
-			MX8MM_IOMUXC_SD1_RESET_B_GPIO2_IO10	0x41
-		>;
-	};
-
-=======
->>>>>>> 770c5fe2
 	pinctrl_usdhc1: usdhc1grp {
 		fsl,pins = <
 			MX8MM_IOMUXC_SD1_CLK_USDHC1_CLK		0x190
