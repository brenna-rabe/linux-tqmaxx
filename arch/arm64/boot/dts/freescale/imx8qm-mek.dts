--- conflicted
+++ resolved
@@ -1076,8 +1076,6 @@
 	reset-gpio = <&lsio_gpio4 29 GPIO_ACTIVE_LOW>;
 	vpcie-supply = <&reg_pciea>;
 	status = "okay";
-<<<<<<< HEAD
-=======
 
 	wifi_wake_host {
 		compatible = "nxp,wifi-wake-host";
@@ -1085,7 +1083,6 @@
 		interrupts = <28 IRQ_TYPE_LEVEL_LOW>;
 		interrupt-names = "host-wake";
 	};
->>>>>>> 770c5fe2
 };
 
 &pcieb{
