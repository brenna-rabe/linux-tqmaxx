--- conflicted
+++ resolved
@@ -36,12 +36,8 @@
 		compatible = "sff,sfp";
 		i2c-bus = <&sfp2_i2c>;
 		maximum-power-milliwatt = <2000>;
-<<<<<<< HEAD
-		tx-disable-gpios = <&sfp2_csr 0 GPIO_ACTIVE_HIGH>;
-=======
 		/* Leave commented out if using DPMAC_LINK_TYPE_FIXED mode */
 		/* tx-disable-gpios = <&sfp2_csr 0 GPIO_ACTIVE_HIGH>; */
->>>>>>> 770c5fe2
 		los-gpios = <&sfp2_csr 4 GPIO_ACTIVE_HIGH>;
 		tx-fault-gpios = <&sfp2_csr 5 GPIO_ACTIVE_HIGH>;
 		mod-def0-gpios = <&sfp2_csr 7 GPIO_ACTIVE_LOW>;
@@ -51,12 +47,8 @@
 		compatible = "sff,sfp";
 		i2c-bus = <&sfp3_i2c>;
 		maximum-power-milliwatt = <2000>;
-<<<<<<< HEAD
-		tx-disable-gpios = <&sfp3_csr 0 GPIO_ACTIVE_HIGH>;
-=======
 		/* Leave commented out if using DPMAC_LINK_TYPE_FIXED mode */
 		/* tx-disable-gpios = <&sfp3_csr 0 GPIO_ACTIVE_HIGH>; */
->>>>>>> 770c5fe2
 		los-gpios = <&sfp3_csr 4 GPIO_ACTIVE_HIGH>;
 		tx-fault-gpios = <&sfp3_csr 5 GPIO_ACTIVE_HIGH>;
 		mod-def0-gpios = <&sfp3_csr 7 GPIO_ACTIVE_LOW>;
