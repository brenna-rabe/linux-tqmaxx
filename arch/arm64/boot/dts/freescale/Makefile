--- conflicted
+++ resolved
@@ -118,11 +118,7 @@
 			  imx8mp-evk-ov2775-ov5640.dtb imx8mp-evk-basler-ov5640.dtb imx8mp-evk-basler.dtb \
 			  imx8mp-evk-basler-ov2775.dtb imx8mp-evk-dual-basler.dtb \
 			  imx8mp-evk-dual-ov2775.dtb imx8mp-evk-spdif-lb.dtb imx8mp-evk-dsp.dtb \
-<<<<<<< HEAD
-			  imx8mp-evk-sof-wm8960.dtb \
-=======
 			  imx8mp-evk-sof-wm8960.dtb imx8mp-evk-sof-pdm.dtb \
->>>>>>> 04b05c55
 			  imx8mp-evk-os08a20-ov5640.dtb imx8mp-evk-os08a20.dtb \
 			  imx8mp-evk-dual-os08a20.dtb \
 			  imx8mp-evk-iqaudio-dacplus.dtb imx8mp-evk-iqaudio-dacpro.dtb imx8mp-evk-hifiberry-dacplus.dtb \
@@ -278,108 +274,6 @@
 imx8qm-pcieax2pciebx1-revd-dtbs := imx8qm-pcieax2pciebx1.dtb imx8qm-mek-revd.dtbo
 imx8qm-mek-revd-esai-dtbs := imx8qm-mek-esai.dtb imx8qm-mek-revd.dtbo
 imx8qm-mek-revd-root-dtbs := imx8qm-mek-root.dtb imx8qm-mek-revd.dtbo
-<<<<<<< HEAD
-
-dtb-$(CONFIG_ARCH_MXC) += imx8qm-mek-revd.dtb
-dtb-$(CONFIG_ARCH_MXC) += imx8qm-mek-revd-rpmsg.dtb
-dtb-$(CONFIG_ARCH_MXC) += imx8qm-mek-revd-ov5640.dtb
-dtb-$(CONFIG_ARCH_MXC) += imx8qm-mek-revd-enet2-tja1100.dtb
-dtb-$(CONFIG_ARCH_MXC) += imx8qm-mek-revd-hdmi.dtb
-dtb-$(CONFIG_ARCH_MXC) += imx8qm-mek-revd-jdi-wuxga-lvds1-panel.dtb
-dtb-$(CONFIG_ARCH_MXC) += imx8qm-mek-revd-jdi-wuxga-lvds1-panel-rpmsg.dtb
-dtb-$(CONFIG_ARCH_MXC) += imx8qm-mek-revd-pcie-ep.dtb
-dtb-$(CONFIG_ARCH_MXC) += imx8qm-mek-revd-usdhc3-m2.dtb
-dtb-$(CONFIG_ARCH_MXC) += imx8qm-mek-revd-usd-wifi.dtb
-dtb-$(CONFIG_ARCH_MXC) += imx8qm-mek-revd-hdmi-rx.dtb
-dtb-$(CONFIG_ARCH_MXC) += imx8qm-mek-revd-hdmi-rx-ov5640.dtb
-dtb-$(CONFIG_ARCH_MXC) += imx8qm-mek-revd-ca53.dtb
-dtb-$(CONFIG_ARCH_MXC) += imx8qm-mek-revd-ca72.dtb
-dtb-$(CONFIG_ARCH_MXC) += imx8qm-mek-revd-dsi-rm67191.dtb
-dtb-$(CONFIG_ARCH_MXC) += imx8qm-mek-revd-dsi-rm67199.dtb
-dtb-$(CONFIG_ARCH_MXC) += imx8qm-pcieax2pciebx1-revd.dtb
-dtb-$(CONFIG_ARCH_MXC) += imx8qm-mek-revd-esai.dtb
-dtb-$(CONFIG_ARCH_MXC) += imx8qm-mek-revd-root.dtb
-
-dtb-$(CONFIG_ARCH_MXC) += imx8qxp-ai_ml.dtb
-dtb-$(CONFIG_ARCH_MXC) += imx8qxp-colibri-eval-v3.dtb
-dtb-$(CONFIG_ARCH_MXC) += imx8dxl-evk.dtb \
-			  imx8dxl-evk-enet0.dtb imx8dxl-evk-enet0-tja1100.dtb \
-			  imx8dxl-evk-pcie-ep.dtb \
-			  imx8dxl-evk-lcdif.dtb \
-			  imx8dxl-evk-lpspi-slave.dtb \
-			  imx8dxl-evk-rpmsg.dtb \
-			  imx8dxl-ddr3l-evk.dtb \
-			  imx8dxl-ddr3l-evk-rpmsg.dtb
-dtb-$(CONFIG_ARCH_MXC) += imx8dxl-phantom-mek.dtb \
-			  imx8dxl-phantom-mek-rpmsg.dtb \
-			  imx8dxl-orangebox.dtb \
-			  imx8dxl-orangebox-sd.dtb
-dtb-$(CONFIG_ARCH_MXC) += imx8qxp-mek.dtb imx8qxp-mek-ov5640.dtb \
-			  imx8qxp-mek-enet2.dtb imx8qxp-mek-enet2-tja1100.dtb \
-			  imx8qxp-mek-sof-cs42888.dtb imx8qxp-mek-sof-wm8960.dtb imx8qxp-mek-sof.dtb\
-			  imx8qxp-mek-rpmsg.dtb imx8qxp-mek-a0.dtb \
-			  imx8qxp-mek-it6263-lvds0-dual-channel.dtb \
-			  imx8qxp-mek-it6263-lvds1-dual-channel.dtb \
-			  imx8qxp-mek-it6263-lvds0-dual-channel-rpmsg.dtb \
-			  imx8qxp-mek-it6263-lvds1-dual-channel-rpmsg.dtb \
-			  imx8qxp-mek-jdi-wuxga-lvds0-panel.dtb \
-			  imx8qxp-mek-jdi-wuxga-lvds1-panel.dtb \
-			  imx8qxp-mek-jdi-wuxga-lvds0-panel-rpmsg.dtb \
-			  imx8qxp-mek-jdi-wuxga-lvds1-panel-rpmsg.dtb \
-			  imx8qxp-mek-dsi-rm67191.dtb \
-			  imx8qxp-mek-dsi-rm67191-rpmsg.dtb \
-			  imx8qxp-mek-dsi-rm67199.dtb \
-			  imx8qxp-mek-dsi-rm67199-rpmsg.dtb \
-			  imx8qxp-mek-ov5640-rpmsg.dtb \
-			  imx8qxp-mek-dpu-lcdif.dtb \
-			  imx8qxp-mek-dpu-lcdif-rpmsg.dtb \
-			  imx8qxp-mek-pcie-ep.dtb \
-			  imx8dx-mek.dtb imx8dx-mek-rpmsg.dtb \
-			  imx8dx-mek-enet2-tja1100.dtb \
-			  imx8dx-mek-it6263-lvds0-dual-channel.dtb \
-			  imx8dx-mek-it6263-lvds1-dual-channel.dtb \
-			  imx8dx-mek-it6263-lvds0-dual-channel-rpmsg.dtb \
-			  imx8dx-mek-it6263-lvds1-dual-channel-rpmsg.dtb \
-			  imx8dx-mek-jdi-wuxga-lvds0-panel.dtb \
-			  imx8dx-mek-jdi-wuxga-lvds1-panel.dtb \
-			  imx8dx-mek-jdi-wuxga-lvds0-panel-rpmsg.dtb \
-			  imx8dx-mek-jdi-wuxga-lvds1-panel-rpmsg.dtb \
-			  imx8dx-mek-ov5640.dtb \
-			  imx8dx-mek-ov5640-rpmsg.dtb \
-			  imx8dx-mek-dsi-rm67191.dtb \
-			  imx8dx-mek-dsi-rm67191-rpmsg.dtb \
-			  imx8qxp-mek-lcdif.dtb \
-			  imx8qxp-mek-lcdif-rpmsg.dtb \
-			  imx8qxp-lpddr4-val-a0.dtb \
-			  imx8qxp-lpddr4-val.dtb imx8qxp-lpddr4-val-mqs.dtb imx8qxp-ddr3l-val.dtb \
-			  imx8qxp-lpddr4-val-lpspi.dtb imx8qxp-lpddr4-val-lpspi-slave.dtb \
-			  imx8qxp-lpddr4-val-spdif.dtb imx8qxp-lpddr4-val-gpmi-nand.dtb imx8dxp-lpddr4-val.dtb \
-			  imx8qxp-17x17-val.dtb imx8dx-lpddr4-val.dtb imx8dx-17x17-val.dtb
-dtb-$(CONFIG_ARCH_MXC) += imx8qxp-mek-dom0.dtb imx8qxp-mek-root.dtb \
-			  imx8qxp-mek-inmate.dtb
-dtb-$(CONFIG_ARCH_MXC) += imx93-14x14-evk.dtb \
-			  imx93-14x14-evk-tja1103.dtb imx93-14x14-evk-rm67199.dtb \
-			  imx93-14x14-evk-mqs.dtb imx93-14x14-evk-aud-hat.dtb \
-			  imx93-14x14-evk-lvds-it6263.dtb
-dtb-$(CONFIG_ARCH_MXC) += imx93-11x11-evk.dtb \
-			  imx93-11x11-evk-inmate.dtb imx93-11x11-evk-root.dtb imx93-11x11-evk-flexio-i2c.dtb \
-			  imx93-11x11-evk-lpspi.dtb imx93-11x11-evk-lpspi-slave.dtb \
-			  imx93-11x11-evk-i3c.dtb imx93-11x11-evk-lpuart.dtb \
-			  imx93-11x11-evk-mqs.dtb imx93-11x11-evk-aud-hat.dtb \
-			  imx93-11x11-evk-rm67199.dtb imx93-11x11-evk-boe-wxga-lvds-panel.dtb \
-			  imx93-11x11-evk-flexspi-m2.dtb \
-			  imx93-11x11-evk-mt9m114.dtb \
-			  imx93-11x11-evk-ld.dtb \
-			  imx93-11x11-evk-rpmsg.dtb imx93-11x11-evk-rpmsg-lpv.dtb
-dtb-$(CONFIG_ARCH_MXC) += imx93-9x9-qsb.dtb \
-			  imx93-9x9-qsb-can1.dtb \
-			  imx93-9x9-qsb-flexspi-m2.dtb \
-			  imx93-9x9-qsb-ontat-wvga-panel.dtb \
-			  imx93-9x9-qsb-mt9m114.dtb \
-			  imx93-9x9-qsb-i3c.dtb \
-			  imx93-9x9-qsb-lpspi.dtb imx93-9x9-qsb-lpspi-slave.dtb \
-			  imx93-9x9-qsb-ld.dtb imx93-9x9-qsb-aud-hat.dtb
-=======
 
 dtb-$(CONFIG_ARCH_MXC) += imx8qm-mek-revd.dtb
 dtb-$(CONFIG_ARCH_MXC) += imx8qm-mek-revd-rpmsg.dtb
@@ -502,7 +396,6 @@
 			  imx91p-11x11-evk-i3c.dtb \
 			  imx91p-11x11-evk-lpspi.dtb \
 			  imx91p-11x11-evk-lpspi-slave.dtb
->>>>>>> 04b05c55
 
 dtb-$(CONFIG_ARCH_MXC) += imx8mm-venice-gw72xx-0x-imx219.dtb
 dtb-$(CONFIG_ARCH_MXC) += imx8mm-venice-gw72xx-0x-rs232-rts.dtb
