--- conflicted
+++ resolved
@@ -226,12 +226,6 @@
 			  imx93-11x11-evk-lpspi.dtb imx93-11x11-evk-lpspi-slave.dtb \
 			  imx93-11x11-evk-i3c.dtb imx93-11x11-evk-rm67199.dtb \
 			  imx93-11x11-evk-boe-wxga-lvds-panel.dtb imx93-11x11-evk-lpuart.dtb \
-<<<<<<< HEAD
-			  imx93-11x11-evk-mqs.dtb imx93-11x11-evk-aud-hat.dtb
-
-dtb-$(CONFIG_ARCH_MXC) += imx93-tqma93xxla-mba9xxxca.dtb
-
-=======
 			  imx93-11x11-evk-mqs.dtb imx93-11x11-evk-aud-hat.dtb \
 			  imx93-11x11-evk-flexspi-m2.dtb \
 			  imx93-11x11-evk-mt9m114.dtb
@@ -242,6 +236,7 @@
 			  imx93-9x9-qsb-lpspi.dtb imx93-9x9-qsb-lpspi-slave.dtb \
 			  imx93-9x9-qsb-ontat-wvga-panel.dtb \
 			  imx93-9x9-qsb-mt9m114.dtb
->>>>>>> 3313732e
+dtb-$(CONFIG_ARCH_MXC) += imx93-tqma93xxla-mba9xxxca.dtb
+
 dtb-$(CONFIG_ARCH_S32) += s32v234-evb.dtb \
 			  s32v234-sbc.dtb