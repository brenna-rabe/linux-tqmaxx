--- conflicted
+++ resolved
@@ -427,15 +427,12 @@
 			  imx93-9x9-qsb-mt9m114.dtb \
 			  imx93-9x9-qsb-i3c.dtb \
 			  imx93-9x9-qsb-lpspi.dtb imx93-9x9-qsb-lpspi-slave.dtb \
-<<<<<<< HEAD
-			  imx93-9x9-qsb-ld.dtb imx93-9x9-qsb-aud-hat.dtb
+			  imx93-9x9-qsb-ld.dtb imx93-9x9-qsb-aud-hat.dtb \
+			  imx93-9x9-qsb-rpmsg.dtb imx93-9x9-qsb-rpmsg-lpv.dtb
 dtb-$(CONFIG_ARCH_MXC) += imx93-tqma9352-mba93xxca.dtb
 dtb-$(CONFIG_ARCH_MXC) += imx93-tqma9352-mba93xxca-lvds-tm070jvhg33.dtb
 dtb-$(CONFIG_ARCH_MXC) += imx93-tqma9352-mba93xxla.dtb
 dtb-$(CONFIG_ARCH_MXC) += imx93-tqma9352-mba93xxla-lvds-tm070jvhg33.dtb
-=======
-			  imx93-9x9-qsb-ld.dtb imx93-9x9-qsb-aud-hat.dtb \
-			  imx93-9x9-qsb-rpmsg.dtb imx93-9x9-qsb-rpmsg-lpv.dtb
 
 dtb-$(CONFIG_ARCH_MXC) += imx91p-9x9-qsb.dtb imx91p-9x9-qsb-aud-hat.dtb \
 			  imx91p-9x9-qsb-mt9m114.dtb \
@@ -455,7 +452,6 @@
 			  imx91p-11x11-evk-i3c.dtb \
 			  imx91p-11x11-evk-lpspi.dtb \
 			  imx91p-11x11-evk-lpspi-slave.dtb
->>>>>>> 2bfda739
 
 dtb-$(CONFIG_ARCH_MXC) += imx8mm-venice-gw72xx-0x-imx219.dtb
 dtb-$(CONFIG_ARCH_MXC) += imx8mm-venice-gw72xx-0x-rs232-rts.dtb
