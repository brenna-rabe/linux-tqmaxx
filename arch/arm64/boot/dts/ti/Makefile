# SPDX-License-Identifier: GPL-2.0
#
# Make file to build device tree binaries for boards based on
# Texas Instruments Inc processors
#
# Copyright (C) 2016-2018 Texas Instruments Incorporated - http://www.ti.com/
#

DTC_FLAGS += -@

dtb-$(CONFIG_ARCH_K3_AM6_SOC) += k3-am654-base-board.dtb  \
				 k3-am654-base-board-sr1.dtb \
				 k3-am654-gp.dtbo \
				 k3-am654-evm-hdmi.dtbo \
				 k3-am654-base-board-jailhouse.dtbo \
				 k3-am654-evm-oldi-lcd1evm.dtbo \
				 k3-am654-evm-tc358876.dtbo \
				 k3-am654-idk.dtbo \
				 k3-am654-pcie-usb3.dtbo \
				 k3-am654-pcie-usb2.dtbo \
<<<<<<< HEAD
				 k3-am654-evm-prupwm.dtbo
=======
				 k3-am654-evm-prupwm.dtbo \
				 k3-am654-idk-sr1.dtbo
>>>>>>> c8469270

dtb-$(CONFIG_ARCH_K3_J721E_SOC) += k3-j721e-common-proc-board.dtb \
				   k3-j721e-proc-board-tps65917.dtb \
				   k3-j721e-common-proc-board-infotainment.dtbo \
				   k3-j721e-pcie-backplane.dtbo \
				   k3-j721e-common-proc-board-jailhouse.dtbo<|MERGE_RESOLUTION|>--- conflicted
+++ resolved
@@ -18,12 +18,8 @@
 				 k3-am654-idk.dtbo \
 				 k3-am654-pcie-usb3.dtbo \
 				 k3-am654-pcie-usb2.dtbo \
-<<<<<<< HEAD
-				 k3-am654-evm-prupwm.dtbo
-=======
 				 k3-am654-evm-prupwm.dtbo \
 				 k3-am654-idk-sr1.dtbo
->>>>>>> c8469270
 
 dtb-$(CONFIG_ARCH_K3_J721E_SOC) += k3-j721e-common-proc-board.dtb \
 				   k3-j721e-proc-board-tps65917.dtb \
