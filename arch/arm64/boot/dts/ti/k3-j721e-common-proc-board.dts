// SPDX-License-Identifier: GPL-2.0
/*
 * Copyright (C) 2019 Texas Instruments Incorporated - http://www.ti.com/
 */

/dts-v1/;

#include "k3-j721e-som-p0.dtsi"
#include <dt-bindings/gpio/gpio.h>
#include <dt-bindings/input/input.h>
#include <dt-bindings/sound/ti-mcasp.h>
#include <dt-bindings/net/ti-dp83867.h>

/ {
	chosen {
		stdout-path = "serial2:115200n8";
		bootargs = "console=ttyS2,115200n8 earlycon=ns16550a,mmio32,0x02800000";
	};

	gpio_keys: gpio-keys {
		compatible = "gpio-keys";
		autorepeat;
		pinctrl-names = "default";
		pinctrl-0 = <&sw10_button_pins_default &sw11_button_pins_default>;

		sw10: sw10 {
			label = "GPIO Key USER1";
			linux,code = <BTN_0>;
			gpios = <&main_gpio0 0 GPIO_ACTIVE_LOW>;
		};

		sw11: sw11 {
			label = "GPIO Key USER2";
			linux,code = <BTN_1>;
			gpios = <&wkup_gpio0 7 GPIO_ACTIVE_LOW>;
		};
	};

	evm_12v0: fixedregulator-evm12v0 {
		/* main supply */
		compatible = "regulator-fixed";
		regulator-name = "evm_12v0";
		regulator-min-microvolt = <12000000>;
		regulator-max-microvolt = <12000000>;
		regulator-always-on;
		regulator-boot-on;
	};

	vsys_3v3: fixedregulator-vsys3v3 {
		/* Output of LMS140 */
		compatible = "regulator-fixed";
		regulator-name = "vsys_3v3";
		regulator-min-microvolt = <3300000>;
		regulator-max-microvolt = <3300000>;
		vin-supply = <&evm_12v0>;
		regulator-always-on;
		regulator-boot-on;
	};

	vsys_5v0: fixedregulator-vsys5v0 {
		/* Output of LM5140 */
		compatible = "regulator-fixed";
		regulator-name = "vsys_5v0";
		regulator-min-microvolt = <5000000>;
		regulator-max-microvolt = <5000000>;
		vin-supply = <&evm_12v0>;
		regulator-always-on;
		regulator-boot-on;
	};

	/* Used for 48KHz family */
	pll4: pll4_fixed {
		#clock-cells = <0>;
		compatible = "fixed-clock";
		clock-frequency = <1179648000>;
	};

	/* Used for 44.1KHz family */
	pll15: pll15_fixed {
		#clock-cells = <0>;
		compatible = "fixed-clock";
		clock-frequency = <1083801600>;
	};

	sound0: sound@0 {
		compatible = "ti,j721e-cpb-audio";
		ti,model = "j721e-cpb-analog";

		ti,cpb-mcasp = <&mcasp10>;
		ti,cpb-codec = <&pcm3168a_1>;

		clocks = <&pll4>, <&pll15>,
			 <&k3_clks 184 1>,
			 <&k3_clks 184 2>, <&k3_clks 184 4>,
			 <&k3_clks 157 371>,
			 <&k3_clks 157 400>, <&k3_clks 157 401>;
		clock-names = "pll4", "pll15",
			      "cpb-mcasp",
			      "cpb-mcasp-48000", "cpb-mcasp-44100",
			      "audio-refclk2",
			      "audio-refclk2-48000", "audio-refclk2-44100";
	};

	vdd_mmc1: fixedregulator-sd {
		compatible = "regulator-fixed";
		regulator-name = "vdd_mmc1";
		regulator-min-microvolt = <3300000>;
		regulator-max-microvolt = <3300000>;
		regulator-boot-on;
		enable-active-high;
		vin-supply = <&vsys_3v3>;
		gpio = <&exp2 2 GPIO_ACTIVE_HIGH>;
	};

	vdd_sd_dv_alt: gpio-regulator-TLV71033 {
		compatible = "regulator-gpio";
		pinctrl-names = "default";
		pinctrl-0 = <&vdd_sd_dv_alt_pins_default>;
		regulator-name = "tlv71033";
		regulator-min-microvolt = <1800000>;
		regulator-max-microvolt = <3300000>;
		regulator-boot-on;
		vin-supply = <&vsys_5v0>;
		gpios = <&main_gpio0 117 GPIO_ACTIVE_HIGH>;
		states = <1800000 0x0
			  3300000 0x1>;
	};
};

&main_pmx0 {
	sw10_button_pins_default: sw10_button_pins_default {
		pinctrl-single,pins = <
			J721E_IOPAD(0x0, PIN_INPUT, 7) /* (AC18) EXTINTn.GPIO0_0 */
		>;
	};

	main_i2c1_exp4_pins_default: main-i2c1-exp4-pins-default {
		pinctrl-single,pins = <
			J721E_IOPAD(0x230, PIN_INPUT, 7) /* (U2) ECAP0_IN_APWM_OUT.GPIO1_11 */
		>;
	};

	main_i2c0_pins_default: main-i2c0-pins-default {
		pinctrl-single,pins = <
			J721E_IOPAD(0x220, PIN_INPUT_PULLUP, 0) /* (AC5) I2C0_SCL */
			J721E_IOPAD(0x224, PIN_INPUT_PULLUP, 0) /* (AA5) I2C0_SDA */
		>;
	};

	main_i2c1_pins_default: main-i2c1-pins-default {
		pinctrl-single,pins = <
			J721E_IOPAD(0x228, PIN_INPUT_PULLUP, 0) /* (Y6) I2C1_SCL */
			J721E_IOPAD(0x22c, PIN_INPUT_PULLUP, 0) /* (AA6) I2C1_SDA */
		>;
	};

	main_i2c3_pins_default: main-i2c3-pins-default {
		pinctrl-single,pins = <
			J721E_IOPAD(0x270, PIN_INPUT_PULLUP, 4) /* (T26) MMC2_CLK.I2C3_SCL */
			J721E_IOPAD(0x274, PIN_INPUT_PULLUP, 4) /* (T25) MMC2_CMD.I2C3_SDA */
		>;
	};

	main_i2c6_pins_default: main-i2c6-pins-default {
		pinctrl-single,pins = <
			J721E_IOPAD(0x1d0, PIN_INPUT_PULLUP, 2) /* (AA3) SPI0_D1.I2C6_SCL */
			J721E_IOPAD(0x1e4, PIN_INPUT_PULLUP, 2) /* (Y2) SPI1_D1.I2C6_SDA */
		>;
	};

	mcasp10_pins_default: mcasp10_pins_default {
		pinctrl-single,pins = <
			J721E_IOPAD(0x158, PIN_OUTPUT_PULLDOWN, 12) /* (U23) RGMII5_TX_CTL.MCASP10_ACLKX */
			J721E_IOPAD(0x15c, PIN_OUTPUT_PULLDOWN, 12) /* (U26) RGMII5_RX_CTL.MCASP10_AFSX */
			J721E_IOPAD(0x160, PIN_OUTPUT_PULLDOWN, 12) /* (V28) RGMII5_TD3.MCASP10_AXR0 */
			J721E_IOPAD(0x164, PIN_OUTPUT_PULLDOWN, 12) /* (V29) RGMII5_TD2.MCASP10_AXR1 */
			J721E_IOPAD(0x170, PIN_OUTPUT_PULLDOWN, 12) /* (U29) RGMII5_TXC.MCASP10_AXR2 */
			J721E_IOPAD(0x174, PIN_OUTPUT_PULLDOWN, 12) /* (U25) RGMII5_RXC.MCASP10_AXR3 */
			J721E_IOPAD(0x198, PIN_INPUT_PULLDOWN, 12) /* (V25) RGMII6_TD1.MCASP10_AXR4 */
			J721E_IOPAD(0x19c, PIN_INPUT_PULLDOWN, 12) /* (W27) RGMII6_TD0.MCASP10_AXR5 */
			J721E_IOPAD(0x1a0, PIN_INPUT_PULLDOWN, 12) /* (W29) RGMII6_TXC.MCASP10_AXR6 */
		>;
	};

	audi_ext_refclk2_pins_default: audi_ext_refclk2_pins_default {
		pinctrl-single,pins = <
			J721E_IOPAD(0x1a4, PIN_OUTPUT, 3) /* (W26) RGMII6_RXC.AUDIO_EXT_REFCLK2 */
		>;
	};

	main_mmc1_pins_default: main_mmc1_pins_default {
		pinctrl-single,pins = <
			J721E_IOPAD(0x254, PIN_INPUT, 0) /* (R29) MMC1_CMD */
			J721E_IOPAD(0x250, PIN_INPUT, 0) /* (P25) MMC1_CLK */
			J721E_IOPAD(0x2ac, PIN_INPUT, 0) /* (P25) MMC1_CLKLB */
			J721E_IOPAD(0x24c, PIN_INPUT, 0) /* (R24) MMC1_DAT0 */
			J721E_IOPAD(0x248, PIN_INPUT, 0) /* (P24) MMC1_DAT1 */
			J721E_IOPAD(0x244, PIN_INPUT, 0) /* (R25) MMC1_DAT2 */
			J721E_IOPAD(0x240, PIN_INPUT, 0) /* (R26) MMC1_DAT3 */
			J721E_IOPAD(0x258, PIN_INPUT, 0) /* (P23) MMC1_SDCD */
			J721E_IOPAD(0x25c, PIN_INPUT, 0) /* (R28) MMC1_SDWP */
		>;
	};

	vdd_sd_dv_alt_pins_default: vdd_sd_dv_alt_pins_default {
		pinctrl-single,pins = <
			J721E_IOPAD(0x1d8, PIN_INPUT, 7) /* (W4) SPI1_CS1.GPIO0_117 */
		>;
	};
};

&wkup_pmx0 {
	sw11_button_pins_default: sw11_button_pins_default {
		pinctrl-single,pins = <
			J721E_WKUP_IOPAD(0xcc, PIN_INPUT, 7) /* (G28) WKUP_GPIO0_7 */
		>;
	};

	mcu_fss0_ospi1_pins_default: mcu-fss0-ospi1-pins-default {
		pinctrl-single,pins = <
			J721E_WKUP_IOPAD(0x34, PIN_OUTPUT, 0) /* (F22) MCU_OSPI1_CLK */
			J721E_WKUP_IOPAD(0x50, PIN_OUTPUT, 0) /* (C22) MCU_OSPI1_CSn0 */
			J721E_WKUP_IOPAD(0x40, PIN_INPUT, 0) /* (D22) MCU_OSPI1_D0 */
			J721E_WKUP_IOPAD(0x44, PIN_INPUT, 0) /* (G22) MCU_OSPI1_D1 */
			J721E_WKUP_IOPAD(0x48, PIN_INPUT, 0) /* (D23) MCU_OSPI1_D2 */
			J721E_WKUP_IOPAD(0x4c, PIN_INPUT, 0) /* (C23) MCU_OSPI1_D3 */
			J721E_WKUP_IOPAD(0x3c, PIN_INPUT, 0) /* (B23) MCU_OSPI1_DQS */
			J721E_WKUP_IOPAD(0x38, PIN_INPUT, 0) /* (A23) MCU_OSPI1_LBCLKO */
		>;
	};
};

&wkup_pmx0 {
	mcu_cpsw_pins_default: mcu_cpsw_pins_default {
		pinctrl-single,pins = <
			J721E_WKUP_IOPAD(0x0058, PIN_OUTPUT, 0) /* MCU_RGMII1_TX_CTL */
			J721E_WKUP_IOPAD(0x005c, PIN_INPUT, 0) /* MCU_RGMII1_RX_CTL */
			J721E_WKUP_IOPAD(0x0060, PIN_OUTPUT, 0) /* MCU_RGMII1_TD3 */
			J721E_WKUP_IOPAD(0x0064, PIN_OUTPUT, 0) /* MCU_RGMII1_TD2 */
			J721E_WKUP_IOPAD(0x0068, PIN_OUTPUT, 0) /* MCU_RGMII1_TD1 */
			J721E_WKUP_IOPAD(0x006c, PIN_OUTPUT, 0) /* MCU_RGMII1_TD0 */
			J721E_WKUP_IOPAD(0x0078, PIN_INPUT, 0) /* MCU_RGMII1_RD3 */
			J721E_WKUP_IOPAD(0x007c, PIN_INPUT, 0) /* MCU_RGMII1_RD2 */
			J721E_WKUP_IOPAD(0x0080, PIN_INPUT, 0) /* MCU_RGMII1_RD1 */
			J721E_WKUP_IOPAD(0x0084, PIN_INPUT, 0) /* MCU_RGMII1_RD0 */
			J721E_WKUP_IOPAD(0x0070, PIN_INPUT, 0) /* MCU_RGMII1_TXC */
			J721E_WKUP_IOPAD(0x0074, PIN_INPUT, 0) /* MCU_RGMII1_RXC */
		>;
	};

	mcu_mdio_pins_default: mcu_mdio1_pins_default {
		pinctrl-single,pins = <
			J721E_WKUP_IOPAD(0x008c, PIN_OUTPUT, 0) /* MCU_MDIO0_MDC */
			J721E_WKUP_IOPAD(0x0088, PIN_INPUT, 0) /* MCU_MDIO0_MDIO */
		>;
	};
};

&wkup_uart0 {
	/* Wakeup UART is used by System firmware */
	status = "disabled";
};

&main_uart0 {
	power-domains = <&k3_pds 146 TI_SCI_PD_SHARED>;
};

&main_uart3 {
	/* UART not brought out */
	status = "disabled";
};

&main_uart5 {
	/* UART not brought out */
	status = "disabled";
};

&main_uart6 {
	/* UART not brought out */
	status = "disabled";
};

&main_uart7 {
	/* UART not brought out */
	status = "disabled";
};

&main_uart8 {
	/* UART not brought out */
	status = "disabled";
};

&main_uart9 {
	/* UART not brought out */
	status = "disabled";
};

&main_gpio2 {
	status = "disabled";
};

&main_gpio3 {
	status = "disabled";
};

&main_gpio4 {
	status = "disabled";
};

&main_gpio5 {
	status = "disabled";
};

&main_gpio6 {
	status = "disabled";
};

&main_gpio7 {
	status = "disabled";
};

&wkup_gpio1 {
	status = "disabled";
};

<<<<<<< HEAD
&ospi1 {
	pinctrl-names = "default";
	pinctrl-0 = <&mcu_fss0_ospi1_pins_default>;

	flash@0{
		compatible = "jedec,spi-nor";
		reg = <0x0>;
		spi-tx-bus-width = <1>;
		spi-rx-bus-width = <4>;
		spi-max-frequency = <40000000>;
		cdns,tshsl-ns = <60>;
		cdns,tsd2d-ns = <60>;
		cdns,tchsh-ns = <60>;
		cdns,tslch-ns = <60>;
		cdns,read-delay = <2>;
		#address-cells = <1>;
		#size-cells = <1>;
	};
};

&tscadc0 {
	adc {
		ti,adc-channels = <0 1 2 3 4 5 6 7>;
	};
};

&tscadc1 {
	adc {
		ti,adc-channels = <0 1 2 3 4 5 6 7>;
	};
};

&main_i2c0 {
	pinctrl-names = "default";
	pinctrl-0 = <&main_i2c0_pins_default>;
	clock-frequency = <400000>;

	exp1: gpio@20 {
		compatible = "ti,tca6416";
		reg = <0x20>;
		gpio-controller;
		#gpio-cells = <2>;
	};

	exp2: gpio@22 {
		compatible = "ti,tca6424";
		reg = <0x22>;
		gpio-controller;
		#gpio-cells = <2>;

		p09 {
			/* P11 - MCASP/TRACE_MUX_S0 */
			gpio-hog;
			gpios = <9 GPIO_ACTIVE_HIGH>;
			output-low;
			line-name = "MCASP/TRACE_MUX_S0";
		};

		p10 {
			/* P12 - MCASP/TRACE_MUX_S1 */
			gpio-hog;
			gpios = <10 GPIO_ACTIVE_HIGH>;
			output-high;
			line-name = "MCASP/TRACE_MUX_S1";
		};
	};
};

&main_i2c1 {
	pinctrl-names = "default";
	pinctrl-0 = <&main_i2c1_pins_default>;
	clock-frequency = <400000>;

	exp4: gpio@20 {
		compatible = "ti,tca6408";
		reg = <0x20>;
		gpio-controller;
		#gpio-cells = <2>;
		pinctrl-names = "default";
		pinctrl-0 = <&main_i2c1_exp4_pins_default>;
		interrupt-parent = <&main_gpio1>;
		interrupts = <11 IRQ_TYPE_EDGE_FALLING>;
		interrupt-controller;
		#interrupt-cells = <2>;
	};
};

&k3_clks {
	/* Confiure AUDIO_EXT_REFCLK2 pin as output */
	pinctrl-names = "default";
	pinctrl-0 = <&audi_ext_refclk2_pins_default>;
};

&main_i2c3 {
	pinctrl-names = "default";
	pinctrl-0 = <&main_i2c3_pins_default>;
	clock-frequency = <400000>;

	exp3: gpio@20 {
		compatible = "ti,tca6408";
		reg = <0x20>;
		gpio-controller;
		#gpio-cells = <2>;
	};

	pcm3168a_1: audio-codec@44 {
		compatible = "ti,pcm3168a";
		reg = <0x44>;

		#sound-dai-cells = <1>;

		reset-gpios = <&exp3 0 GPIO_ACTIVE_LOW>;

		/* C_AUDIO_REFCLK2 -> RGMII6_RXC (W26) */
		clocks = <&k3_clks 157 371>;
		clock-names = "scki";

		/* HSDIV3_16FFT_MAIN_4_HSDIVOUT2_CLK -> REFCLK2 */
		assigned-clocks = <&k3_clks 157 371>;
		assigned-clock-parents = <&k3_clks 157 400>;
		assigned-clock-rates = <24576000>; /* for 48KHz */

		VDD1-supply = <&vsys_3v3>;
		VDD2-supply = <&vsys_3v3>;
		VCCAD1-supply = <&vsys_5v0>;
		VCCAD2-supply = <&vsys_5v0>;
		VCCDA1-supply = <&vsys_5v0>;
		VCCDA2-supply = <&vsys_5v0>;
	};
};

&main_i2c6 {
	pinctrl-names = "default";
	pinctrl-0 = <&main_i2c6_pins_default>;
	clock-frequency = <400000>;

	exp5: gpio@20 {
		compatible = "ti,tca6408";
		reg = <0x20>;
		gpio-controller;
		#gpio-cells = <2>;
	};
};

&mcasp10 {
	#sound-dai-cells = <0>;

	pinctrl-names = "default";
	pinctrl-0 = <&mcasp10_pins_default>;

	op-mode = <0>;          /* MCASP_IIS_MODE */
	tdm-slots = <2>;
	auxclk-fs-ratio = <256>;

	serial-dir = <	/* 0: INACTIVE, 1: TX, 2: RX */
		1 1 1 1
		2 2 2 0
	>;
	tx-num-evt = <0>;
	rx-num-evt = <0>;

	status = "okay";
};

&mcu_cpsw {
	pinctrl-names = "default";
	pinctrl-0 = <&mcu_cpsw_pins_default &mcu_mdio_pins_default>;

	cpts {
		ti,pps = <3 1>;
	};
};

&davinci_mdio {
	phy0: ethernet-phy@0 {
		reg = <0>;
		ti,rx-internal-delay = <DP83867_RGMIIDCTL_2_00_NS>;
		ti,fifo-depth = <DP83867_PHYCR_FIFO_DEPTH_4_B_NIB>;
	};
};

&cpsw_port1 {
	phy-mode = "rgmii-rxid";
	phy-handle = <&phy0>;
};

#define TS_OFFSET(pa, val)     (0x4 + (pa) * 4) (0x10000 | val)

&timesync_router {
	pinctrl-names = "default";
	pinctrl-0 = <&mcu_cpts>;

	mcu_cpts: mcu_cpts {
		pinctrl-single,pins = <
			/* pps [cpts genf1] in17 -> out25 [cpts hw4_push] */
			TS_OFFSET(25, 17)
		>;
	};
};

&main_sdhci0 {
	/* eMMC */
	non-removable;
	ti,driver-strength-ohm = <50>;
	disable-wp;
};

&main_sdhci1 {
	/* SD/MMC */
	vmmc-supply = <&vdd_mmc1>;
	vqmmc-supply = <&vdd_sd_dv_alt>;
	pinctrl-names = "default";
	pinctrl-0 = <&main_mmc1_pins_default>;
	disable-wp;
};

&main_sdhci2 {
	/* Unused */
	status = "disabled";
=======
&mailbox0_cluster0 {
	interrupts = <214 0>;

	mbox_mcu_r5fss0_core0: mbox-mcu-r5fss0-core0 {
		ti,mbox-rx = <0 0 0>;
		ti,mbox-tx = <1 0 0>;
	};

	mbox_mcu_r5fss0_core1: mbox-mcu-r5fss0-core1 {
		ti,mbox-rx = <2 0 0>;
		ti,mbox-tx = <3 0 0>;
	};
};

&mailbox0_cluster1 {
	interrupts = <215 0>;

	mbox_main_r5fss0_core0: mbox-main-r5fss0-core0 {
		ti,mbox-rx = <0 0 0>;
		ti,mbox-tx = <1 0 0>;
	};

	mbox_main_r5fss0_core1: mbox-main-r5fss0-core1 {
		ti,mbox-rx = <2 0 0>;
		ti,mbox-tx = <3 0 0>;
	};
};

&mailbox0_cluster2 {
	interrupts = <216 0>;

	mbox_main_r5fss1_core0: mbox-main-r5fss1-core0 {
		ti,mbox-rx = <0 0 0>;
		ti,mbox-tx = <1 0 0>;
	};

	mbox_main_r5fss1_core1: mbox-main-r5fss1-core1 {
		ti,mbox-rx = <2 0 0>;
		ti,mbox-tx = <3 0 0>;
	};
};

&mailbox0_cluster3 {
	interrupts = <217 0>;

	mbox_c66_0: mbox-c66-0 {
		ti,mbox-rx = <0 0 0>;
		ti,mbox-tx = <1 0 0>;
	};

	mbox_c66_1: mbox-c66-1 {
		ti,mbox-rx = <2 0 0>;
		ti,mbox-tx = <3 0 0>;
	};
};

&mailbox0_cluster4 {
	interrupts = <218 0>;

	mbox_c71_0: mbox-c71-0 {
		ti,mbox-rx = <0 0 0>;
		ti,mbox-tx = <1 0 0>;
	};
};

&mailbox0_cluster5 {
	status = "disabled";
};

&mailbox0_cluster6 {
	status = "disabled";
};

&mailbox0_cluster7 {
	status = "disabled";
};

&mailbox0_cluster8 {
	status = "disabled";
};

&mailbox0_cluster9 {
	status = "disabled";
};

&mailbox0_cluster10 {
	status = "disabled";
};

&mailbox0_cluster11 {
	status = "disabled";
};

&mcu_r5fss0_core0 {
	mboxes = <&mailbox0_cluster0 &mbox_mcu_r5fss0_core0>;
};

&mcu_r5fss0_core1 {
	mboxes = <&mailbox0_cluster0 &mbox_mcu_r5fss0_core1>;
};

&main_r5fss0_core0 {
	mboxes = <&mailbox0_cluster1 &mbox_main_r5fss0_core0>;
};

&main_r5fss0_core1 {
	mboxes = <&mailbox0_cluster1 &mbox_main_r5fss0_core1>;
};

&main_r5fss1_core0 {
	mboxes = <&mailbox0_cluster2 &mbox_main_r5fss1_core0>;
};

&main_r5fss1_core1 {
	mboxes = <&mailbox0_cluster2 &mbox_main_r5fss1_core1>;
};

&c66_0 {
	mboxes = <&mailbox0_cluster3 &mbox_c66_0>;
};

&c66_1 {
	mboxes = <&mailbox0_cluster3 &mbox_c66_1>;
};

&c71_0 {
	mboxes = <&mailbox0_cluster4 &mbox_c71_0>;
>>>>>>> bcac9f14
};<|MERGE_RESOLUTION|>--- conflicted
+++ resolved
@@ -323,7 +323,135 @@
 	status = "disabled";
 };
 
-<<<<<<< HEAD
+&mailbox0_cluster0 {
+	interrupts = <214 0>;
+
+	mbox_mcu_r5fss0_core0: mbox-mcu-r5fss0-core0 {
+		ti,mbox-rx = <0 0 0>;
+		ti,mbox-tx = <1 0 0>;
+	};
+
+	mbox_mcu_r5fss0_core1: mbox-mcu-r5fss0-core1 {
+		ti,mbox-rx = <2 0 0>;
+		ti,mbox-tx = <3 0 0>;
+	};
+};
+
+&mailbox0_cluster1 {
+	interrupts = <215 0>;
+
+	mbox_main_r5fss0_core0: mbox-main-r5fss0-core0 {
+		ti,mbox-rx = <0 0 0>;
+		ti,mbox-tx = <1 0 0>;
+	};
+
+	mbox_main_r5fss0_core1: mbox-main-r5fss0-core1 {
+		ti,mbox-rx = <2 0 0>;
+		ti,mbox-tx = <3 0 0>;
+	};
+};
+
+&mailbox0_cluster2 {
+	interrupts = <216 0>;
+
+	mbox_main_r5fss1_core0: mbox-main-r5fss1-core0 {
+		ti,mbox-rx = <0 0 0>;
+		ti,mbox-tx = <1 0 0>;
+	};
+
+	mbox_main_r5fss1_core1: mbox-main-r5fss1-core1 {
+		ti,mbox-rx = <2 0 0>;
+		ti,mbox-tx = <3 0 0>;
+	};
+};
+
+&mailbox0_cluster3 {
+	interrupts = <217 0>;
+
+	mbox_c66_0: mbox-c66-0 {
+		ti,mbox-rx = <0 0 0>;
+		ti,mbox-tx = <1 0 0>;
+	};
+
+	mbox_c66_1: mbox-c66-1 {
+		ti,mbox-rx = <2 0 0>;
+		ti,mbox-tx = <3 0 0>;
+	};
+};
+
+&mailbox0_cluster4 {
+	interrupts = <218 0>;
+
+	mbox_c71_0: mbox-c71-0 {
+		ti,mbox-rx = <0 0 0>;
+		ti,mbox-tx = <1 0 0>;
+	};
+};
+
+&mailbox0_cluster5 {
+	status = "disabled";
+};
+
+&mailbox0_cluster6 {
+	status = "disabled";
+};
+
+&mailbox0_cluster7 {
+	status = "disabled";
+};
+
+&mailbox0_cluster8 {
+	status = "disabled";
+};
+
+&mailbox0_cluster9 {
+	status = "disabled";
+};
+
+&mailbox0_cluster10 {
+	status = "disabled";
+};
+
+&mailbox0_cluster11 {
+	status = "disabled";
+};
+
+&mcu_r5fss0_core0 {
+	mboxes = <&mailbox0_cluster0 &mbox_mcu_r5fss0_core0>;
+};
+
+&mcu_r5fss0_core1 {
+	mboxes = <&mailbox0_cluster0 &mbox_mcu_r5fss0_core1>;
+};
+
+&main_r5fss0_core0 {
+	mboxes = <&mailbox0_cluster1 &mbox_main_r5fss0_core0>;
+};
+
+&main_r5fss0_core1 {
+	mboxes = <&mailbox0_cluster1 &mbox_main_r5fss0_core1>;
+};
+
+&main_r5fss1_core0 {
+	mboxes = <&mailbox0_cluster2 &mbox_main_r5fss1_core0>;
+};
+
+&main_r5fss1_core1 {
+	mboxes = <&mailbox0_cluster2 &mbox_main_r5fss1_core1>;
+};
+
+&c66_0 {
+	mboxes = <&mailbox0_cluster3 &mbox_c66_0>;
+};
+
+&c66_1 {
+	mboxes = <&mailbox0_cluster3 &mbox_c66_1>;
+};
+
+&c71_0 {
+	mboxes = <&mailbox0_cluster4 &mbox_c71_0>;
+};
+
 &ospi1 {
 	pinctrl-names = "default";
 	pinctrl-0 = <&mcu_fss0_ospi1_pins_default>;
@@ -543,133 +671,4 @@
 &main_sdhci2 {
 	/* Unused */
 	status = "disabled";
-=======
-&mailbox0_cluster0 {
-	interrupts = <214 0>;
-
-	mbox_mcu_r5fss0_core0: mbox-mcu-r5fss0-core0 {
-		ti,mbox-rx = <0 0 0>;
-		ti,mbox-tx = <1 0 0>;
-	};
-
-	mbox_mcu_r5fss0_core1: mbox-mcu-r5fss0-core1 {
-		ti,mbox-rx = <2 0 0>;
-		ti,mbox-tx = <3 0 0>;
-	};
-};
-
-&mailbox0_cluster1 {
-	interrupts = <215 0>;
-
-	mbox_main_r5fss0_core0: mbox-main-r5fss0-core0 {
-		ti,mbox-rx = <0 0 0>;
-		ti,mbox-tx = <1 0 0>;
-	};
-
-	mbox_main_r5fss0_core1: mbox-main-r5fss0-core1 {
-		ti,mbox-rx = <2 0 0>;
-		ti,mbox-tx = <3 0 0>;
-	};
-};
-
-&mailbox0_cluster2 {
-	interrupts = <216 0>;
-
-	mbox_main_r5fss1_core0: mbox-main-r5fss1-core0 {
-		ti,mbox-rx = <0 0 0>;
-		ti,mbox-tx = <1 0 0>;
-	};
-
-	mbox_main_r5fss1_core1: mbox-main-r5fss1-core1 {
-		ti,mbox-rx = <2 0 0>;
-		ti,mbox-tx = <3 0 0>;
-	};
-};
-
-&mailbox0_cluster3 {
-	interrupts = <217 0>;
-
-	mbox_c66_0: mbox-c66-0 {
-		ti,mbox-rx = <0 0 0>;
-		ti,mbox-tx = <1 0 0>;
-	};
-
-	mbox_c66_1: mbox-c66-1 {
-		ti,mbox-rx = <2 0 0>;
-		ti,mbox-tx = <3 0 0>;
-	};
-};
-
-&mailbox0_cluster4 {
-	interrupts = <218 0>;
-
-	mbox_c71_0: mbox-c71-0 {
-		ti,mbox-rx = <0 0 0>;
-		ti,mbox-tx = <1 0 0>;
-	};
-};
-
-&mailbox0_cluster5 {
-	status = "disabled";
-};
-
-&mailbox0_cluster6 {
-	status = "disabled";
-};
-
-&mailbox0_cluster7 {
-	status = "disabled";
-};
-
-&mailbox0_cluster8 {
-	status = "disabled";
-};
-
-&mailbox0_cluster9 {
-	status = "disabled";
-};
-
-&mailbox0_cluster10 {
-	status = "disabled";
-};
-
-&mailbox0_cluster11 {
-	status = "disabled";
-};
-
-&mcu_r5fss0_core0 {
-	mboxes = <&mailbox0_cluster0 &mbox_mcu_r5fss0_core0>;
-};
-
-&mcu_r5fss0_core1 {
-	mboxes = <&mailbox0_cluster0 &mbox_mcu_r5fss0_core1>;
-};
-
-&main_r5fss0_core0 {
-	mboxes = <&mailbox0_cluster1 &mbox_main_r5fss0_core0>;
-};
-
-&main_r5fss0_core1 {
-	mboxes = <&mailbox0_cluster1 &mbox_main_r5fss0_core1>;
-};
-
-&main_r5fss1_core0 {
-	mboxes = <&mailbox0_cluster2 &mbox_main_r5fss1_core0>;
-};
-
-&main_r5fss1_core1 {
-	mboxes = <&mailbox0_cluster2 &mbox_main_r5fss1_core1>;
-};
-
-&c66_0 {
-	mboxes = <&mailbox0_cluster3 &mbox_c66_0>;
-};
-
-&c66_1 {
-	mboxes = <&mailbox0_cluster3 &mbox_c66_1>;
-};
-
-&c71_0 {
-	mboxes = <&mailbox0_cluster4 &mbox_c71_0>;
->>>>>>> bcac9f14
 };