--- conflicted
+++ resolved
@@ -352,7 +352,6 @@
 		clock-names = "fclk";
 	};
 
-<<<<<<< HEAD
 	hwspinlock: spinlock@2a000000 {
 		compatible = "ti,am654-hwspinlock";
 		reg = <0x00 0x2a000000 0x00 0x1000>;
@@ -415,7 +414,8 @@
 		#mbox-cells = <1>;
 		ti,mbox-num-users = <4>;
 		ti,mbox-num-fifos = <16>;
-=======
+	};
+
 	cpts@39000000 {
 		compatible = "ti,j721e-cpts";
 		reg = <0x0 0x39000000 0x0 0x400>;
@@ -503,6 +503,5 @@
 		clock-names = "fck";
 		clocks = <&k3_clks 105 2>;
 		power-domains = <&k3_pds 105 TI_SCI_PD_EXCLUSIVE>;
->>>>>>> 9b882afc
 	};
 };