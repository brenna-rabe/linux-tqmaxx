--- conflicted
+++ resolved
@@ -639,30 +639,6 @@
 		};
 	};
 
-<<<<<<< HEAD
-	dss: dss@30200000 {
-		compatible = "ti,am625-dss";
-		reg = <0x00 0x30200000 0x00 0x1000>, /* common */
-		      <0x00 0x30202000 0x00 0x1000>, /* vidl1 */
-		      <0x00 0x30206000 0x00 0x1000>, /* vid */
-		      <0x00 0x30207000 0x00 0x1000>, /* ovr1 */
-		      <0x00 0x30208000 0x00 0x1000>, /* ovr2 */
-		      <0x00 0x3020a000 0x00 0x1000>, /* vp1: Used for OLDI */
-		      <0x00 0x3020b000 0x00 0x1000>; /* vp2: Used as DPI Out */
-		reg-names = "common", "vidl1", "vid",
-			"ovr1", "ovr2", "vp1", "vp2";
-		power-domains = <&k3_pds 186 TI_SCI_PD_EXCLUSIVE>;
-		clocks = <&k3_clks 186 6>,
-			 <&k3_clks 186 0>,
-			 <&k3_clks 186 2>;
-		clock-names = "fck", "vp1", "vp2";
-		interrupts = <GIC_SPI 84 IRQ_TYPE_LEVEL_HIGH>;
-
-		dss_ports: ports {
-			#address-cells = <1>;
-			#size-cells = <0>;
-		};
-=======
 	timesync_router: pinctrl@a40000 {
 		compatible = "pinctrl-single";
 		reg = <0x0 0xa40000 0x0 0x800>;
@@ -670,7 +646,6 @@
 		pinctrl-single,register-width = <32>;
 		pinctrl-single,function-mask = <0x000107ff>;
 		status = "disabled";
->>>>>>> ff7b39fd
 	};
 
 	hwspinlock: spinlock@2a000000 {
