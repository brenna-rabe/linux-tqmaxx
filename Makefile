--- conflicted
+++ resolved
@@ -1,11 +1,7 @@
 # SPDX-License-Identifier: GPL-2.0
 VERSION = 5
 PATCHLEVEL = 4
-<<<<<<< HEAD
-SUBLEVEL = 44
-=======
 SUBLEVEL = 45
->>>>>>> 4bf06f5b
 EXTRAVERSION =
 NAME = Kleptomaniac Octopus
 
